--- conflicted
+++ resolved
@@ -5324,11 +5324,7 @@
         return (*self.p, self.id) != (*other.p, other.id)
 
     def __hash__(self):
-<<<<<<< HEAD
-        return self.id
-=======
         return hash((*self.p, self.id))
->>>>>>> a3cebd6a
 
     def __repr__(self):
         return f"Node([{self.x}, {self.y}, {self.z}], {self.id})"
