version: 5
environments:
  default:
    channels:
    - url: https://repo.prefix.dev/code-aster/
    - url: https://conda.anaconda.org/conda-forge/
    packages:
      linux-64:
      - conda: https://conda.anaconda.org/conda-forge/linux-64/_libgcc_mutex-0.1-conda_forge.tar.bz2
      - conda: https://conda.anaconda.org/conda-forge/linux-64/_openmp_mutex-4.5-2_gnu.tar.bz2
      - conda: https://conda.anaconda.org/conda-forge/linux-64/bzip2-1.0.8-h4bc722e_7.conda
      - conda: https://conda.anaconda.org/conda-forge/linux-64/ca-certificates-2024.8.30-hbcca054_0.conda
      - conda: https://conda.anaconda.org/conda-forge/linux-64/ld_impl_linux-64-2.40-hf3520f5_7.conda
      - conda: https://conda.anaconda.org/conda-forge/linux-64/libexpat-2.6.2-h59595ed_0.conda
      - conda: https://conda.anaconda.org/conda-forge/linux-64/libffi-3.4.2-h7f98852_5.tar.bz2
      - conda: https://conda.anaconda.org/conda-forge/linux-64/libgcc-14.1.0-h77fa898_1.conda
      - conda: https://conda.anaconda.org/conda-forge/linux-64/libgcc-ng-14.1.0-h69a702a_1.conda
      - conda: https://conda.anaconda.org/conda-forge/linux-64/libgomp-14.1.0-h77fa898_1.conda
      - conda: https://conda.anaconda.org/conda-forge/linux-64/libnsl-2.0.1-hd590300_0.conda
      - conda: https://conda.anaconda.org/conda-forge/linux-64/libsqlite-3.46.0-hde9e2c9_0.conda
      - conda: https://conda.anaconda.org/conda-forge/linux-64/libuuid-2.38.1-h0b41bf4_0.conda
      - conda: https://conda.anaconda.org/conda-forge/linux-64/libxcrypt-4.4.36-hd590300_1.conda
      - conda: https://conda.anaconda.org/conda-forge/linux-64/libzlib-1.3.1-h4ab18f5_1.conda
      - conda: https://conda.anaconda.org/conda-forge/linux-64/ncurses-6.5-he02047a_1.conda
      - conda: https://conda.anaconda.org/conda-forge/linux-64/openssl-3.3.1-hb9d3cd8_3.conda
      - conda: https://conda.anaconda.org/conda-forge/noarch/pixi-pycharm-0.0.6-unix_1234567_0.conda
      - conda: https://conda.anaconda.org/conda-forge/linux-64/python-3.12.5-h2ad013b_0_cpython.conda
      - conda: https://conda.anaconda.org/conda-forge/linux-64/readline-8.2-h8228510_1.conda
      - conda: https://conda.anaconda.org/conda-forge/linux-64/tk-8.6.13-noxft_h4845f30_101.conda
      - conda: https://conda.anaconda.org/conda-forge/noarch/tzdata-2024a-h8827d51_1.conda
      - conda: https://conda.anaconda.org/conda-forge/linux-64/xz-5.2.6-h166bdaf_0.tar.bz2
      win-64:
      - conda: https://conda.anaconda.org/conda-forge/win-64/bzip2-1.0.8-h2466b09_7.conda
      - conda: https://conda.anaconda.org/conda-forge/win-64/ca-certificates-2024.8.30-h56e8100_0.conda
      - conda: https://conda.anaconda.org/conda-forge/win-64/libexpat-2.6.2-h63175ca_0.conda
      - conda: https://conda.anaconda.org/conda-forge/win-64/libffi-3.4.2-h8ffe710_5.tar.bz2
      - conda: https://conda.anaconda.org/conda-forge/win-64/libsqlite-3.46.0-h2466b09_0.conda
      - conda: https://conda.anaconda.org/conda-forge/win-64/libzlib-1.3.1-h2466b09_1.conda
      - conda: https://conda.anaconda.org/conda-forge/win-64/openssl-3.3.1-h2466b09_3.conda
      - conda: https://conda.anaconda.org/conda-forge/noarch/pixi-pycharm-0.0.6-win_1234567_0.conda
      - conda: https://conda.anaconda.org/conda-forge/win-64/python-3.12.5-h889d299_0_cpython.conda
      - conda: https://conda.anaconda.org/conda-forge/win-64/tk-8.6.13-h5226925_1.conda
      - conda: https://conda.anaconda.org/conda-forge/noarch/tzdata-2024a-h8827d51_1.conda
      - conda: https://conda.anaconda.org/conda-forge/win-64/ucrt-10.0.22621.0-h57928b3_0.tar.bz2
      - conda: https://conda.anaconda.org/conda-forge/win-64/vc-14.3-h8a93ad2_20.conda
      - conda: https://conda.anaconda.org/conda-forge/win-64/vc14_runtime-14.40.33810-hcc2c482_20.conda
      - conda: https://conda.anaconda.org/conda-forge/win-64/vs2015_runtime-14.40.33810-h3bf8584_20.conda
      - conda: https://conda.anaconda.org/conda-forge/win-64/xz-5.2.6-h8d14728_0.tar.bz2
  docs:
    channels:
    - url: https://repo.prefix.dev/code-aster/
    - url: https://conda.anaconda.org/conda-forge/
    packages:
      linux-64:
      - conda: https://conda.anaconda.org/conda-forge/linux-64/_libgcc_mutex-0.1-conda_forge.tar.bz2
      - conda: https://conda.anaconda.org/conda-forge/linux-64/_openmp_mutex-4.5-2_gnu.tar.bz2
      - conda: https://conda.anaconda.org/conda-forge/noarch/ada-py-0.2.16-pyhd8ed1ab_0.conda
      - conda: https://conda.anaconda.org/conda-forge/noarch/alabaster-0.7.16-pyhd8ed1ab_0.conda
      - conda: https://conda.anaconda.org/conda-forge/noarch/anyio-4.4.0-pyhd8ed1ab_0.conda
      - conda: https://conda.anaconda.org/conda-forge/noarch/argon2-cffi-23.1.0-pyhd8ed1ab_0.conda
      - conda: https://conda.anaconda.org/conda-forge/linux-64/argon2-cffi-bindings-21.2.0-py312h98912ed_4.conda
      - conda: https://conda.anaconda.org/conda-forge/linux-64/arpack-3.9.1-nompi_h77f6705_101.conda
      - conda: https://conda.anaconda.org/conda-forge/noarch/arrow-1.3.0-pyhd8ed1ab_0.conda
      - conda: https://conda.anaconda.org/conda-forge/noarch/asttokens-2.4.1-pyhd8ed1ab_0.conda
      - conda: https://conda.anaconda.org/conda-forge/noarch/async-lru-2.0.4-pyhd8ed1ab_0.conda
      - conda: https://conda.anaconda.org/conda-forge/noarch/attrs-24.2.0-pyh71513ae_0.conda
      - conda: https://conda.anaconda.org/conda-forge/noarch/babel-2.14.0-pyhd8ed1ab_0.conda
      - conda: https://conda.anaconda.org/conda-forge/noarch/beautifulsoup4-4.12.3-pyha770c72_0.conda
      - conda: https://conda.anaconda.org/conda-forge/noarch/bleach-6.1.0-pyhd8ed1ab_0.conda
      - conda: https://conda.anaconda.org/conda-forge/linux-64/blosc-1.21.6-hef167b5_0.conda
      - conda: https://conda.anaconda.org/conda-forge/linux-64/brotli-python-1.1.0-py312h30efb56_1.conda
      - conda: https://conda.anaconda.org/conda-forge/linux-64/bzip2-1.0.8-h4bc722e_7.conda
      - conda: https://conda.anaconda.org/conda-forge/linux-64/c-ares-1.33.1-heb4867d_0.conda
      - conda: https://conda.anaconda.org/conda-forge/linux-64/ca-certificates-2024.8.30-hbcca054_0.conda
      - conda: https://conda.anaconda.org/conda-forge/noarch/cached-property-1.5.2-hd8ed1ab_1.tar.bz2
      - conda: https://conda.anaconda.org/conda-forge/noarch/cached_property-1.5.2-pyha770c72_1.tar.bz2
      - conda: https://conda.anaconda.org/conda-forge/linux-64/cairo-1.18.0-hebfffa5_3.conda
      - conda: https://conda.anaconda.org/conda-forge/linux-64/calculix-2.21-hdf8a589_3.conda
      - conda: https://conda.anaconda.org/conda-forge/noarch/certifi-2024.7.4-pyhd8ed1ab_0.conda
      - conda: https://conda.anaconda.org/conda-forge/linux-64/cffi-1.17.0-py312h06ac9bb_1.conda
      - conda: https://conda.anaconda.org/conda-forge/linux-64/cftime-1.6.4-py312h085067d_0.conda
      - conda: https://conda.anaconda.org/conda-forge/linux-64/cgal-cpp-5.6.1-h096c278_1.conda
      - conda: https://conda.anaconda.org/conda-forge/noarch/charset-normalizer-3.3.2-pyhd8ed1ab_0.conda
      - conda: https://repo.prefix.dev/code-aster/linux-64/code-aster-17.1.0-py312_nompi_release_h78dbaba_300.conda
      - conda: https://conda.anaconda.org/conda-forge/noarch/colorama-0.4.6-pyhd8ed1ab_0.tar.bz2
      - conda: https://conda.anaconda.org/conda-forge/noarch/comm-0.2.2-pyhd8ed1ab_0.conda
      - conda: https://conda.anaconda.org/conda-forge/linux-64/debugpy-1.8.5-py312hca68cad_0.conda
      - conda: https://conda.anaconda.org/conda-forge/noarch/decorator-5.1.1-pyhd8ed1ab_0.tar.bz2
      - conda: https://conda.anaconda.org/conda-forge/noarch/defusedxml-0.7.1-pyhd8ed1ab_0.tar.bz2
      - conda: https://conda.anaconda.org/conda-forge/noarch/docutils-0.21.2-pyhd8ed1ab_0.conda
      - conda: https://conda.anaconda.org/conda-forge/linux-64/eigen-3.4.0-h00ab1b0_0.conda
      - conda: https://conda.anaconda.org/conda-forge/noarch/entrypoints-0.4-pyhd8ed1ab_0.tar.bz2
      - conda: https://conda.anaconda.org/conda-forge/noarch/exceptiongroup-1.2.2-pyhd8ed1ab_0.conda
      - conda: https://conda.anaconda.org/conda-forge/noarch/executing-2.0.1-pyhd8ed1ab_0.conda
      - conda: https://conda.anaconda.org/conda-forge/linux-64/expat-2.6.2-h59595ed_0.conda
      - conda: https://conda.anaconda.org/conda-forge/linux-64/fltk-1.3.9-h9305793_1.conda
      - conda: https://conda.anaconda.org/conda-forge/noarch/font-ttf-dejavu-sans-mono-2.37-hab24e00_0.tar.bz2
      - conda: https://conda.anaconda.org/conda-forge/noarch/font-ttf-inconsolata-3.000-h77eed37_0.tar.bz2
      - conda: https://conda.anaconda.org/conda-forge/noarch/font-ttf-source-code-pro-2.038-h77eed37_0.tar.bz2
      - conda: https://conda.anaconda.org/conda-forge/noarch/font-ttf-ubuntu-0.83-h77eed37_2.conda
      - conda: https://conda.anaconda.org/conda-forge/linux-64/fontconfig-2.14.2-h14ed4e7_0.conda
      - conda: https://conda.anaconda.org/conda-forge/noarch/fonts-conda-ecosystem-1-0.tar.bz2
      - conda: https://conda.anaconda.org/conda-forge/noarch/fonts-conda-forge-1-0.tar.bz2
      - conda: https://conda.anaconda.org/conda-forge/noarch/fqdn-1.5.1-pyhd8ed1ab_0.tar.bz2
      - conda: https://conda.anaconda.org/conda-forge/linux-64/freeimage-3.18.0-h4b96d29_20.conda
      - conda: https://conda.anaconda.org/conda-forge/linux-64/freetype-2.12.1-h267a509_2.conda
      - conda: https://conda.anaconda.org/conda-forge/noarch/freetype-py-2.5.1-pyhd8ed1ab_0.conda
      - conda: https://conda.anaconda.org/conda-forge/noarch/furo-2024.8.6-pyhd8ed1ab_0.conda
      - conda: https://conda.anaconda.org/conda-forge/linux-64/glfw-3.4-hd590300_0.conda
      - conda: https://conda.anaconda.org/conda-forge/linux-64/gmp-6.3.0-hac33072_2.conda
      - conda: https://repo.prefix.dev/code-aster/linux-64/gmsh-4.13.1-py312_release_novtk_h6d33ec2_210.conda
      - conda: https://conda.anaconda.org/conda-forge/noarch/h11-0.14.0-pyhd8ed1ab_0.tar.bz2
      - conda: https://conda.anaconda.org/conda-forge/noarch/h2-4.1.0-pyhd8ed1ab_0.tar.bz2
      - conda: https://repo.prefix.dev/code-aster/linux-64/h5py-3.11.1-nompi_release_py312h0eeb74d_110.conda
      - conda: https://conda.anaconda.org/conda-forge/linux-64/hdf4-4.2.15-h2a13503_7.conda
      - conda: https://repo.prefix.dev/code-aster/linux-64/hdf5-1.14.4.3-nompi_release_h97bcbd8_300.conda
      - conda: https://conda.anaconda.org/conda-forge/noarch/hpack-4.0.0-pyh9f0ad1d_0.tar.bz2
      - conda: https://conda.anaconda.org/conda-forge/noarch/httpcore-1.0.5-pyhd8ed1ab_0.conda
      - conda: https://conda.anaconda.org/conda-forge/noarch/httpx-0.27.2-pyhd8ed1ab_0.conda
      - conda: https://conda.anaconda.org/conda-forge/noarch/hyperframe-6.0.1-pyhd8ed1ab_0.tar.bz2
      - conda: https://conda.anaconda.org/conda-forge/linux-64/icu-75.1-he02047a_0.conda
      - conda: https://conda.anaconda.org/conda-forge/noarch/idna-3.8-pyhd8ed1ab_0.conda
      - conda: https://repo.prefix.dev/code-aster/linux-64/ifcopenshell-0.7.11.240801-py312_release_novtk_nompi_he733395_211.conda
      - conda: https://conda.anaconda.org/conda-forge/noarch/imagesize-1.4.1-pyhd8ed1ab_0.tar.bz2
      - conda: https://conda.anaconda.org/conda-forge/linux-64/imath-3.1.11-hfc55251_0.conda
      - conda: https://conda.anaconda.org/conda-forge/noarch/importlib-metadata-8.4.0-pyha770c72_0.conda
      - conda: https://conda.anaconda.org/conda-forge/noarch/importlib_metadata-8.4.0-hd8ed1ab_0.conda
      - conda: https://conda.anaconda.org/conda-forge/noarch/importlib_resources-6.4.4-pyhd8ed1ab_0.conda
      - conda: https://conda.anaconda.org/conda-forge/noarch/ipykernel-6.29.5-pyh3099207_0.conda
      - conda: https://conda.anaconda.org/conda-forge/noarch/ipython-8.27.0-pyh707e725_0.conda
      - conda: https://conda.anaconda.org/conda-forge/noarch/ipywidgets-8.1.5-pyhd8ed1ab_0.conda
      - conda: https://conda.anaconda.org/conda-forge/noarch/isoduration-20.11.0-pyhd8ed1ab_0.tar.bz2
      - conda: https://conda.anaconda.org/conda-forge/noarch/jedi-0.19.1-pyhd8ed1ab_0.conda
      - conda: https://conda.anaconda.org/conda-forge/noarch/jinja2-3.1.4-pyhd8ed1ab_0.conda
      - conda: https://conda.anaconda.org/conda-forge/noarch/json5-0.9.25-pyhd8ed1ab_0.conda
      - conda: https://conda.anaconda.org/conda-forge/linux-64/jsonpointer-3.0.0-py312h7900ff3_0.conda
      - conda: https://conda.anaconda.org/conda-forge/noarch/jsonschema-4.23.0-pyhd8ed1ab_0.conda
      - conda: https://conda.anaconda.org/conda-forge/noarch/jsonschema-specifications-2023.12.1-pyhd8ed1ab_0.conda
      - conda: https://conda.anaconda.org/conda-forge/noarch/jsonschema-with-format-nongpl-4.23.0-hd8ed1ab_0.conda
      - conda: https://conda.anaconda.org/conda-forge/noarch/jupyter-lsp-2.2.5-pyhd8ed1ab_0.conda
      - conda: https://conda.anaconda.org/conda-forge/noarch/jupyter_client-8.6.2-pyhd8ed1ab_0.conda
      - conda: https://conda.anaconda.org/conda-forge/linux-64/jupyter_core-5.7.2-py312h7900ff3_0.conda
      - conda: https://conda.anaconda.org/conda-forge/noarch/jupyter_events-0.10.0-pyhd8ed1ab_0.conda
      - conda: https://conda.anaconda.org/conda-forge/noarch/jupyter_server-2.14.2-pyhd8ed1ab_0.conda
      - conda: https://conda.anaconda.org/conda-forge/noarch/jupyter_server_terminals-0.5.3-pyhd8ed1ab_0.conda
      - conda: https://conda.anaconda.org/conda-forge/noarch/jupyterlab-4.2.5-pyhd8ed1ab_0.conda
      - conda: https://conda.anaconda.org/conda-forge/noarch/jupyterlab_pygments-0.3.0-pyhd8ed1ab_1.conda
      - conda: https://conda.anaconda.org/conda-forge/noarch/jupyterlab_server-2.27.3-pyhd8ed1ab_0.conda
      - conda: https://conda.anaconda.org/conda-forge/noarch/jupyterlab_widgets-3.0.13-pyhd8ed1ab_0.conda
      - conda: https://conda.anaconda.org/conda-forge/linux-64/jxrlib-1.1-hd590300_3.conda
      - conda: https://conda.anaconda.org/conda-forge/linux-64/kaleido-core-0.1.0-h3644ca4_0.tar.bz2
      - conda: https://conda.anaconda.org/conda-forge/linux-64/keyutils-1.6.1-h166bdaf_0.tar.bz2
      - conda: https://conda.anaconda.org/conda-forge/linux-64/krb5-1.21.3-h659f571_0.conda
      - conda: https://conda.anaconda.org/conda-forge/noarch/lark-1.2.2-pyhd8ed1ab_0.conda
      - conda: https://conda.anaconda.org/conda-forge/linux-64/lcms2-2.16-hb7c19ff_0.conda
      - conda: https://conda.anaconda.org/conda-forge/linux-64/ld_impl_linux-64-2.40-hf3520f5_7.conda
      - conda: https://conda.anaconda.org/conda-forge/linux-64/lerc-4.0.0-h27087fc_0.tar.bz2
      - conda: https://conda.anaconda.org/conda-forge/linux-64/libaec-1.1.3-h59595ed_0.conda
      - conda: https://conda.anaconda.org/conda-forge/linux-64/libblas-3.9.0-23_linux64_openblas.conda
      - conda: https://conda.anaconda.org/conda-forge/linux-64/libboost-1.84.0-h0ccab89_5.conda
      - conda: https://conda.anaconda.org/conda-forge/linux-64/libboost-devel-1.84.0-h00ab1b0_5.conda
      - conda: https://conda.anaconda.org/conda-forge/linux-64/libboost-headers-1.84.0-ha770c72_5.conda
      - conda: https://conda.anaconda.org/conda-forge/linux-64/libboost-python-1.84.0-py312hf74af30_5.conda
      - conda: https://conda.anaconda.org/conda-forge/linux-64/libcblas-3.9.0-23_linux64_openblas.conda
      - conda: https://conda.anaconda.org/conda-forge/linux-64/libcurl-8.9.1-hdb1bdb2_0.conda
      - conda: https://conda.anaconda.org/conda-forge/linux-64/libdeflate-1.21-h4bc722e_0.conda
      - conda: https://conda.anaconda.org/conda-forge/linux-64/libedit-3.1.20191231-he28a2e2_2.tar.bz2
      - conda: https://conda.anaconda.org/conda-forge/linux-64/libev-4.33-hd590300_2.conda
      - conda: https://conda.anaconda.org/conda-forge/linux-64/libexpat-2.6.2-h59595ed_0.conda
      - conda: https://conda.anaconda.org/conda-forge/linux-64/libffi-3.4.2-h7f98852_5.tar.bz2
      - conda: https://conda.anaconda.org/conda-forge/linux-64/libgcc-14.1.0-h77fa898_1.conda
      - conda: https://conda.anaconda.org/conda-forge/linux-64/libgcc-ng-14.1.0-h69a702a_1.conda
      - conda: https://conda.anaconda.org/conda-forge/linux-64/libgfortran-14.1.0-h69a702a_1.conda
      - conda: https://conda.anaconda.org/conda-forge/linux-64/libgfortran-ng-14.1.0-h69a702a_1.conda
      - conda: https://conda.anaconda.org/conda-forge/linux-64/libgfortran5-14.1.0-hc5f4f2c_1.conda
      - conda: https://conda.anaconda.org/conda-forge/linux-64/libglib-2.80.3-h315aac3_2.conda
      - conda: https://conda.anaconda.org/conda-forge/linux-64/libglu-9.0.0-ha6d2627_1004.conda
      - conda: https://conda.anaconda.org/conda-forge/linux-64/libgomp-14.1.0-h77fa898_1.conda
      - conda: https://conda.anaconda.org/conda-forge/linux-64/libiconv-1.17-hd590300_2.conda
      - conda: https://conda.anaconda.org/conda-forge/linux-64/libjpeg-turbo-3.0.0-hd590300_1.conda
      - conda: https://conda.anaconda.org/conda-forge/linux-64/liblapack-3.9.0-23_linux64_openblas.conda
      - conda: https://repo.prefix.dev/code-aster/linux-64/libmed-4.1.1.6-py312_nompi_release_h9dba8e9_300.conda
      - conda: https://repo.prefix.dev/code-aster/linux-64/libnetcdf-4.9.2-nompi_release_hf7a52c6_124.conda
      - conda: https://conda.anaconda.org/conda-forge/linux-64/libnghttp2-1.58.0-h47da74e_1.conda
      - conda: https://conda.anaconda.org/conda-forge/linux-64/libnsl-2.0.1-hd590300_0.conda
      - conda: https://conda.anaconda.org/conda-forge/linux-64/libopenblas-0.3.27-pthreads_hac2b453_1.conda
      - conda: https://conda.anaconda.org/conda-forge/linux-64/libpng-1.6.43-h2797004_0.conda
      - conda: https://conda.anaconda.org/conda-forge/linux-64/libraw-0.21.1-h2a13503_2.conda
      - conda: https://repo.prefix.dev/code-aster/linux-64/libscotch-7.0.4-aster_nompi_release_h49d36e5_302.conda
      - conda: https://conda.anaconda.org/conda-forge/linux-64/libsodium-1.0.18-h36c2ea0_1.tar.bz2
      - conda: https://conda.anaconda.org/conda-forge/linux-64/libsqlite-3.46.0-hde9e2c9_0.conda
      - conda: https://conda.anaconda.org/conda-forge/linux-64/libssh2-1.11.0-h0841786_0.conda
      - conda: https://conda.anaconda.org/conda-forge/linux-64/libstdcxx-14.1.0-hc0a3c3a_1.conda
      - conda: https://conda.anaconda.org/conda-forge/linux-64/libstdcxx-ng-14.1.0-h4852527_1.conda
      - conda: https://conda.anaconda.org/conda-forge/linux-64/libtiff-4.6.0-h46a8edc_4.conda
      - conda: https://conda.anaconda.org/conda-forge/linux-64/libuuid-2.38.1-h0b41bf4_0.conda
      - conda: https://conda.anaconda.org/conda-forge/linux-64/libwebp-base-1.4.0-hd590300_0.conda
      - conda: https://conda.anaconda.org/conda-forge/linux-64/libxcb-1.16-hb9d3cd8_1.conda
      - conda: https://conda.anaconda.org/conda-forge/linux-64/libxcrypt-4.4.36-hd590300_1.conda
      - conda: https://conda.anaconda.org/conda-forge/linux-64/libxkbcommon-1.7.0-h2c5496b_1.conda
      - conda: https://conda.anaconda.org/conda-forge/linux-64/libxml2-2.12.7-he7c6b58_4.conda
      - conda: https://conda.anaconda.org/conda-forge/linux-64/libzip-1.10.1-h2629f0a_3.conda
      - conda: https://conda.anaconda.org/conda-forge/linux-64/libzlib-1.3.1-h4ab18f5_1.conda
      - conda: https://conda.anaconda.org/conda-forge/linux-64/lz4-c-1.9.4-hcb278e6_0.conda
      - conda: https://conda.anaconda.org/conda-forge/noarch/markdown-it-py-3.0.0-pyhd8ed1ab_0.conda
      - conda: https://conda.anaconda.org/conda-forge/linux-64/markupsafe-2.1.5-py312h66e93f0_1.conda
      - conda: https://conda.anaconda.org/conda-forge/noarch/matplotlib-inline-0.1.7-pyhd8ed1ab_0.conda
      - conda: https://conda.anaconda.org/conda-forge/noarch/mdit-py-plugins-0.4.1-pyhd8ed1ab_0.conda
      - conda: https://conda.anaconda.org/conda-forge/noarch/mdurl-0.1.2-pyhd8ed1ab_0.conda
      - conda: https://repo.prefix.dev/code-aster/linux-64/medcoupling-9.12.0-py312_nompi_release_h969545f_302.conda
      - conda: https://conda.anaconda.org/conda-forge/noarch/meshio-5.3.5-pyhd8ed1ab_0.conda
      - conda: https://repo.prefix.dev/code-aster/linux-64/metis-5.1.0.4-aster4_release_hcd68848_203.conda
      - conda: https://repo.prefix.dev/code-aster/linux-64/mfront-4.2.0-py312_release_h16783ba_203.conda
      - conda: https://repo.prefix.dev/code-aster/linux-64/mgis-2.2-py312_release_hce40cdd_202.conda
      - conda: https://conda.anaconda.org/conda-forge/noarch/mistune-3.0.2-pyhd8ed1ab_0.conda
      - conda: https://conda.anaconda.org/conda-forge/linux-64/mpfr-4.2.1-h38ae2d0_2.conda
      - conda: https://repo.prefix.dev/code-aster/linux-64/mumps-5.7.2-aster_py312_nompi_release_h59e4c4c_302.conda
      - conda: https://conda.anaconda.org/conda-forge/noarch/myst-parser-4.0.0-pyhd8ed1ab_0.conda
      - conda: https://conda.anaconda.org/conda-forge/noarch/nbclient-0.10.0-pyhd8ed1ab_0.conda
      - conda: https://conda.anaconda.org/conda-forge/noarch/nbconvert-core-7.16.4-pyhd8ed1ab_1.conda
      - conda: https://conda.anaconda.org/conda-forge/noarch/nbformat-5.10.4-pyhd8ed1ab_0.conda
      - conda: https://conda.anaconda.org/conda-forge/linux-64/ncurses-6.5-he02047a_1.conda
      - conda: https://conda.anaconda.org/conda-forge/noarch/nest-asyncio-1.6.0-pyhd8ed1ab_0.conda
      - conda: https://repo.prefix.dev/code-aster/linux-64/netcdf4-1.7.1-nompi_release_h143bb62_112.conda
      - conda: https://conda.anaconda.org/conda-forge/noarch/notebook-shim-0.2.4-pyhd8ed1ab_0.conda
      - conda: https://conda.anaconda.org/conda-forge/linux-64/nspr-4.35-h27087fc_0.conda
      - conda: https://conda.anaconda.org/conda-forge/linux-64/nss-3.104-hd34e28f_0.conda
      - conda: https://conda.anaconda.org/conda-forge/linux-64/numpy-1.26.4-py312heda63a1_0.conda
      - conda: https://conda.anaconda.org/conda-forge/linux-64/occt-7.8.1-novtk_h44cb049_102.conda
      - conda: https://conda.anaconda.org/conda-forge/linux-64/openexr-3.2.2-haf962dd_1.conda
      - conda: https://conda.anaconda.org/conda-forge/linux-64/openjpeg-2.5.2-h488ebb8_0.conda
      - conda: https://conda.anaconda.org/conda-forge/linux-64/openssl-3.3.1-hb9d3cd8_3.conda
      - conda: https://conda.anaconda.org/conda-forge/noarch/overrides-7.7.0-pyhd8ed1ab_0.conda
      - conda: https://conda.anaconda.org/conda-forge/noarch/packaging-24.1-pyhd8ed1ab_0.conda
      - conda: https://conda.anaconda.org/conda-forge/noarch/pandocfilters-1.5.0-pyhd8ed1ab_0.tar.bz2
      - conda: https://conda.anaconda.org/conda-forge/noarch/parso-0.8.4-pyhd8ed1ab_0.conda
      - conda: https://conda.anaconda.org/conda-forge/linux-64/pcre2-10.44-hba22ea6_2.conda
      - conda: https://conda.anaconda.org/conda-forge/noarch/pexpect-4.9.0-pyhd8ed1ab_0.conda
      - conda: https://conda.anaconda.org/conda-forge/noarch/pickleshare-0.7.5-py_1003.tar.bz2
      - conda: https://conda.anaconda.org/conda-forge/noarch/pixi-pycharm-0.0.6-unix_1234567_0.conda
      - conda: https://conda.anaconda.org/conda-forge/linux-64/pixman-0.43.2-h59595ed_0.conda
      - conda: https://conda.anaconda.org/conda-forge/noarch/pkgutil-resolve-name-1.3.10-pyhd8ed1ab_1.conda
      - conda: https://conda.anaconda.org/conda-forge/noarch/platformdirs-4.2.2-pyhd8ed1ab_0.conda
      - conda: https://conda.anaconda.org/conda-forge/noarch/plotly-5.24.0-pyhd8ed1ab_0.conda
      - conda: https://conda.anaconda.org/conda-forge/noarch/prometheus_client-0.20.0-pyhd8ed1ab_0.conda
      - conda: https://conda.anaconda.org/conda-forge/noarch/prompt-toolkit-3.0.47-pyha770c72_0.conda
      - conda: https://conda.anaconda.org/conda-forge/linux-64/psutil-6.0.0-py312h9a8786e_0.conda
      - conda: https://conda.anaconda.org/conda-forge/linux-64/pthread-stubs-0.4-h36c2ea0_1001.tar.bz2
      - conda: https://conda.anaconda.org/conda-forge/noarch/ptyprocess-0.7.0-pyhd3deb0d_0.tar.bz2
      - conda: https://conda.anaconda.org/conda-forge/noarch/pure_eval-0.2.3-pyhd8ed1ab_0.conda
      - conda: https://conda.anaconda.org/conda-forge/noarch/pycparser-2.22-pyhd8ed1ab_0.conda
      - conda: https://conda.anaconda.org/conda-forge/noarch/pygfx-0.3.0-pyhd8ed1ab_0.conda
      - conda: https://conda.anaconda.org/conda-forge/linux-64/pyglfw-2.7.0-py312h7900ff3_0.conda
      - conda: https://conda.anaconda.org/conda-forge/noarch/pygments-2.18.0-pyhd8ed1ab_0.conda
      - conda: https://conda.anaconda.org/conda-forge/noarch/pylinalg-0.4.1-pyhd8ed1ab_0.conda
      - conda: https://conda.anaconda.org/conda-forge/noarch/pyparsing-3.1.4-pyhd8ed1ab_0.conda
      - conda: https://conda.anaconda.org/conda-forge/noarch/pyquaternion-0.9.9-pyhd8ed1ab_1.tar.bz2
      - conda: https://conda.anaconda.org/conda-forge/noarch/pysocks-1.7.1-pyha2e5f31_6.tar.bz2
      - conda: https://conda.anaconda.org/conda-forge/linux-64/python-3.12.0-hab00c5b_0_cpython.conda
      - conda: https://conda.anaconda.org/conda-forge/noarch/python-dateutil-2.9.0-pyhd8ed1ab_0.conda
      - conda: https://conda.anaconda.org/conda-forge/noarch/python-fastjsonschema-2.20.0-pyhd8ed1ab_0.conda
      - conda: https://repo.prefix.dev/code-aster/noarch/python-gmsh-4.13.1-py312_release_novtk__210.conda
      - conda: https://conda.anaconda.org/conda-forge/noarch/python-json-logger-2.0.7-pyhd8ed1ab_0.conda
      - conda: https://conda.anaconda.org/conda-forge/noarch/python-kaleido-0.1.0-pyhd8ed1ab_0.tar.bz2
      - conda: https://conda.anaconda.org/conda-forge/linux-64/python_abi-3.12-5_cp312.conda
      - conda: https://conda.anaconda.org/conda-forge/linux-64/pythonocc-core-7.8.1-novtk_he14a4f2_100.conda
      - conda: https://conda.anaconda.org/conda-forge/noarch/pytz-2024.1-pyhd8ed1ab_0.conda
      - conda: https://conda.anaconda.org/conda-forge/linux-64/pyyaml-6.0.2-py312h41a817b_0.conda
      - conda: https://conda.anaconda.org/conda-forge/linux-64/pyzmq-26.2.0-py312hbf22597_0.conda
      - conda: https://conda.anaconda.org/conda-forge/linux-64/rapidjson-1.1.0.post20240409-hac33072_1.conda
      - conda: https://conda.anaconda.org/conda-forge/linux-64/readline-8.2-h8228510_1.conda
      - conda: https://conda.anaconda.org/conda-forge/noarch/referencing-0.35.1-pyhd8ed1ab_0.conda
      - conda: https://conda.anaconda.org/conda-forge/noarch/requests-2.32.3-pyhd8ed1ab_0.conda
      - conda: https://conda.anaconda.org/conda-forge/noarch/rfc3339-validator-0.1.4-pyhd8ed1ab_0.tar.bz2
      - conda: https://conda.anaconda.org/conda-forge/noarch/rfc3986-validator-0.1.1-pyh9f0ad1d_0.tar.bz2
      - conda: https://conda.anaconda.org/conda-forge/noarch/rich-13.7.1-pyhd8ed1ab_0.conda
      - conda: https://conda.anaconda.org/conda-forge/linux-64/rpds-py-0.20.0-py312hf008fa9_0.conda
      - conda: https://conda.anaconda.org/conda-forge/linux-64/scipy-1.14.1-py312h7d485d2_0.conda
      - conda: https://repo.prefix.dev/code-aster/linux-64/scotch-7.0.4-aster_nompi_release_he9e196c_302.conda
      - conda: https://conda.anaconda.org/conda-forge/noarch/send2trash-1.8.3-pyh0d859eb_0.conda
      - conda: https://conda.anaconda.org/conda-forge/noarch/setuptools-72.2.0-pyhd8ed1ab_0.conda
      - conda: https://conda.anaconda.org/conda-forge/noarch/six-1.16.0-pyh6c4a22f_0.tar.bz2
      - conda: https://conda.anaconda.org/conda-forge/linux-64/snappy-1.2.1-ha2e4443_0.conda
      - conda: https://conda.anaconda.org/conda-forge/noarch/sniffio-1.3.1-pyhd8ed1ab_0.conda
      - conda: https://conda.anaconda.org/conda-forge/noarch/snowballstemmer-2.2.0-pyhd8ed1ab_0.tar.bz2
      - conda: https://conda.anaconda.org/conda-forge/noarch/soupsieve-2.5-pyhd8ed1ab_1.conda
      - conda: https://conda.anaconda.org/conda-forge/noarch/sphinx-7.4.7-pyhd8ed1ab_0.conda
      - conda: https://conda.anaconda.org/conda-forge/noarch/sphinx-basic-ng-1.0.0b2-pyhd8ed1ab_1.conda
      - conda: https://conda.anaconda.org/conda-forge/noarch/sphinxcontrib-applehelp-2.0.0-pyhd8ed1ab_0.conda
      - conda: https://conda.anaconda.org/conda-forge/noarch/sphinxcontrib-devhelp-2.0.0-pyhd8ed1ab_0.conda
      - conda: https://conda.anaconda.org/conda-forge/noarch/sphinxcontrib-htmlhelp-2.1.0-pyhd8ed1ab_0.conda
      - conda: https://conda.anaconda.org/conda-forge/noarch/sphinxcontrib-jsmath-1.0.1-pyhd8ed1ab_0.conda
      - conda: https://conda.anaconda.org/conda-forge/noarch/sphinxcontrib-qthelp-2.0.0-pyhd8ed1ab_0.conda
      - conda: https://conda.anaconda.org/conda-forge/noarch/sphinxcontrib-serializinghtml-1.1.10-pyhd8ed1ab_0.conda
      - conda: https://conda.anaconda.org/conda-forge/linux-64/sqlite-3.46.0-h6d4b2fc_0.conda
      - conda: https://conda.anaconda.org/conda-forge/noarch/stack_data-0.6.2-pyhd8ed1ab_0.conda
      - conda: https://conda.anaconda.org/conda-forge/noarch/svgwrite-1.4.3-pyhd8ed1ab_0.tar.bz2
      - conda: https://conda.anaconda.org/conda-forge/noarch/tenacity-9.0.0-pyhd8ed1ab_0.conda
      - conda: https://conda.anaconda.org/conda-forge/noarch/terminado-0.18.1-pyh0d859eb_0.conda
      - conda: https://conda.anaconda.org/conda-forge/noarch/tinycss2-1.3.0-pyhd8ed1ab_0.conda
      - conda: https://conda.anaconda.org/conda-forge/linux-64/tk-8.6.13-noxft_h4845f30_101.conda
      - conda: https://conda.anaconda.org/conda-forge/noarch/tomli-2.0.1-pyhd8ed1ab_0.tar.bz2
      - conda: https://conda.anaconda.org/conda-forge/linux-64/tornado-6.4.1-py312h66e93f0_1.conda
      - conda: https://conda.anaconda.org/conda-forge/noarch/traitlets-5.14.3-pyhd8ed1ab_0.conda
      - conda: https://conda.anaconda.org/conda-forge/noarch/trimesh-4.4.8-pyhd8ed1ab_0.conda
      - conda: https://conda.anaconda.org/conda-forge/noarch/types-python-dateutil-2.9.0.20240821-pyhd8ed1ab_0.conda
      - conda: https://conda.anaconda.org/conda-forge/noarch/typing-extensions-4.12.2-hd8ed1ab_0.conda
      - conda: https://conda.anaconda.org/conda-forge/noarch/typing_extensions-4.12.2-pyha770c72_0.conda
      - conda: https://conda.anaconda.org/conda-forge/noarch/typing_utils-0.1.0-pyhd8ed1ab_0.tar.bz2
      - conda: https://conda.anaconda.org/conda-forge/noarch/tzdata-2024a-h8827d51_1.conda
      - conda: https://conda.anaconda.org/conda-forge/linux-64/uharfbuzz-0.39.5-py312h68727a3_0.conda
      - conda: https://conda.anaconda.org/conda-forge/noarch/uri-template-1.3.0-pyhd8ed1ab_0.conda
      - conda: https://conda.anaconda.org/conda-forge/noarch/urllib3-2.2.2-pyhd8ed1ab_1.conda
      - conda: https://conda.anaconda.org/conda-forge/linux-64/wayland-1.23.1-h3e06ad9_0.conda
      - conda: https://conda.anaconda.org/conda-forge/noarch/wcwidth-0.2.13-pyhd8ed1ab_0.conda
      - conda: https://conda.anaconda.org/conda-forge/noarch/webcolors-24.8.0-pyhd8ed1ab_0.conda
      - conda: https://conda.anaconda.org/conda-forge/noarch/webencodings-0.5.1-pyhd8ed1ab_2.conda
      - conda: https://conda.anaconda.org/conda-forge/noarch/websocket-client-1.8.0-pyhd8ed1ab_0.conda
      - conda: https://conda.anaconda.org/conda-forge/linux-64/websockets-13.0.1-py312h66e93f0_0.conda
      - conda: https://conda.anaconda.org/conda-forge/linux-64/wgpu-native-0.19.4.1-h2b8f863_0.conda
      - conda: https://conda.anaconda.org/conda-forge/noarch/wgpu-py-0.16.0-pyha804496_0.conda
      - conda: https://conda.anaconda.org/conda-forge/noarch/widgetsnbextension-4.0.13-pyhd8ed1ab_0.conda
      - conda: https://conda.anaconda.org/conda-forge/linux-64/xkeyboard-config-2.42-h4ab18f5_0.conda
      - conda: https://conda.anaconda.org/conda-forge/linux-64/xorg-fixesproto-5.0-h7f98852_1002.tar.bz2
      - conda: https://conda.anaconda.org/conda-forge/linux-64/xorg-kbproto-1.0.7-h7f98852_1002.tar.bz2
      - conda: https://conda.anaconda.org/conda-forge/linux-64/xorg-libice-1.1.1-hd590300_0.conda
      - conda: https://conda.anaconda.org/conda-forge/linux-64/xorg-libsm-1.2.4-h7391055_0.conda
      - conda: https://conda.anaconda.org/conda-forge/linux-64/xorg-libx11-1.8.9-hb711507_1.conda
      - conda: https://conda.anaconda.org/conda-forge/linux-64/xorg-libxau-1.0.11-hd590300_0.conda
      - conda: https://conda.anaconda.org/conda-forge/linux-64/xorg-libxdmcp-1.1.3-h7f98852_0.tar.bz2
      - conda: https://conda.anaconda.org/conda-forge/linux-64/xorg-libxext-1.3.4-h0b41bf4_2.conda
      - conda: https://conda.anaconda.org/conda-forge/linux-64/xorg-libxfixes-5.0.3-h7f98852_1004.tar.bz2
      - conda: https://conda.anaconda.org/conda-forge/linux-64/xorg-libxinerama-1.1.5-h27087fc_0.tar.bz2
      - conda: https://conda.anaconda.org/conda-forge/linux-64/xorg-libxmu-1.1.3-h4ab18f5_1.conda
      - conda: https://conda.anaconda.org/conda-forge/linux-64/xorg-libxrender-0.9.11-hd590300_0.conda
      - conda: https://conda.anaconda.org/conda-forge/linux-64/xorg-libxt-1.3.0-hd590300_1.conda
      - conda: https://conda.anaconda.org/conda-forge/linux-64/xorg-renderproto-0.11.1-h7f98852_1002.tar.bz2
      - conda: https://conda.anaconda.org/conda-forge/linux-64/xorg-xextproto-7.3.0-h0b41bf4_1003.conda
      - conda: https://conda.anaconda.org/conda-forge/linux-64/xorg-xproto-7.0.31-h7f98852_1007.tar.bz2
      - conda: https://conda.anaconda.org/conda-forge/linux-64/xz-5.2.6-h166bdaf_0.tar.bz2
      - conda: https://conda.anaconda.org/conda-forge/linux-64/yaml-0.2.5-h7f98852_2.tar.bz2
      - conda: https://conda.anaconda.org/conda-forge/linux-64/zeromq-4.3.5-h75354e8_4.conda
      - conda: https://conda.anaconda.org/conda-forge/noarch/zipp-3.20.1-pyhd8ed1ab_0.conda
      - conda: https://conda.anaconda.org/conda-forge/linux-64/zlib-1.3.1-h4ab18f5_1.conda
      - conda: https://conda.anaconda.org/conda-forge/linux-64/zstandard-0.23.0-py312h3483029_0.conda
      - conda: https://conda.anaconda.org/conda-forge/linux-64/zstd-1.5.6-ha6fb4c9_0.conda
      win-64:
      - conda: https://conda.anaconda.org/conda-forge/noarch/ada-py-0.2.16-pyhd8ed1ab_0.conda
      - conda: https://conda.anaconda.org/conda-forge/noarch/alabaster-0.7.16-pyhd8ed1ab_0.conda
      - conda: https://conda.anaconda.org/conda-forge/noarch/anyio-4.4.0-pyhd8ed1ab_0.conda
      - conda: https://conda.anaconda.org/conda-forge/noarch/argon2-cffi-23.1.0-pyhd8ed1ab_0.conda
      - conda: https://conda.anaconda.org/conda-forge/win-64/argon2-cffi-bindings-21.2.0-py312he70551f_4.conda
      - conda: https://conda.anaconda.org/conda-forge/win-64/arpack-3.9.1-nompi_h034da5f_101.conda
      - conda: https://conda.anaconda.org/conda-forge/noarch/arrow-1.3.0-pyhd8ed1ab_0.conda
      - conda: https://conda.anaconda.org/conda-forge/noarch/asttokens-2.4.1-pyhd8ed1ab_0.conda
      - conda: https://conda.anaconda.org/conda-forge/noarch/async-lru-2.0.4-pyhd8ed1ab_0.conda
      - conda: https://conda.anaconda.org/conda-forge/noarch/attrs-24.2.0-pyh71513ae_0.conda
      - conda: https://conda.anaconda.org/conda-forge/noarch/babel-2.14.0-pyhd8ed1ab_0.conda
      - conda: https://conda.anaconda.org/conda-forge/noarch/beautifulsoup4-4.12.3-pyha770c72_0.conda
      - conda: https://conda.anaconda.org/conda-forge/noarch/bleach-6.1.0-pyhd8ed1ab_0.conda
      - conda: https://conda.anaconda.org/conda-forge/win-64/blis-0.9.0-h2466b09_2.conda
      - conda: https://conda.anaconda.org/conda-forge/win-64/blosc-1.21.6-h85f69ea_0.conda
      - conda: https://conda.anaconda.org/conda-forge/win-64/brotli-python-1.1.0-py312h53d5487_1.conda
      - conda: https://conda.anaconda.org/conda-forge/win-64/bzip2-1.0.8-h2466b09_7.conda
      - conda: https://conda.anaconda.org/conda-forge/win-64/ca-certificates-2024.8.30-h56e8100_0.conda
      - conda: https://conda.anaconda.org/conda-forge/noarch/cached-property-1.5.2-hd8ed1ab_1.tar.bz2
      - conda: https://conda.anaconda.org/conda-forge/noarch/cached_property-1.5.2-pyha770c72_1.tar.bz2
      - conda: https://conda.anaconda.org/conda-forge/win-64/cairo-1.18.0-h32b962e_3.conda
      - conda: https://conda.anaconda.org/conda-forge/win-64/calculix-2.21-h27aae45_3.conda
      - conda: https://conda.anaconda.org/conda-forge/noarch/certifi-2024.7.4-pyhd8ed1ab_0.conda
      - conda: https://conda.anaconda.org/conda-forge/win-64/cffi-1.17.0-py312h4389bb4_1.conda
      - conda: https://conda.anaconda.org/conda-forge/win-64/cftime-1.6.4-py312h1a27103_0.conda
      - conda: https://conda.anaconda.org/conda-forge/win-64/cgal-cpp-5.6.1-hb7ee40c_1.conda
      - conda: https://conda.anaconda.org/conda-forge/noarch/charset-normalizer-3.3.2-pyhd8ed1ab_0.conda
      - conda: https://repo.prefix.dev/code-aster/win-64/code-aster-17.1.0-py312_nompi_release_hfe9bba6_300.conda
      - conda: https://conda.anaconda.org/conda-forge/noarch/colorama-0.4.6-pyhd8ed1ab_0.tar.bz2
      - conda: https://conda.anaconda.org/conda-forge/noarch/comm-0.2.2-pyhd8ed1ab_0.conda
      - conda: https://conda.anaconda.org/conda-forge/win-64/debugpy-1.8.5-py312h275cf98_0.conda
      - conda: https://conda.anaconda.org/conda-forge/noarch/decorator-5.1.1-pyhd8ed1ab_0.tar.bz2
      - conda: https://conda.anaconda.org/conda-forge/noarch/defusedxml-0.7.1-pyhd8ed1ab_0.tar.bz2
      - conda: https://conda.anaconda.org/conda-forge/noarch/docutils-0.21.2-pyhd8ed1ab_0.conda
      - conda: https://conda.anaconda.org/conda-forge/win-64/eigen-3.4.0-h91493d7_0.conda
      - conda: https://conda.anaconda.org/conda-forge/noarch/entrypoints-0.4-pyhd8ed1ab_0.tar.bz2
      - conda: https://conda.anaconda.org/conda-forge/noarch/exceptiongroup-1.2.2-pyhd8ed1ab_0.conda
      - conda: https://conda.anaconda.org/conda-forge/noarch/executing-2.0.1-pyhd8ed1ab_0.conda
      - conda: https://conda.anaconda.org/conda-forge/win-64/expat-2.6.2-h63175ca_0.conda
      - conda: https://conda.anaconda.org/conda-forge/win-64/fltk-1.3.9-h27fc217_1.conda
      - conda: https://conda.anaconda.org/conda-forge/noarch/font-ttf-dejavu-sans-mono-2.37-hab24e00_0.tar.bz2
      - conda: https://conda.anaconda.org/conda-forge/noarch/font-ttf-inconsolata-3.000-h77eed37_0.tar.bz2
      - conda: https://conda.anaconda.org/conda-forge/noarch/font-ttf-source-code-pro-2.038-h77eed37_0.tar.bz2
      - conda: https://conda.anaconda.org/conda-forge/noarch/font-ttf-ubuntu-0.83-h77eed37_2.conda
      - conda: https://conda.anaconda.org/conda-forge/win-64/fontconfig-2.14.2-hbde0cde_0.conda
      - conda: https://conda.anaconda.org/conda-forge/noarch/fonts-conda-ecosystem-1-0.tar.bz2
      - conda: https://conda.anaconda.org/conda-forge/noarch/fonts-conda-forge-1-0.tar.bz2
      - conda: https://conda.anaconda.org/conda-forge/noarch/fqdn-1.5.1-pyhd8ed1ab_0.tar.bz2
      - conda: https://conda.anaconda.org/conda-forge/win-64/freeimage-3.18.0-h2b56e36_20.conda
      - conda: https://conda.anaconda.org/conda-forge/win-64/freetype-2.12.1-hdaf720e_2.conda
      - conda: https://conda.anaconda.org/conda-forge/noarch/freetype-py-2.5.1-pyhd8ed1ab_0.conda
      - conda: https://conda.anaconda.org/conda-forge/noarch/furo-2024.8.6-pyhd8ed1ab_0.conda
      - conda: https://conda.anaconda.org/conda-forge/win-64/glfw-3.4-hcfcfb64_0.conda
      - conda: https://repo.prefix.dev/code-aster/win-64/gmsh-4.13.1-py312_release_novtk_h3a26076_210.conda
      - conda: https://conda.anaconda.org/conda-forge/noarch/h11-0.14.0-pyhd8ed1ab_0.tar.bz2
      - conda: https://conda.anaconda.org/conda-forge/noarch/h2-4.1.0-pyhd8ed1ab_0.tar.bz2
      - conda: https://repo.prefix.dev/code-aster/win-64/h5py-3.11.1-nompi_release_py312hb5465f7_110.conda
      - conda: https://conda.anaconda.org/conda-forge/win-64/hdf4-4.2.15-h5557f11_7.conda
      - conda: https://repo.prefix.dev/code-aster/win-64/hdf5-1.14.4.3-nompi_release_h6ecde11_300.conda
      - conda: https://conda.anaconda.org/conda-forge/noarch/hpack-4.0.0-pyh9f0ad1d_0.tar.bz2
      - conda: https://conda.anaconda.org/conda-forge/noarch/httpcore-1.0.5-pyhd8ed1ab_0.conda
      - conda: https://conda.anaconda.org/conda-forge/noarch/httpx-0.27.2-pyhd8ed1ab_0.conda
      - conda: https://conda.anaconda.org/conda-forge/noarch/hyperframe-6.0.1-pyhd8ed1ab_0.tar.bz2
      - conda: https://conda.anaconda.org/conda-forge/win-64/icu-75.1-he0c23c2_0.conda
      - conda: https://conda.anaconda.org/conda-forge/noarch/idna-3.8-pyhd8ed1ab_0.conda
      - conda: https://repo.prefix.dev/code-aster/win-64/ifcopenshell-0.7.11.240801-py312_release_novtk_nompi_h6cbc44a_211.conda
      - conda: https://conda.anaconda.org/conda-forge/noarch/imagesize-1.4.1-pyhd8ed1ab_0.tar.bz2
      - conda: https://conda.anaconda.org/conda-forge/win-64/imath-3.1.11-h12be248_0.conda
      - conda: https://conda.anaconda.org/conda-forge/noarch/importlib-metadata-8.4.0-pyha770c72_0.conda
      - conda: https://conda.anaconda.org/conda-forge/noarch/importlib_metadata-8.4.0-hd8ed1ab_0.conda
      - conda: https://conda.anaconda.org/conda-forge/noarch/importlib_resources-6.4.4-pyhd8ed1ab_0.conda
      - conda: https://repo.prefix.dev/code-aster/win-64/intel-cmplr-lib-rt-2024.1.0-h7d207ad_964.conda
      - conda: https://repo.prefix.dev/code-aster/win-64/intel-cmplr-lic-rt-2024.1.0-964.conda
      - conda: https://repo.prefix.dev/code-aster/win-64/intel-fortran-rt-2024.1.0-he01afda_964.conda
      - conda: https://conda.anaconda.org/conda-forge/win-64/intel-openmp-2024.2.1-h57928b3_1083.conda
      - conda: https://conda.anaconda.org/conda-forge/noarch/ipykernel-6.29.5-pyh4bbf305_0.conda
      - conda: https://conda.anaconda.org/conda-forge/noarch/ipython-8.27.0-pyh7428d3b_0.conda
      - conda: https://conda.anaconda.org/conda-forge/noarch/ipywidgets-8.1.5-pyhd8ed1ab_0.conda
      - conda: https://conda.anaconda.org/conda-forge/noarch/isoduration-20.11.0-pyhd8ed1ab_0.tar.bz2
      - conda: https://conda.anaconda.org/conda-forge/noarch/jedi-0.19.1-pyhd8ed1ab_0.conda
      - conda: https://conda.anaconda.org/conda-forge/noarch/jinja2-3.1.4-pyhd8ed1ab_0.conda
      - conda: https://conda.anaconda.org/conda-forge/noarch/json5-0.9.25-pyhd8ed1ab_0.conda
      - conda: https://conda.anaconda.org/conda-forge/win-64/jsonpointer-3.0.0-py312h2e8e312_0.conda
      - conda: https://conda.anaconda.org/conda-forge/noarch/jsonschema-4.23.0-pyhd8ed1ab_0.conda
      - conda: https://conda.anaconda.org/conda-forge/noarch/jsonschema-specifications-2023.12.1-pyhd8ed1ab_0.conda
      - conda: https://conda.anaconda.org/conda-forge/noarch/jsonschema-with-format-nongpl-4.23.0-hd8ed1ab_0.conda
      - conda: https://conda.anaconda.org/conda-forge/noarch/jupyter-lsp-2.2.5-pyhd8ed1ab_0.conda
      - conda: https://conda.anaconda.org/conda-forge/noarch/jupyter_client-8.6.2-pyhd8ed1ab_0.conda
      - conda: https://conda.anaconda.org/conda-forge/win-64/jupyter_core-5.7.2-py312h2e8e312_0.conda
      - conda: https://conda.anaconda.org/conda-forge/noarch/jupyter_events-0.10.0-pyhd8ed1ab_0.conda
      - conda: https://conda.anaconda.org/conda-forge/noarch/jupyter_server-2.14.2-pyhd8ed1ab_0.conda
      - conda: https://conda.anaconda.org/conda-forge/noarch/jupyter_server_terminals-0.5.3-pyhd8ed1ab_0.conda
      - conda: https://conda.anaconda.org/conda-forge/noarch/jupyterlab-4.2.5-pyhd8ed1ab_0.conda
      - conda: https://conda.anaconda.org/conda-forge/noarch/jupyterlab_pygments-0.3.0-pyhd8ed1ab_1.conda
      - conda: https://conda.anaconda.org/conda-forge/noarch/jupyterlab_server-2.27.3-pyhd8ed1ab_0.conda
      - conda: https://conda.anaconda.org/conda-forge/noarch/jupyterlab_widgets-3.0.13-pyhd8ed1ab_0.conda
      - conda: https://conda.anaconda.org/conda-forge/win-64/jxrlib-1.1-hcfcfb64_3.conda
      - conda: https://conda.anaconda.org/conda-forge/win-64/kaleido-core-0.1.0-h8ffe710_0.tar.bz2
      - conda: https://conda.anaconda.org/conda-forge/win-64/khronos-opencl-icd-loader-2023.04.17-h64bf75a_1.conda
      - conda: https://conda.anaconda.org/conda-forge/win-64/krb5-1.21.3-hdf4eb48_0.conda
      - conda: https://conda.anaconda.org/conda-forge/noarch/lark-1.2.2-pyhd8ed1ab_0.conda
      - conda: https://conda.anaconda.org/conda-forge/win-64/lcms2-2.16-h67d730c_0.conda
      - conda: https://conda.anaconda.org/conda-forge/win-64/lerc-4.0.0-h63175ca_0.tar.bz2
      - conda: https://conda.anaconda.org/conda-forge/win-64/libaec-1.1.3-h63175ca_0.conda
      - conda: https://conda.anaconda.org/conda-forge/win-64/libblas-3.9.0-23_win64_blis.conda
      - conda: https://conda.anaconda.org/conda-forge/win-64/libboost-1.84.0-h444863b_5.conda
      - conda: https://conda.anaconda.org/conda-forge/win-64/libboost-devel-1.84.0-h91493d7_5.conda
      - conda: https://conda.anaconda.org/conda-forge/win-64/libboost-headers-1.84.0-h57928b3_5.conda
      - conda: https://conda.anaconda.org/conda-forge/win-64/libboost-python-1.84.0-py312hbaa7e33_5.conda
      - conda: https://conda.anaconda.org/conda-forge/win-64/libcblas-3.9.0-23_win64_blis.conda
      - conda: https://conda.anaconda.org/conda-forge/win-64/libcurl-8.9.1-h18fefc2_0.conda
      - conda: https://conda.anaconda.org/conda-forge/win-64/libdeflate-1.21-h2466b09_0.conda
      - conda: https://conda.anaconda.org/conda-forge/win-64/libexpat-2.6.2-h63175ca_0.conda
      - conda: https://conda.anaconda.org/conda-forge/win-64/libffi-3.4.2-h8ffe710_5.tar.bz2
      - conda: https://conda.anaconda.org/conda-forge/win-64/libflang-18.1.8-he0c23c2_5.conda
      - conda: https://conda.anaconda.org/conda-forge/win-64/libglib-2.80.3-h7025463_2.conda
      - conda: https://conda.anaconda.org/conda-forge/win-64/libhwloc-2.11.1-default_h8125262_1000.conda
      - conda: https://conda.anaconda.org/conda-forge/win-64/libiconv-1.17-hcfcfb64_2.conda
      - conda: https://conda.anaconda.org/conda-forge/win-64/libintl-0.22.5-h5728263_3.conda
      - conda: https://conda.anaconda.org/conda-forge/win-64/libjpeg-turbo-3.0.0-hcfcfb64_1.conda
      - conda: https://conda.anaconda.org/conda-forge/win-64/liblapack-3.9.0-5_hd5c7e75_netlib.tar.bz2
      - conda: https://repo.prefix.dev/code-aster/win-64/libmed-4.1.1.5-py312_nompi_release_h71ac2c7_312.conda
      - conda: https://repo.prefix.dev/code-aster/win-64/libnetcdf-4.9.2-nompi_release_h2b7a960_124.conda
      - conda: https://conda.anaconda.org/conda-forge/win-64/libpng-1.6.43-h19919ed_0.conda
      - conda: https://conda.anaconda.org/conda-forge/win-64/libraw-0.21.1-h5557f11_2.conda
      - conda: https://repo.prefix.dev/code-aster/win-64/libscotch-7.0.4-aster_nompi_release_h565e894_302.conda
      - conda: https://conda.anaconda.org/conda-forge/win-64/libsodium-1.0.18-h8d14728_1.tar.bz2
      - conda: https://conda.anaconda.org/conda-forge/win-64/libsqlite-3.46.0-h2466b09_0.conda
      - conda: https://conda.anaconda.org/conda-forge/win-64/libssh2-1.11.0-h7dfc565_0.conda
      - conda: https://conda.anaconda.org/conda-forge/win-64/libtiff-4.6.0-hb151862_4.conda
      - conda: https://conda.anaconda.org/conda-forge/win-64/libwebp-base-1.4.0-hcfcfb64_0.conda
      - conda: https://conda.anaconda.org/conda-forge/win-64/libxcb-1.16-h013a479_1.conda
      - conda: https://conda.anaconda.org/conda-forge/win-64/libxml2-2.12.7-h0f24e4e_4.conda
      - conda: https://conda.anaconda.org/conda-forge/win-64/libzip-1.10.1-h1d365fa_3.conda
      - conda: https://conda.anaconda.org/conda-forge/win-64/libzlib-1.3.1-h2466b09_1.conda
      - conda: https://conda.anaconda.org/conda-forge/win-64/lz4-c-1.9.4-hcfcfb64_0.conda
      - conda: https://conda.anaconda.org/conda-forge/win-64/m2w64-gcc-libgfortran-5.3.0-6.tar.bz2
      - conda: https://conda.anaconda.org/conda-forge/win-64/m2w64-gcc-libs-5.3.0-7.tar.bz2
      - conda: https://conda.anaconda.org/conda-forge/win-64/m2w64-gcc-libs-core-5.3.0-7.tar.bz2
      - conda: https://conda.anaconda.org/conda-forge/win-64/m2w64-gmp-6.1.0-2.tar.bz2
      - conda: https://conda.anaconda.org/conda-forge/win-64/m2w64-libwinpthread-git-5.0.0.4634.697f757-2.tar.bz2
      - conda: https://conda.anaconda.org/conda-forge/noarch/markdown-it-py-3.0.0-pyhd8ed1ab_0.conda
      - conda: https://conda.anaconda.org/conda-forge/win-64/markupsafe-2.1.5-py312h4389bb4_1.conda
      - conda: https://conda.anaconda.org/conda-forge/noarch/matplotlib-inline-0.1.7-pyhd8ed1ab_0.conda
      - conda: https://conda.anaconda.org/conda-forge/noarch/mdit-py-plugins-0.4.1-pyhd8ed1ab_0.conda
      - conda: https://conda.anaconda.org/conda-forge/noarch/mdurl-0.1.2-pyhd8ed1ab_0.conda
      - conda: https://repo.prefix.dev/code-aster/win-64/medcoupling-9.12.0-py312_nompi_release_h7bdc618_302.conda
      - conda: https://conda.anaconda.org/conda-forge/noarch/meshio-5.3.5-pyhd8ed1ab_0.conda
      - conda: https://repo.prefix.dev/code-aster/win-64/metis-5.1.0.4-aster4_release_h8025b42_203.conda
      - conda: https://repo.prefix.dev/code-aster/win-64/mfront-4.2.0-py312_release_h470f469_203.conda
      - conda: https://repo.prefix.dev/code-aster/win-64/mgis-2.2-py312_release_ha42980e_202.conda
      - conda: https://conda.anaconda.org/conda-forge/noarch/mistune-3.0.2-pyhd8ed1ab_0.conda
      - conda: https://conda.anaconda.org/conda-forge/win-64/mkl-2024.2.1-h66d3029_102.conda
      - conda: https://conda.anaconda.org/conda-forge/win-64/mpfr-4.2.1-h64bf75a_1.conda
      - conda: https://conda.anaconda.org/conda-forge/win-64/mpir-3.0.0-he025d50_1002.tar.bz2
      - conda: https://conda.anaconda.org/conda-forge/win-64/msys2-conda-epoch-20160418-1.tar.bz2
      - conda: https://repo.prefix.dev/code-aster/win-64/mumps-5.7.2-aster_py312_nompi_release_h2891d56_302.conda
      - conda: https://conda.anaconda.org/conda-forge/noarch/myst-parser-4.0.0-pyhd8ed1ab_0.conda
      - conda: https://conda.anaconda.org/conda-forge/noarch/nbclient-0.10.0-pyhd8ed1ab_0.conda
      - conda: https://conda.anaconda.org/conda-forge/noarch/nbconvert-core-7.16.4-pyhd8ed1ab_1.conda
      - conda: https://conda.anaconda.org/conda-forge/noarch/nbformat-5.10.4-pyhd8ed1ab_0.conda
      - conda: https://conda.anaconda.org/conda-forge/noarch/nest-asyncio-1.6.0-pyhd8ed1ab_0.conda
      - conda: https://repo.prefix.dev/code-aster/win-64/netcdf4-1.7.1-nompi_release_hb1a7255_112.conda
      - conda: https://conda.anaconda.org/conda-forge/noarch/notebook-shim-0.2.4-pyhd8ed1ab_0.conda
      - conda: https://conda.anaconda.org/conda-forge/win-64/numpy-1.26.4-py312h8753938_0.conda
      - conda: https://conda.anaconda.org/conda-forge/win-64/occt-7.8.1-novtk_h2e18687_102.conda
      - conda: https://conda.anaconda.org/conda-forge/win-64/openexr-3.2.2-h72640d8_1.conda
      - conda: https://conda.anaconda.org/conda-forge/win-64/openjpeg-2.5.2-h3d672ee_0.conda
      - conda: https://conda.anaconda.org/conda-forge/win-64/openssl-3.3.1-h2466b09_3.conda
      - conda: https://conda.anaconda.org/conda-forge/noarch/overrides-7.7.0-pyhd8ed1ab_0.conda
      - conda: https://conda.anaconda.org/conda-forge/noarch/packaging-24.1-pyhd8ed1ab_0.conda
      - conda: https://conda.anaconda.org/conda-forge/noarch/pandocfilters-1.5.0-pyhd8ed1ab_0.tar.bz2
      - conda: https://conda.anaconda.org/conda-forge/noarch/parso-0.8.4-pyhd8ed1ab_0.conda
      - conda: https://conda.anaconda.org/conda-forge/win-64/pcre2-10.44-h3d7b363_2.conda
      - conda: https://conda.anaconda.org/conda-forge/noarch/pickleshare-0.7.5-py_1003.tar.bz2
      - conda: https://conda.anaconda.org/conda-forge/noarch/pixi-pycharm-0.0.6-win_1234567_0.conda
      - conda: https://conda.anaconda.org/conda-forge/win-64/pixman-0.43.4-h63175ca_0.conda
      - conda: https://conda.anaconda.org/conda-forge/noarch/pkgutil-resolve-name-1.3.10-pyhd8ed1ab_1.conda
      - conda: https://conda.anaconda.org/conda-forge/noarch/platformdirs-4.2.2-pyhd8ed1ab_0.conda
      - conda: https://conda.anaconda.org/conda-forge/noarch/plotly-5.24.0-pyhd8ed1ab_0.conda
      - conda: https://conda.anaconda.org/conda-forge/noarch/prometheus_client-0.20.0-pyhd8ed1ab_0.conda
      - conda: https://conda.anaconda.org/conda-forge/noarch/prompt-toolkit-3.0.47-pyha770c72_0.conda
      - conda: https://conda.anaconda.org/conda-forge/win-64/psutil-6.0.0-py312h4389bb4_0.conda
      - conda: https://conda.anaconda.org/conda-forge/win-64/pthread-stubs-0.4-hcd874cb_1001.tar.bz2
      - conda: https://conda.anaconda.org/conda-forge/win-64/pthreads-win32-2.9.1-hfa6e2cd_3.tar.bz2
      - conda: https://conda.anaconda.org/conda-forge/noarch/pure_eval-0.2.3-pyhd8ed1ab_0.conda
      - conda: https://conda.anaconda.org/conda-forge/noarch/pycparser-2.22-pyhd8ed1ab_0.conda
      - conda: https://conda.anaconda.org/conda-forge/noarch/pygfx-0.3.0-pyhd8ed1ab_0.conda
      - conda: https://conda.anaconda.org/conda-forge/win-64/pyglfw-2.7.0-py312h2e8e312_0.conda
      - conda: https://conda.anaconda.org/conda-forge/noarch/pygments-2.18.0-pyhd8ed1ab_0.conda
      - conda: https://conda.anaconda.org/conda-forge/noarch/pylinalg-0.4.1-pyhd8ed1ab_0.conda
      - conda: https://conda.anaconda.org/conda-forge/noarch/pyparsing-3.1.4-pyhd8ed1ab_0.conda
      - conda: https://conda.anaconda.org/conda-forge/noarch/pyquaternion-0.9.9-pyhd8ed1ab_1.tar.bz2
      - conda: https://conda.anaconda.org/conda-forge/noarch/pysocks-1.7.1-pyh0701188_6.tar.bz2
      - conda: https://conda.anaconda.org/conda-forge/win-64/python-3.12.0-h2628c8c_0_cpython.conda
      - conda: https://conda.anaconda.org/conda-forge/noarch/python-dateutil-2.9.0-pyhd8ed1ab_0.conda
      - conda: https://conda.anaconda.org/conda-forge/noarch/python-fastjsonschema-2.20.0-pyhd8ed1ab_0.conda
      - conda: https://repo.prefix.dev/code-aster/noarch/python-gmsh-4.13.1-py312_release_novtk__210.conda
      - conda: https://conda.anaconda.org/conda-forge/noarch/python-json-logger-2.0.7-pyhd8ed1ab_0.conda
      - conda: https://conda.anaconda.org/conda-forge/noarch/python-kaleido-0.1.0-pyhd8ed1ab_0.tar.bz2
      - conda: https://conda.anaconda.org/conda-forge/win-64/python_abi-3.12-5_cp312.conda
      - conda: https://conda.anaconda.org/conda-forge/win-64/pythonocc-core-7.8.1-novtk_h48c1080_100.conda
      - conda: https://conda.anaconda.org/conda-forge/noarch/pytz-2024.1-pyhd8ed1ab_0.conda
      - conda: https://conda.anaconda.org/conda-forge/win-64/pywin32-306-py312h53d5487_2.conda
      - conda: https://conda.anaconda.org/conda-forge/win-64/pywinpty-2.0.13-py312h275cf98_1.conda
      - conda: https://conda.anaconda.org/conda-forge/win-64/pyyaml-6.0.2-py312h4389bb4_0.conda
      - conda: https://conda.anaconda.org/conda-forge/win-64/pyzmq-26.2.0-py312hd7027bb_0.conda
      - conda: https://conda.anaconda.org/conda-forge/win-64/rapidjson-1.1.0.post20240409-he0c23c2_1.conda
      - conda: https://conda.anaconda.org/conda-forge/noarch/referencing-0.35.1-pyhd8ed1ab_0.conda
      - conda: https://conda.anaconda.org/conda-forge/noarch/requests-2.32.3-pyhd8ed1ab_0.conda
      - conda: https://conda.anaconda.org/conda-forge/noarch/rfc3339-validator-0.1.4-pyhd8ed1ab_0.tar.bz2
      - conda: https://conda.anaconda.org/conda-forge/noarch/rfc3986-validator-0.1.1-pyh9f0ad1d_0.tar.bz2
      - conda: https://conda.anaconda.org/conda-forge/noarch/rich-13.7.1-pyhd8ed1ab_0.conda
      - conda: https://conda.anaconda.org/conda-forge/win-64/rpds-py-0.20.0-py312h2615798_0.conda
      - conda: https://conda.anaconda.org/conda-forge/win-64/scipy-1.14.1-py312h1f4e10d_0.conda
      - conda: https://repo.prefix.dev/code-aster/win-64/scotch-7.0.4-aster_nompi_release_hfa1337c_302.conda
      - conda: https://conda.anaconda.org/conda-forge/noarch/send2trash-1.8.3-pyh5737063_0.conda
      - conda: https://conda.anaconda.org/conda-forge/noarch/setuptools-72.2.0-pyhd8ed1ab_0.conda
      - conda: https://conda.anaconda.org/conda-forge/noarch/six-1.16.0-pyh6c4a22f_0.tar.bz2
      - conda: https://conda.anaconda.org/conda-forge/win-64/snappy-1.2.1-h23299a8_0.conda
      - conda: https://conda.anaconda.org/conda-forge/noarch/sniffio-1.3.1-pyhd8ed1ab_0.conda
      - conda: https://conda.anaconda.org/conda-forge/noarch/snowballstemmer-2.2.0-pyhd8ed1ab_0.tar.bz2
      - conda: https://conda.anaconda.org/conda-forge/noarch/soupsieve-2.5-pyhd8ed1ab_1.conda
      - conda: https://conda.anaconda.org/conda-forge/noarch/sphinx-7.4.7-pyhd8ed1ab_0.conda
      - conda: https://conda.anaconda.org/conda-forge/noarch/sphinx-basic-ng-1.0.0b2-pyhd8ed1ab_1.conda
      - conda: https://conda.anaconda.org/conda-forge/noarch/sphinxcontrib-applehelp-2.0.0-pyhd8ed1ab_0.conda
      - conda: https://conda.anaconda.org/conda-forge/noarch/sphinxcontrib-devhelp-2.0.0-pyhd8ed1ab_0.conda
      - conda: https://conda.anaconda.org/conda-forge/noarch/sphinxcontrib-htmlhelp-2.1.0-pyhd8ed1ab_0.conda
      - conda: https://conda.anaconda.org/conda-forge/noarch/sphinxcontrib-jsmath-1.0.1-pyhd8ed1ab_0.conda
      - conda: https://conda.anaconda.org/conda-forge/noarch/sphinxcontrib-qthelp-2.0.0-pyhd8ed1ab_0.conda
      - conda: https://conda.anaconda.org/conda-forge/noarch/sphinxcontrib-serializinghtml-1.1.10-pyhd8ed1ab_0.conda
      - conda: https://conda.anaconda.org/conda-forge/noarch/stack_data-0.6.2-pyhd8ed1ab_0.conda
      - conda: https://conda.anaconda.org/conda-forge/noarch/svgwrite-1.4.3-pyhd8ed1ab_0.tar.bz2
      - conda: https://conda.anaconda.org/conda-forge/win-64/tbb-2021.12.0-hc790b64_4.conda
      - conda: https://conda.anaconda.org/conda-forge/noarch/tenacity-9.0.0-pyhd8ed1ab_0.conda
      - conda: https://conda.anaconda.org/conda-forge/noarch/terminado-0.18.1-pyh5737063_0.conda
      - conda: https://conda.anaconda.org/conda-forge/noarch/tinycss2-1.3.0-pyhd8ed1ab_0.conda
      - conda: https://conda.anaconda.org/conda-forge/win-64/tk-8.6.13-h5226925_1.conda
      - conda: https://conda.anaconda.org/conda-forge/noarch/tomli-2.0.1-pyhd8ed1ab_0.tar.bz2
      - conda: https://conda.anaconda.org/conda-forge/win-64/tornado-6.4.1-py312h4389bb4_1.conda
      - conda: https://conda.anaconda.org/conda-forge/noarch/traitlets-5.14.3-pyhd8ed1ab_0.conda
      - conda: https://conda.anaconda.org/conda-forge/noarch/trimesh-4.4.8-pyhd8ed1ab_0.conda
      - conda: https://conda.anaconda.org/conda-forge/noarch/types-python-dateutil-2.9.0.20240821-pyhd8ed1ab_0.conda
      - conda: https://conda.anaconda.org/conda-forge/noarch/typing-extensions-4.12.2-hd8ed1ab_0.conda
      - conda: https://conda.anaconda.org/conda-forge/noarch/typing_extensions-4.12.2-pyha770c72_0.conda
      - conda: https://conda.anaconda.org/conda-forge/noarch/typing_utils-0.1.0-pyhd8ed1ab_0.tar.bz2
      - conda: https://conda.anaconda.org/conda-forge/noarch/tzdata-2024a-h8827d51_1.conda
      - conda: https://conda.anaconda.org/conda-forge/win-64/ucrt-10.0.22621.0-h57928b3_0.tar.bz2
      - conda: https://conda.anaconda.org/conda-forge/win-64/uharfbuzz-0.39.5-py312hd5eb7cc_0.conda
      - conda: https://conda.anaconda.org/conda-forge/noarch/uri-template-1.3.0-pyhd8ed1ab_0.conda
      - conda: https://conda.anaconda.org/conda-forge/noarch/urllib3-2.2.2-pyhd8ed1ab_1.conda
      - conda: https://conda.anaconda.org/conda-forge/win-64/vc-14.3-h8a93ad2_20.conda
      - conda: https://conda.anaconda.org/conda-forge/win-64/vc14_runtime-14.40.33810-hcc2c482_20.conda
      - conda: https://conda.anaconda.org/conda-forge/win-64/vs2015_runtime-14.40.33810-h3bf8584_20.conda
      - conda: https://conda.anaconda.org/conda-forge/noarch/wcwidth-0.2.13-pyhd8ed1ab_0.conda
      - conda: https://conda.anaconda.org/conda-forge/noarch/webcolors-24.8.0-pyhd8ed1ab_0.conda
      - conda: https://conda.anaconda.org/conda-forge/noarch/webencodings-0.5.1-pyhd8ed1ab_2.conda
      - conda: https://conda.anaconda.org/conda-forge/noarch/websocket-client-1.8.0-pyhd8ed1ab_0.conda
      - conda: https://conda.anaconda.org/conda-forge/win-64/websockets-13.0.1-py312h4389bb4_0.conda
      - conda: https://conda.anaconda.org/conda-forge/win-64/wgpu-native-0.19.4.1-h7ea99a0_0.conda
      - conda: https://conda.anaconda.org/conda-forge/noarch/wgpu-py-0.16.0-pyh7428d3b_0.conda
      - conda: https://conda.anaconda.org/conda-forge/noarch/widgetsnbextension-4.0.13-pyhd8ed1ab_0.conda
      - conda: https://conda.anaconda.org/conda-forge/noarch/win_inet_pton-1.1.0-pyhd8ed1ab_6.tar.bz2
      - conda: https://conda.anaconda.org/conda-forge/win-64/winpty-0.4.3-4.tar.bz2
      - conda: https://conda.anaconda.org/conda-forge/win-64/xorg-fixesproto-5.0-hcd874cb_1002.tar.bz2
      - conda: https://conda.anaconda.org/conda-forge/win-64/xorg-kbproto-1.0.7-hcd874cb_1002.tar.bz2
      - conda: https://conda.anaconda.org/conda-forge/win-64/xorg-libice-1.1.1-hcd874cb_0.conda
      - conda: https://conda.anaconda.org/conda-forge/win-64/xorg-libsm-1.2.4-hcd874cb_0.conda
      - conda: https://conda.anaconda.org/conda-forge/win-64/xorg-libx11-1.8.9-h0076a8d_1.conda
      - conda: https://conda.anaconda.org/conda-forge/win-64/xorg-libxau-1.0.11-hcd874cb_0.conda
      - conda: https://conda.anaconda.org/conda-forge/win-64/xorg-libxdmcp-1.1.3-hcd874cb_0.tar.bz2
      - conda: https://conda.anaconda.org/conda-forge/win-64/xorg-libxext-1.3.4-hcd874cb_2.conda
      - conda: https://conda.anaconda.org/conda-forge/win-64/xorg-libxfixes-5.0.3-hcd874cb_1004.tar.bz2
      - conda: https://conda.anaconda.org/conda-forge/win-64/xorg-libxrender-0.9.11-hcd874cb_0.conda
      - conda: https://conda.anaconda.org/conda-forge/win-64/xorg-renderproto-0.11.1-hcd874cb_1002.tar.bz2
      - conda: https://conda.anaconda.org/conda-forge/win-64/xorg-xextproto-7.3.0-hcd874cb_1003.conda
      - conda: https://conda.anaconda.org/conda-forge/win-64/xorg-xproto-7.0.31-hcd874cb_1007.tar.bz2
      - conda: https://conda.anaconda.org/conda-forge/win-64/xz-5.2.6-h8d14728_0.tar.bz2
      - conda: https://conda.anaconda.org/conda-forge/win-64/yaml-0.2.5-h8ffe710_2.tar.bz2
      - conda: https://conda.anaconda.org/conda-forge/win-64/zeromq-4.3.5-he1f189c_4.conda
      - conda: https://conda.anaconda.org/conda-forge/noarch/zipp-3.20.1-pyhd8ed1ab_0.conda
      - conda: https://conda.anaconda.org/conda-forge/win-64/zlib-1.3.1-h2466b09_1.conda
      - conda: https://conda.anaconda.org/conda-forge/win-64/zstandard-0.23.0-py312h7606c53_0.conda
      - conda: https://conda.anaconda.org/conda-forge/win-64/zstd-1.5.6-h0ea2cb4_0.conda
  frontend:
    channels:
    - url: https://repo.prefix.dev/code-aster/
    - url: https://conda.anaconda.org/conda-forge/
    packages:
      linux-64:
      - conda: https://conda.anaconda.org/conda-forge/linux-64/_libgcc_mutex-0.1-conda_forge.tar.bz2
      - conda: https://conda.anaconda.org/conda-forge/linux-64/_openmp_mutex-4.5-2_gnu.tar.bz2
      - conda: https://conda.anaconda.org/conda-forge/linux-64/ca-certificates-2024.8.30-hbcca054_0.conda
      - conda: https://conda.anaconda.org/conda-forge/linux-64/icu-75.1-he02047a_0.conda
      - conda: https://conda.anaconda.org/conda-forge/linux-64/libgcc-14.1.0-h77fa898_1.conda
      - conda: https://conda.anaconda.org/conda-forge/linux-64/libgcc-ng-14.1.0-h69a702a_1.conda
      - conda: https://conda.anaconda.org/conda-forge/linux-64/libgomp-14.1.0-h77fa898_1.conda
      - conda: https://conda.anaconda.org/conda-forge/linux-64/libstdcxx-14.1.0-hc0a3c3a_1.conda
      - conda: https://conda.anaconda.org/conda-forge/linux-64/libstdcxx-ng-14.1.0-h4852527_1.conda
      - conda: https://conda.anaconda.org/conda-forge/linux-64/libuv-1.48.0-hd590300_0.conda
      - conda: https://conda.anaconda.org/conda-forge/linux-64/libzlib-1.3.1-h4ab18f5_1.conda
      - conda: https://conda.anaconda.org/conda-forge/linux-64/nodejs-22.7.0-hf235a45_0.conda
      - conda: https://conda.anaconda.org/conda-forge/linux-64/openssl-3.3.1-hb9d3cd8_3.conda
      - conda: https://conda.anaconda.org/conda-forge/linux-64/zlib-1.3.1-h4ab18f5_1.conda
      win-64:
      - conda: https://conda.anaconda.org/conda-forge/win-64/nodejs-22.7.0-h57928b3_0.conda
  lint:
    channels:
    - url: https://repo.prefix.dev/code-aster/
    - url: https://conda.anaconda.org/conda-forge/
    packages:
      linux-64:
      - conda: https://conda.anaconda.org/conda-forge/linux-64/_libgcc_mutex-0.1-conda_forge.tar.bz2
      - conda: https://conda.anaconda.org/conda-forge/linux-64/_openmp_mutex-4.5-2_gnu.tar.bz2
      - conda: https://conda.anaconda.org/conda-forge/linux-64/black-24.4.2-py312h7900ff3_0.conda
      - conda: https://conda.anaconda.org/conda-forge/linux-64/bzip2-1.0.8-h4bc722e_7.conda
      - conda: https://conda.anaconda.org/conda-forge/linux-64/ca-certificates-2024.8.30-hbcca054_0.conda
      - conda: https://conda.anaconda.org/conda-forge/noarch/click-8.1.7-unix_pyh707e725_0.conda
      - conda: https://conda.anaconda.org/conda-forge/noarch/isort-5.13.2-pyhd8ed1ab_0.conda
      - conda: https://conda.anaconda.org/conda-forge/linux-64/ld_impl_linux-64-2.40-hf3520f5_7.conda
      - conda: https://conda.anaconda.org/conda-forge/linux-64/libexpat-2.6.2-h59595ed_0.conda
      - conda: https://conda.anaconda.org/conda-forge/linux-64/libffi-3.4.2-h7f98852_5.tar.bz2
      - conda: https://conda.anaconda.org/conda-forge/linux-64/libgcc-14.1.0-h77fa898_1.conda
      - conda: https://conda.anaconda.org/conda-forge/linux-64/libgcc-ng-14.1.0-h69a702a_1.conda
      - conda: https://conda.anaconda.org/conda-forge/linux-64/libgomp-14.1.0-h77fa898_1.conda
      - conda: https://conda.anaconda.org/conda-forge/linux-64/libnsl-2.0.1-hd590300_0.conda
      - conda: https://conda.anaconda.org/conda-forge/linux-64/libsqlite-3.46.0-hde9e2c9_0.conda
      - conda: https://conda.anaconda.org/conda-forge/linux-64/libstdcxx-14.1.0-hc0a3c3a_1.conda
      - conda: https://conda.anaconda.org/conda-forge/linux-64/libstdcxx-ng-14.1.0-h4852527_1.conda
      - conda: https://conda.anaconda.org/conda-forge/linux-64/libuuid-2.38.1-h0b41bf4_0.conda
      - conda: https://conda.anaconda.org/conda-forge/linux-64/libxcrypt-4.4.36-hd590300_1.conda
      - conda: https://conda.anaconda.org/conda-forge/linux-64/libzlib-1.3.1-h4ab18f5_1.conda
      - conda: https://conda.anaconda.org/conda-forge/noarch/mypy_extensions-1.0.0-pyha770c72_0.conda
      - conda: https://conda.anaconda.org/conda-forge/linux-64/ncurses-6.5-he02047a_1.conda
      - conda: https://conda.anaconda.org/conda-forge/linux-64/openssl-3.3.1-hb9d3cd8_3.conda
      - conda: https://conda.anaconda.org/conda-forge/noarch/packaging-24.1-pyhd8ed1ab_0.conda
      - conda: https://conda.anaconda.org/conda-forge/noarch/pathspec-0.12.1-pyhd8ed1ab_0.conda
      - conda: https://conda.anaconda.org/conda-forge/noarch/platformdirs-4.2.2-pyhd8ed1ab_0.conda
      - conda: https://conda.anaconda.org/conda-forge/linux-64/python-3.12.5-h2ad013b_0_cpython.conda
      - conda: https://conda.anaconda.org/conda-forge/linux-64/python_abi-3.12-5_cp312.conda
      - conda: https://conda.anaconda.org/conda-forge/linux-64/readline-8.2-h8228510_1.conda
      - conda: https://conda.anaconda.org/conda-forge/linux-64/ruff-0.4.10-py312h5715c7c_0.conda
      - conda: https://conda.anaconda.org/conda-forge/noarch/setuptools-72.2.0-pyhd8ed1ab_0.conda
      - conda: https://conda.anaconda.org/conda-forge/linux-64/tk-8.6.13-noxft_h4845f30_101.conda
      - conda: https://conda.anaconda.org/conda-forge/noarch/tzdata-2024a-h8827d51_1.conda
      - conda: https://conda.anaconda.org/conda-forge/linux-64/xz-5.2.6-h166bdaf_0.tar.bz2
      win-64:
      - conda: https://conda.anaconda.org/conda-forge/win-64/black-24.4.2-py312h2e8e312_0.conda
      - conda: https://conda.anaconda.org/conda-forge/win-64/bzip2-1.0.8-h2466b09_7.conda
      - conda: https://conda.anaconda.org/conda-forge/win-64/ca-certificates-2024.8.30-h56e8100_0.conda
      - conda: https://conda.anaconda.org/conda-forge/noarch/click-8.1.7-win_pyh7428d3b_0.conda
      - conda: https://conda.anaconda.org/conda-forge/noarch/colorama-0.4.6-pyhd8ed1ab_0.tar.bz2
      - conda: https://conda.anaconda.org/conda-forge/noarch/isort-5.13.2-pyhd8ed1ab_0.conda
      - conda: https://conda.anaconda.org/conda-forge/win-64/libexpat-2.6.2-h63175ca_0.conda
      - conda: https://conda.anaconda.org/conda-forge/win-64/libffi-3.4.2-h8ffe710_5.tar.bz2
      - conda: https://conda.anaconda.org/conda-forge/win-64/libsqlite-3.46.0-h2466b09_0.conda
      - conda: https://conda.anaconda.org/conda-forge/win-64/libzlib-1.3.1-h2466b09_1.conda
      - conda: https://conda.anaconda.org/conda-forge/noarch/mypy_extensions-1.0.0-pyha770c72_0.conda
      - conda: https://conda.anaconda.org/conda-forge/win-64/openssl-3.3.1-h2466b09_3.conda
      - conda: https://conda.anaconda.org/conda-forge/noarch/packaging-24.1-pyhd8ed1ab_0.conda
      - conda: https://conda.anaconda.org/conda-forge/noarch/pathspec-0.12.1-pyhd8ed1ab_0.conda
      - conda: https://conda.anaconda.org/conda-forge/noarch/platformdirs-4.2.2-pyhd8ed1ab_0.conda
      - conda: https://conda.anaconda.org/conda-forge/win-64/python-3.12.5-h889d299_0_cpython.conda
      - conda: https://conda.anaconda.org/conda-forge/win-64/python_abi-3.12-5_cp312.conda
      - conda: https://conda.anaconda.org/conda-forge/win-64/ruff-0.4.10-py312h7a6832a_0.conda
      - conda: https://conda.anaconda.org/conda-forge/noarch/setuptools-72.2.0-pyhd8ed1ab_0.conda
      - conda: https://conda.anaconda.org/conda-forge/win-64/tk-8.6.13-h5226925_1.conda
      - conda: https://conda.anaconda.org/conda-forge/noarch/tzdata-2024a-h8827d51_1.conda
      - conda: https://conda.anaconda.org/conda-forge/win-64/ucrt-10.0.22621.0-h57928b3_0.tar.bz2
      - conda: https://conda.anaconda.org/conda-forge/win-64/vc-14.3-h8a93ad2_20.conda
      - conda: https://conda.anaconda.org/conda-forge/win-64/vc14_runtime-14.40.33810-hcc2c482_20.conda
      - conda: https://conda.anaconda.org/conda-forge/win-64/vs2015_runtime-14.40.33810-h3bf8584_20.conda
      - conda: https://conda.anaconda.org/conda-forge/win-64/xz-5.2.6-h8d14728_0.tar.bz2
  prod:
    channels:
    - url: https://repo.prefix.dev/code-aster/
    - url: https://conda.anaconda.org/conda-forge/
    packages:
      linux-64:
      - conda: https://conda.anaconda.org/conda-forge/linux-64/_libgcc_mutex-0.1-conda_forge.tar.bz2
      - conda: https://conda.anaconda.org/conda-forge/linux-64/_openmp_mutex-4.5-2_gnu.tar.bz2
      - conda: https://conda.anaconda.org/conda-forge/noarch/ada-py-0.2.16-pyhd8ed1ab_0.conda
      - conda: https://conda.anaconda.org/conda-forge/noarch/anyio-4.4.0-pyhd8ed1ab_0.conda
      - conda: https://conda.anaconda.org/conda-forge/noarch/argon2-cffi-23.1.0-pyhd8ed1ab_0.conda
      - conda: https://conda.anaconda.org/conda-forge/linux-64/argon2-cffi-bindings-21.2.0-py312h98912ed_4.conda
      - conda: https://conda.anaconda.org/conda-forge/linux-64/arpack-3.9.1-nompi_h77f6705_101.conda
      - conda: https://conda.anaconda.org/conda-forge/noarch/arrow-1.3.0-pyhd8ed1ab_0.conda
      - conda: https://conda.anaconda.org/conda-forge/noarch/asttokens-2.4.1-pyhd8ed1ab_0.conda
      - conda: https://conda.anaconda.org/conda-forge/noarch/async-lru-2.0.4-pyhd8ed1ab_0.conda
      - conda: https://conda.anaconda.org/conda-forge/noarch/attrs-24.2.0-pyh71513ae_0.conda
      - conda: https://conda.anaconda.org/conda-forge/noarch/babel-2.14.0-pyhd8ed1ab_0.conda
      - conda: https://conda.anaconda.org/conda-forge/noarch/beautifulsoup4-4.12.3-pyha770c72_0.conda
      - conda: https://conda.anaconda.org/conda-forge/noarch/bleach-6.1.0-pyhd8ed1ab_0.conda
      - conda: https://conda.anaconda.org/conda-forge/linux-64/blosc-1.21.6-hef167b5_0.conda
      - conda: https://conda.anaconda.org/conda-forge/linux-64/brotli-python-1.1.0-py312h30efb56_1.conda
      - conda: https://conda.anaconda.org/conda-forge/linux-64/bzip2-1.0.8-h4bc722e_7.conda
      - conda: https://conda.anaconda.org/conda-forge/linux-64/c-ares-1.33.1-heb4867d_0.conda
      - conda: https://conda.anaconda.org/conda-forge/linux-64/ca-certificates-2024.8.30-hbcca054_0.conda
      - conda: https://conda.anaconda.org/conda-forge/noarch/cached-property-1.5.2-hd8ed1ab_1.tar.bz2
      - conda: https://conda.anaconda.org/conda-forge/noarch/cached_property-1.5.2-pyha770c72_1.tar.bz2
      - conda: https://conda.anaconda.org/conda-forge/linux-64/cairo-1.18.0-hebfffa5_3.conda
      - conda: https://conda.anaconda.org/conda-forge/linux-64/calculix-2.21-hdf8a589_3.conda
      - conda: https://conda.anaconda.org/conda-forge/noarch/certifi-2024.7.4-pyhd8ed1ab_0.conda
      - conda: https://conda.anaconda.org/conda-forge/linux-64/cffi-1.17.0-py312h06ac9bb_1.conda
      - conda: https://conda.anaconda.org/conda-forge/linux-64/cftime-1.6.4-py312h085067d_0.conda
      - conda: https://conda.anaconda.org/conda-forge/linux-64/cgal-cpp-5.6.1-h096c278_1.conda
      - conda: https://conda.anaconda.org/conda-forge/noarch/charset-normalizer-3.3.2-pyhd8ed1ab_0.conda
      - conda: https://repo.prefix.dev/code-aster/linux-64/code-aster-17.1.0-py312_nompi_release_h78dbaba_300.conda
      - conda: https://conda.anaconda.org/conda-forge/noarch/comm-0.2.2-pyhd8ed1ab_0.conda
      - conda: https://conda.anaconda.org/conda-forge/linux-64/debugpy-1.8.5-py312hca68cad_0.conda
      - conda: https://conda.anaconda.org/conda-forge/noarch/decorator-5.1.1-pyhd8ed1ab_0.tar.bz2
      - conda: https://conda.anaconda.org/conda-forge/noarch/defusedxml-0.7.1-pyhd8ed1ab_0.tar.bz2
      - conda: https://conda.anaconda.org/conda-forge/linux-64/eigen-3.4.0-h00ab1b0_0.conda
      - conda: https://conda.anaconda.org/conda-forge/noarch/entrypoints-0.4-pyhd8ed1ab_0.tar.bz2
      - conda: https://conda.anaconda.org/conda-forge/noarch/exceptiongroup-1.2.2-pyhd8ed1ab_0.conda
      - conda: https://conda.anaconda.org/conda-forge/noarch/executing-2.0.1-pyhd8ed1ab_0.conda
      - conda: https://conda.anaconda.org/conda-forge/linux-64/expat-2.6.2-h59595ed_0.conda
      - conda: https://conda.anaconda.org/conda-forge/linux-64/fltk-1.3.9-h9305793_1.conda
      - conda: https://conda.anaconda.org/conda-forge/noarch/font-ttf-dejavu-sans-mono-2.37-hab24e00_0.tar.bz2
      - conda: https://conda.anaconda.org/conda-forge/noarch/font-ttf-inconsolata-3.000-h77eed37_0.tar.bz2
      - conda: https://conda.anaconda.org/conda-forge/noarch/font-ttf-source-code-pro-2.038-h77eed37_0.tar.bz2
      - conda: https://conda.anaconda.org/conda-forge/noarch/font-ttf-ubuntu-0.83-h77eed37_2.conda
      - conda: https://conda.anaconda.org/conda-forge/linux-64/fontconfig-2.14.2-h14ed4e7_0.conda
      - conda: https://conda.anaconda.org/conda-forge/noarch/fonts-conda-ecosystem-1-0.tar.bz2
      - conda: https://conda.anaconda.org/conda-forge/noarch/fonts-conda-forge-1-0.tar.bz2
      - conda: https://conda.anaconda.org/conda-forge/noarch/fqdn-1.5.1-pyhd8ed1ab_0.tar.bz2
      - conda: https://conda.anaconda.org/conda-forge/linux-64/freeimage-3.18.0-h4b96d29_20.conda
      - conda: https://conda.anaconda.org/conda-forge/linux-64/freetype-2.12.1-h267a509_2.conda
      - conda: https://conda.anaconda.org/conda-forge/noarch/freetype-py-2.5.1-pyhd8ed1ab_0.conda
      - conda: https://conda.anaconda.org/conda-forge/linux-64/glfw-3.4-hd590300_0.conda
      - conda: https://conda.anaconda.org/conda-forge/linux-64/gmp-6.3.0-hac33072_2.conda
      - conda: https://repo.prefix.dev/code-aster/linux-64/gmsh-4.13.1-py312_release_novtk_h6d33ec2_210.conda
      - conda: https://conda.anaconda.org/conda-forge/noarch/h11-0.14.0-pyhd8ed1ab_0.tar.bz2
      - conda: https://conda.anaconda.org/conda-forge/noarch/h2-4.1.0-pyhd8ed1ab_0.tar.bz2
      - conda: https://repo.prefix.dev/code-aster/linux-64/h5py-3.11.1-nompi_release_py312h0eeb74d_110.conda
      - conda: https://conda.anaconda.org/conda-forge/linux-64/hdf4-4.2.15-h2a13503_7.conda
      - conda: https://repo.prefix.dev/code-aster/linux-64/hdf5-1.14.4.3-nompi_release_h97bcbd8_300.conda
      - conda: https://conda.anaconda.org/conda-forge/noarch/hpack-4.0.0-pyh9f0ad1d_0.tar.bz2
      - conda: https://conda.anaconda.org/conda-forge/noarch/httpcore-1.0.5-pyhd8ed1ab_0.conda
      - conda: https://conda.anaconda.org/conda-forge/noarch/httpx-0.27.2-pyhd8ed1ab_0.conda
      - conda: https://conda.anaconda.org/conda-forge/noarch/hyperframe-6.0.1-pyhd8ed1ab_0.tar.bz2
      - conda: https://conda.anaconda.org/conda-forge/linux-64/icu-75.1-he02047a_0.conda
      - conda: https://conda.anaconda.org/conda-forge/noarch/idna-3.8-pyhd8ed1ab_0.conda
      - conda: https://repo.prefix.dev/code-aster/linux-64/ifcopenshell-0.7.11.240801-py312_release_novtk_nompi_he733395_211.conda
      - conda: https://conda.anaconda.org/conda-forge/linux-64/imath-3.1.11-hfc55251_0.conda
      - conda: https://conda.anaconda.org/conda-forge/noarch/importlib-metadata-8.4.0-pyha770c72_0.conda
      - conda: https://conda.anaconda.org/conda-forge/noarch/importlib_metadata-8.4.0-hd8ed1ab_0.conda
      - conda: https://conda.anaconda.org/conda-forge/noarch/importlib_resources-6.4.4-pyhd8ed1ab_0.conda
      - conda: https://conda.anaconda.org/conda-forge/noarch/ipykernel-6.29.5-pyh3099207_0.conda
      - conda: https://conda.anaconda.org/conda-forge/noarch/ipython-8.27.0-pyh707e725_0.conda
      - conda: https://conda.anaconda.org/conda-forge/noarch/ipywidgets-8.1.5-pyhd8ed1ab_0.conda
      - conda: https://conda.anaconda.org/conda-forge/noarch/isoduration-20.11.0-pyhd8ed1ab_0.tar.bz2
      - conda: https://conda.anaconda.org/conda-forge/noarch/jedi-0.19.1-pyhd8ed1ab_0.conda
      - conda: https://conda.anaconda.org/conda-forge/noarch/jinja2-3.1.4-pyhd8ed1ab_0.conda
      - conda: https://conda.anaconda.org/conda-forge/noarch/json5-0.9.25-pyhd8ed1ab_0.conda
      - conda: https://conda.anaconda.org/conda-forge/linux-64/jsonpointer-3.0.0-py312h7900ff3_0.conda
      - conda: https://conda.anaconda.org/conda-forge/noarch/jsonschema-4.23.0-pyhd8ed1ab_0.conda
      - conda: https://conda.anaconda.org/conda-forge/noarch/jsonschema-specifications-2023.12.1-pyhd8ed1ab_0.conda
      - conda: https://conda.anaconda.org/conda-forge/noarch/jsonschema-with-format-nongpl-4.23.0-hd8ed1ab_0.conda
      - conda: https://conda.anaconda.org/conda-forge/noarch/jupyter-lsp-2.2.5-pyhd8ed1ab_0.conda
      - conda: https://conda.anaconda.org/conda-forge/noarch/jupyter_client-8.6.2-pyhd8ed1ab_0.conda
      - conda: https://conda.anaconda.org/conda-forge/linux-64/jupyter_core-5.7.2-py312h7900ff3_0.conda
      - conda: https://conda.anaconda.org/conda-forge/noarch/jupyter_events-0.10.0-pyhd8ed1ab_0.conda
      - conda: https://conda.anaconda.org/conda-forge/noarch/jupyter_server-2.14.2-pyhd8ed1ab_0.conda
      - conda: https://conda.anaconda.org/conda-forge/noarch/jupyter_server_terminals-0.5.3-pyhd8ed1ab_0.conda
      - conda: https://conda.anaconda.org/conda-forge/noarch/jupyterlab-4.2.5-pyhd8ed1ab_0.conda
      - conda: https://conda.anaconda.org/conda-forge/noarch/jupyterlab_pygments-0.3.0-pyhd8ed1ab_1.conda
      - conda: https://conda.anaconda.org/conda-forge/noarch/jupyterlab_server-2.27.3-pyhd8ed1ab_0.conda
      - conda: https://conda.anaconda.org/conda-forge/noarch/jupyterlab_widgets-3.0.13-pyhd8ed1ab_0.conda
      - conda: https://conda.anaconda.org/conda-forge/linux-64/jxrlib-1.1-hd590300_3.conda
      - conda: https://conda.anaconda.org/conda-forge/linux-64/kaleido-core-0.1.0-h3644ca4_0.tar.bz2
      - conda: https://conda.anaconda.org/conda-forge/linux-64/keyutils-1.6.1-h166bdaf_0.tar.bz2
      - conda: https://conda.anaconda.org/conda-forge/linux-64/krb5-1.21.3-h659f571_0.conda
      - conda: https://conda.anaconda.org/conda-forge/noarch/lark-1.2.2-pyhd8ed1ab_0.conda
      - conda: https://conda.anaconda.org/conda-forge/linux-64/lcms2-2.16-hb7c19ff_0.conda
      - conda: https://conda.anaconda.org/conda-forge/linux-64/ld_impl_linux-64-2.40-hf3520f5_7.conda
      - conda: https://conda.anaconda.org/conda-forge/linux-64/lerc-4.0.0-h27087fc_0.tar.bz2
      - conda: https://conda.anaconda.org/conda-forge/linux-64/libaec-1.1.3-h59595ed_0.conda
      - conda: https://conda.anaconda.org/conda-forge/linux-64/libblas-3.9.0-23_linux64_openblas.conda
      - conda: https://conda.anaconda.org/conda-forge/linux-64/libboost-1.84.0-h0ccab89_5.conda
      - conda: https://conda.anaconda.org/conda-forge/linux-64/libboost-devel-1.84.0-h00ab1b0_5.conda
      - conda: https://conda.anaconda.org/conda-forge/linux-64/libboost-headers-1.84.0-ha770c72_5.conda
      - conda: https://conda.anaconda.org/conda-forge/linux-64/libboost-python-1.84.0-py312hf74af30_5.conda
      - conda: https://conda.anaconda.org/conda-forge/linux-64/libcblas-3.9.0-23_linux64_openblas.conda
      - conda: https://conda.anaconda.org/conda-forge/linux-64/libcurl-8.9.1-hdb1bdb2_0.conda
      - conda: https://conda.anaconda.org/conda-forge/linux-64/libdeflate-1.21-h4bc722e_0.conda
      - conda: https://conda.anaconda.org/conda-forge/linux-64/libedit-3.1.20191231-he28a2e2_2.tar.bz2
      - conda: https://conda.anaconda.org/conda-forge/linux-64/libev-4.33-hd590300_2.conda
      - conda: https://conda.anaconda.org/conda-forge/linux-64/libexpat-2.6.2-h59595ed_0.conda
      - conda: https://conda.anaconda.org/conda-forge/linux-64/libffi-3.4.2-h7f98852_5.tar.bz2
      - conda: https://conda.anaconda.org/conda-forge/linux-64/libgcc-14.1.0-h77fa898_1.conda
      - conda: https://conda.anaconda.org/conda-forge/linux-64/libgcc-ng-14.1.0-h69a702a_1.conda
      - conda: https://conda.anaconda.org/conda-forge/linux-64/libgfortran-14.1.0-h69a702a_1.conda
      - conda: https://conda.anaconda.org/conda-forge/linux-64/libgfortran-ng-14.1.0-h69a702a_1.conda
      - conda: https://conda.anaconda.org/conda-forge/linux-64/libgfortran5-14.1.0-hc5f4f2c_1.conda
      - conda: https://conda.anaconda.org/conda-forge/linux-64/libglib-2.80.3-h315aac3_2.conda
      - conda: https://conda.anaconda.org/conda-forge/linux-64/libglu-9.0.0-ha6d2627_1004.conda
      - conda: https://conda.anaconda.org/conda-forge/linux-64/libgomp-14.1.0-h77fa898_1.conda
      - conda: https://conda.anaconda.org/conda-forge/linux-64/libiconv-1.17-hd590300_2.conda
      - conda: https://conda.anaconda.org/conda-forge/linux-64/libjpeg-turbo-3.0.0-hd590300_1.conda
      - conda: https://conda.anaconda.org/conda-forge/linux-64/liblapack-3.9.0-23_linux64_openblas.conda
      - conda: https://repo.prefix.dev/code-aster/linux-64/libmed-4.1.1.6-py312_nompi_release_h9dba8e9_300.conda
      - conda: https://repo.prefix.dev/code-aster/linux-64/libnetcdf-4.9.2-nompi_release_hf7a52c6_124.conda
      - conda: https://conda.anaconda.org/conda-forge/linux-64/libnghttp2-1.58.0-h47da74e_1.conda
      - conda: https://conda.anaconda.org/conda-forge/linux-64/libnsl-2.0.1-hd590300_0.conda
      - conda: https://conda.anaconda.org/conda-forge/linux-64/libopenblas-0.3.27-pthreads_hac2b453_1.conda
      - conda: https://conda.anaconda.org/conda-forge/linux-64/libpng-1.6.43-h2797004_0.conda
      - conda: https://conda.anaconda.org/conda-forge/linux-64/libraw-0.21.1-h2a13503_2.conda
      - conda: https://repo.prefix.dev/code-aster/linux-64/libscotch-7.0.4-aster_nompi_release_h49d36e5_302.conda
      - conda: https://conda.anaconda.org/conda-forge/linux-64/libsodium-1.0.18-h36c2ea0_1.tar.bz2
      - conda: https://conda.anaconda.org/conda-forge/linux-64/libsqlite-3.46.0-hde9e2c9_0.conda
      - conda: https://conda.anaconda.org/conda-forge/linux-64/libssh2-1.11.0-h0841786_0.conda
      - conda: https://conda.anaconda.org/conda-forge/linux-64/libstdcxx-14.1.0-hc0a3c3a_1.conda
      - conda: https://conda.anaconda.org/conda-forge/linux-64/libstdcxx-ng-14.1.0-h4852527_1.conda
      - conda: https://conda.anaconda.org/conda-forge/linux-64/libtiff-4.6.0-h46a8edc_4.conda
      - conda: https://conda.anaconda.org/conda-forge/linux-64/libuuid-2.38.1-h0b41bf4_0.conda
      - conda: https://conda.anaconda.org/conda-forge/linux-64/libwebp-base-1.4.0-hd590300_0.conda
      - conda: https://conda.anaconda.org/conda-forge/linux-64/libxcb-1.16-hb9d3cd8_1.conda
      - conda: https://conda.anaconda.org/conda-forge/linux-64/libxcrypt-4.4.36-hd590300_1.conda
      - conda: https://conda.anaconda.org/conda-forge/linux-64/libxkbcommon-1.7.0-h2c5496b_1.conda
      - conda: https://conda.anaconda.org/conda-forge/linux-64/libxml2-2.12.7-he7c6b58_4.conda
      - conda: https://conda.anaconda.org/conda-forge/linux-64/libzip-1.10.1-h2629f0a_3.conda
      - conda: https://conda.anaconda.org/conda-forge/linux-64/libzlib-1.3.1-h4ab18f5_1.conda
      - conda: https://conda.anaconda.org/conda-forge/linux-64/lz4-c-1.9.4-hcb278e6_0.conda
      - conda: https://conda.anaconda.org/conda-forge/noarch/markdown-it-py-3.0.0-pyhd8ed1ab_0.conda
      - conda: https://conda.anaconda.org/conda-forge/linux-64/markupsafe-2.1.5-py312h66e93f0_1.conda
      - conda: https://conda.anaconda.org/conda-forge/noarch/matplotlib-inline-0.1.7-pyhd8ed1ab_0.conda
      - conda: https://conda.anaconda.org/conda-forge/noarch/mdurl-0.1.2-pyhd8ed1ab_0.conda
      - conda: https://repo.prefix.dev/code-aster/linux-64/medcoupling-9.12.0-py312_nompi_release_h969545f_302.conda
      - conda: https://conda.anaconda.org/conda-forge/noarch/meshio-5.3.5-pyhd8ed1ab_0.conda
      - conda: https://repo.prefix.dev/code-aster/linux-64/metis-5.1.0.4-aster4_release_hcd68848_203.conda
      - conda: https://repo.prefix.dev/code-aster/linux-64/mfront-4.2.0-py312_release_h16783ba_203.conda
      - conda: https://repo.prefix.dev/code-aster/linux-64/mgis-2.2-py312_release_hce40cdd_202.conda
      - conda: https://conda.anaconda.org/conda-forge/noarch/mistune-3.0.2-pyhd8ed1ab_0.conda
      - conda: https://conda.anaconda.org/conda-forge/linux-64/mpfr-4.2.1-h38ae2d0_2.conda
      - conda: https://repo.prefix.dev/code-aster/linux-64/mumps-5.7.2-aster_py312_nompi_release_h59e4c4c_302.conda
      - conda: https://conda.anaconda.org/conda-forge/noarch/nbclient-0.10.0-pyhd8ed1ab_0.conda
      - conda: https://conda.anaconda.org/conda-forge/noarch/nbconvert-core-7.16.4-pyhd8ed1ab_1.conda
      - conda: https://conda.anaconda.org/conda-forge/noarch/nbformat-5.10.4-pyhd8ed1ab_0.conda
      - conda: https://conda.anaconda.org/conda-forge/linux-64/ncurses-6.5-he02047a_1.conda
      - conda: https://conda.anaconda.org/conda-forge/noarch/nest-asyncio-1.6.0-pyhd8ed1ab_0.conda
      - conda: https://repo.prefix.dev/code-aster/linux-64/netcdf4-1.7.1-nompi_release_h143bb62_112.conda
      - conda: https://conda.anaconda.org/conda-forge/noarch/notebook-shim-0.2.4-pyhd8ed1ab_0.conda
      - conda: https://conda.anaconda.org/conda-forge/linux-64/nspr-4.35-h27087fc_0.conda
      - conda: https://conda.anaconda.org/conda-forge/linux-64/nss-3.104-hd34e28f_0.conda
      - conda: https://conda.anaconda.org/conda-forge/linux-64/numpy-1.26.4-py312heda63a1_0.conda
      - conda: https://conda.anaconda.org/conda-forge/linux-64/occt-7.8.1-novtk_h44cb049_102.conda
      - conda: https://conda.anaconda.org/conda-forge/linux-64/openexr-3.2.2-haf962dd_1.conda
      - conda: https://conda.anaconda.org/conda-forge/linux-64/openjpeg-2.5.2-h488ebb8_0.conda
      - conda: https://conda.anaconda.org/conda-forge/linux-64/openssl-3.3.1-hb9d3cd8_3.conda
      - conda: https://conda.anaconda.org/conda-forge/noarch/overrides-7.7.0-pyhd8ed1ab_0.conda
      - conda: https://conda.anaconda.org/conda-forge/noarch/packaging-24.1-pyhd8ed1ab_0.conda
      - conda: https://conda.anaconda.org/conda-forge/noarch/pandocfilters-1.5.0-pyhd8ed1ab_0.tar.bz2
      - conda: https://conda.anaconda.org/conda-forge/noarch/parso-0.8.4-pyhd8ed1ab_0.conda
      - conda: https://conda.anaconda.org/conda-forge/linux-64/pcre2-10.44-hba22ea6_2.conda
      - conda: https://conda.anaconda.org/conda-forge/noarch/pexpect-4.9.0-pyhd8ed1ab_0.conda
      - conda: https://conda.anaconda.org/conda-forge/noarch/pickleshare-0.7.5-py_1003.tar.bz2
      - conda: https://conda.anaconda.org/conda-forge/noarch/pixi-pycharm-0.0.6-unix_1234567_0.conda
      - conda: https://conda.anaconda.org/conda-forge/linux-64/pixman-0.43.2-h59595ed_0.conda
      - conda: https://conda.anaconda.org/conda-forge/noarch/pkgutil-resolve-name-1.3.10-pyhd8ed1ab_1.conda
      - conda: https://conda.anaconda.org/conda-forge/noarch/platformdirs-4.2.2-pyhd8ed1ab_0.conda
      - conda: https://conda.anaconda.org/conda-forge/noarch/plotly-5.24.0-pyhd8ed1ab_0.conda
      - conda: https://conda.anaconda.org/conda-forge/noarch/prometheus_client-0.20.0-pyhd8ed1ab_0.conda
      - conda: https://conda.anaconda.org/conda-forge/noarch/prompt-toolkit-3.0.47-pyha770c72_0.conda
      - conda: https://conda.anaconda.org/conda-forge/linux-64/psutil-6.0.0-py312h9a8786e_0.conda
      - conda: https://conda.anaconda.org/conda-forge/linux-64/pthread-stubs-0.4-h36c2ea0_1001.tar.bz2
      - conda: https://conda.anaconda.org/conda-forge/noarch/ptyprocess-0.7.0-pyhd3deb0d_0.tar.bz2
      - conda: https://conda.anaconda.org/conda-forge/noarch/pure_eval-0.2.3-pyhd8ed1ab_0.conda
      - conda: https://conda.anaconda.org/conda-forge/noarch/pycparser-2.22-pyhd8ed1ab_0.conda
      - conda: https://conda.anaconda.org/conda-forge/noarch/pygfx-0.3.0-pyhd8ed1ab_0.conda
      - conda: https://conda.anaconda.org/conda-forge/linux-64/pyglfw-2.7.0-py312h7900ff3_0.conda
      - conda: https://conda.anaconda.org/conda-forge/noarch/pygments-2.18.0-pyhd8ed1ab_0.conda
      - conda: https://conda.anaconda.org/conda-forge/noarch/pylinalg-0.4.1-pyhd8ed1ab_0.conda
      - conda: https://conda.anaconda.org/conda-forge/noarch/pyparsing-3.1.4-pyhd8ed1ab_0.conda
      - conda: https://conda.anaconda.org/conda-forge/noarch/pyquaternion-0.9.9-pyhd8ed1ab_1.tar.bz2
      - conda: https://conda.anaconda.org/conda-forge/noarch/pysocks-1.7.1-pyha2e5f31_6.tar.bz2
      - conda: https://conda.anaconda.org/conda-forge/linux-64/python-3.12.0-hab00c5b_0_cpython.conda
      - conda: https://conda.anaconda.org/conda-forge/noarch/python-dateutil-2.9.0-pyhd8ed1ab_0.conda
      - conda: https://conda.anaconda.org/conda-forge/noarch/python-fastjsonschema-2.20.0-pyhd8ed1ab_0.conda
      - conda: https://repo.prefix.dev/code-aster/noarch/python-gmsh-4.13.1-py312_release_novtk__210.conda
      - conda: https://conda.anaconda.org/conda-forge/noarch/python-json-logger-2.0.7-pyhd8ed1ab_0.conda
      - conda: https://conda.anaconda.org/conda-forge/noarch/python-kaleido-0.1.0-pyhd8ed1ab_0.tar.bz2
      - conda: https://conda.anaconda.org/conda-forge/linux-64/python_abi-3.12-5_cp312.conda
      - conda: https://conda.anaconda.org/conda-forge/linux-64/pythonocc-core-7.8.1-novtk_he14a4f2_100.conda
      - conda: https://conda.anaconda.org/conda-forge/noarch/pytz-2024.1-pyhd8ed1ab_0.conda
      - conda: https://conda.anaconda.org/conda-forge/linux-64/pyyaml-6.0.2-py312h41a817b_0.conda
      - conda: https://conda.anaconda.org/conda-forge/linux-64/pyzmq-26.2.0-py312hbf22597_0.conda
      - conda: https://conda.anaconda.org/conda-forge/linux-64/rapidjson-1.1.0.post20240409-hac33072_1.conda
      - conda: https://conda.anaconda.org/conda-forge/linux-64/readline-8.2-h8228510_1.conda
      - conda: https://conda.anaconda.org/conda-forge/noarch/referencing-0.35.1-pyhd8ed1ab_0.conda
      - conda: https://conda.anaconda.org/conda-forge/noarch/requests-2.32.3-pyhd8ed1ab_0.conda
      - conda: https://conda.anaconda.org/conda-forge/noarch/rfc3339-validator-0.1.4-pyhd8ed1ab_0.tar.bz2
      - conda: https://conda.anaconda.org/conda-forge/noarch/rfc3986-validator-0.1.1-pyh9f0ad1d_0.tar.bz2
      - conda: https://conda.anaconda.org/conda-forge/noarch/rich-13.7.1-pyhd8ed1ab_0.conda
      - conda: https://conda.anaconda.org/conda-forge/linux-64/rpds-py-0.20.0-py312hf008fa9_0.conda
      - conda: https://repo.prefix.dev/code-aster/linux-64/scotch-7.0.4-aster_nompi_release_he9e196c_302.conda
      - conda: https://conda.anaconda.org/conda-forge/noarch/send2trash-1.8.3-pyh0d859eb_0.conda
      - conda: https://conda.anaconda.org/conda-forge/noarch/setuptools-72.2.0-pyhd8ed1ab_0.conda
      - conda: https://conda.anaconda.org/conda-forge/noarch/six-1.16.0-pyh6c4a22f_0.tar.bz2
      - conda: https://conda.anaconda.org/conda-forge/linux-64/snappy-1.2.1-ha2e4443_0.conda
      - conda: https://conda.anaconda.org/conda-forge/noarch/sniffio-1.3.1-pyhd8ed1ab_0.conda
      - conda: https://conda.anaconda.org/conda-forge/noarch/soupsieve-2.5-pyhd8ed1ab_1.conda
      - conda: https://conda.anaconda.org/conda-forge/linux-64/sqlite-3.46.0-h6d4b2fc_0.conda
      - conda: https://conda.anaconda.org/conda-forge/noarch/stack_data-0.6.2-pyhd8ed1ab_0.conda
      - conda: https://conda.anaconda.org/conda-forge/noarch/svgwrite-1.4.3-pyhd8ed1ab_0.tar.bz2
      - conda: https://conda.anaconda.org/conda-forge/noarch/tenacity-9.0.0-pyhd8ed1ab_0.conda
      - conda: https://conda.anaconda.org/conda-forge/noarch/terminado-0.18.1-pyh0d859eb_0.conda
      - conda: https://conda.anaconda.org/conda-forge/noarch/tinycss2-1.3.0-pyhd8ed1ab_0.conda
      - conda: https://conda.anaconda.org/conda-forge/linux-64/tk-8.6.13-noxft_h4845f30_101.conda
      - conda: https://conda.anaconda.org/conda-forge/noarch/tomli-2.0.1-pyhd8ed1ab_0.tar.bz2
      - conda: https://conda.anaconda.org/conda-forge/linux-64/tornado-6.4.1-py312h66e93f0_1.conda
      - conda: https://conda.anaconda.org/conda-forge/noarch/traitlets-5.14.3-pyhd8ed1ab_0.conda
      - conda: https://conda.anaconda.org/conda-forge/noarch/trimesh-4.4.8-pyhd8ed1ab_0.conda
      - conda: https://conda.anaconda.org/conda-forge/noarch/types-python-dateutil-2.9.0.20240821-pyhd8ed1ab_0.conda
      - conda: https://conda.anaconda.org/conda-forge/noarch/typing-extensions-4.12.2-hd8ed1ab_0.conda
      - conda: https://conda.anaconda.org/conda-forge/noarch/typing_extensions-4.12.2-pyha770c72_0.conda
      - conda: https://conda.anaconda.org/conda-forge/noarch/typing_utils-0.1.0-pyhd8ed1ab_0.tar.bz2
      - conda: https://conda.anaconda.org/conda-forge/noarch/tzdata-2024a-h8827d51_1.conda
      - conda: https://conda.anaconda.org/conda-forge/linux-64/uharfbuzz-0.39.5-py312h68727a3_0.conda
      - conda: https://conda.anaconda.org/conda-forge/noarch/uri-template-1.3.0-pyhd8ed1ab_0.conda
      - conda: https://conda.anaconda.org/conda-forge/noarch/urllib3-2.2.2-pyhd8ed1ab_1.conda
      - conda: https://conda.anaconda.org/conda-forge/linux-64/wayland-1.23.1-h3e06ad9_0.conda
      - conda: https://conda.anaconda.org/conda-forge/noarch/wcwidth-0.2.13-pyhd8ed1ab_0.conda
      - conda: https://conda.anaconda.org/conda-forge/noarch/webcolors-24.8.0-pyhd8ed1ab_0.conda
      - conda: https://conda.anaconda.org/conda-forge/noarch/webencodings-0.5.1-pyhd8ed1ab_2.conda
      - conda: https://conda.anaconda.org/conda-forge/noarch/websocket-client-1.8.0-pyhd8ed1ab_0.conda
      - conda: https://conda.anaconda.org/conda-forge/linux-64/websockets-13.0.1-py312h66e93f0_0.conda
      - conda: https://conda.anaconda.org/conda-forge/linux-64/wgpu-native-0.19.4.1-h2b8f863_0.conda
      - conda: https://conda.anaconda.org/conda-forge/noarch/wgpu-py-0.16.0-pyha804496_0.conda
      - conda: https://conda.anaconda.org/conda-forge/noarch/widgetsnbextension-4.0.13-pyhd8ed1ab_0.conda
      - conda: https://conda.anaconda.org/conda-forge/linux-64/xkeyboard-config-2.42-h4ab18f5_0.conda
      - conda: https://conda.anaconda.org/conda-forge/linux-64/xorg-fixesproto-5.0-h7f98852_1002.tar.bz2
      - conda: https://conda.anaconda.org/conda-forge/linux-64/xorg-kbproto-1.0.7-h7f98852_1002.tar.bz2
      - conda: https://conda.anaconda.org/conda-forge/linux-64/xorg-libice-1.1.1-hd590300_0.conda
      - conda: https://conda.anaconda.org/conda-forge/linux-64/xorg-libsm-1.2.4-h7391055_0.conda
      - conda: https://conda.anaconda.org/conda-forge/linux-64/xorg-libx11-1.8.9-hb711507_1.conda
      - conda: https://conda.anaconda.org/conda-forge/linux-64/xorg-libxau-1.0.11-hd590300_0.conda
      - conda: https://conda.anaconda.org/conda-forge/linux-64/xorg-libxdmcp-1.1.3-h7f98852_0.tar.bz2
      - conda: https://conda.anaconda.org/conda-forge/linux-64/xorg-libxext-1.3.4-h0b41bf4_2.conda
      - conda: https://conda.anaconda.org/conda-forge/linux-64/xorg-libxfixes-5.0.3-h7f98852_1004.tar.bz2
      - conda: https://conda.anaconda.org/conda-forge/linux-64/xorg-libxinerama-1.1.5-h27087fc_0.tar.bz2
      - conda: https://conda.anaconda.org/conda-forge/linux-64/xorg-libxmu-1.1.3-h4ab18f5_1.conda
      - conda: https://conda.anaconda.org/conda-forge/linux-64/xorg-libxrender-0.9.11-hd590300_0.conda
      - conda: https://conda.anaconda.org/conda-forge/linux-64/xorg-libxt-1.3.0-hd590300_1.conda
      - conda: https://conda.anaconda.org/conda-forge/linux-64/xorg-renderproto-0.11.1-h7f98852_1002.tar.bz2
      - conda: https://conda.anaconda.org/conda-forge/linux-64/xorg-xextproto-7.3.0-h0b41bf4_1003.conda
      - conda: https://conda.anaconda.org/conda-forge/linux-64/xorg-xproto-7.0.31-h7f98852_1007.tar.bz2
      - conda: https://conda.anaconda.org/conda-forge/linux-64/xz-5.2.6-h166bdaf_0.tar.bz2
      - conda: https://conda.anaconda.org/conda-forge/linux-64/yaml-0.2.5-h7f98852_2.tar.bz2
      - conda: https://conda.anaconda.org/conda-forge/linux-64/zeromq-4.3.5-h75354e8_4.conda
      - conda: https://conda.anaconda.org/conda-forge/noarch/zipp-3.20.1-pyhd8ed1ab_0.conda
      - conda: https://conda.anaconda.org/conda-forge/linux-64/zlib-1.3.1-h4ab18f5_1.conda
      - conda: https://conda.anaconda.org/conda-forge/linux-64/zstandard-0.23.0-py312h3483029_0.conda
      - conda: https://conda.anaconda.org/conda-forge/linux-64/zstd-1.5.6-ha6fb4c9_0.conda
      win-64:
      - conda: https://conda.anaconda.org/conda-forge/noarch/ada-py-0.2.16-pyhd8ed1ab_0.conda
      - conda: https://conda.anaconda.org/conda-forge/noarch/anyio-4.4.0-pyhd8ed1ab_0.conda
      - conda: https://conda.anaconda.org/conda-forge/noarch/argon2-cffi-23.1.0-pyhd8ed1ab_0.conda
      - conda: https://conda.anaconda.org/conda-forge/win-64/argon2-cffi-bindings-21.2.0-py312he70551f_4.conda
      - conda: https://conda.anaconda.org/conda-forge/win-64/arpack-3.9.1-nompi_h034da5f_101.conda
      - conda: https://conda.anaconda.org/conda-forge/noarch/arrow-1.3.0-pyhd8ed1ab_0.conda
      - conda: https://conda.anaconda.org/conda-forge/noarch/asttokens-2.4.1-pyhd8ed1ab_0.conda
      - conda: https://conda.anaconda.org/conda-forge/noarch/async-lru-2.0.4-pyhd8ed1ab_0.conda
      - conda: https://conda.anaconda.org/conda-forge/noarch/attrs-24.2.0-pyh71513ae_0.conda
      - conda: https://conda.anaconda.org/conda-forge/noarch/babel-2.14.0-pyhd8ed1ab_0.conda
      - conda: https://conda.anaconda.org/conda-forge/noarch/beautifulsoup4-4.12.3-pyha770c72_0.conda
      - conda: https://conda.anaconda.org/conda-forge/noarch/bleach-6.1.0-pyhd8ed1ab_0.conda
      - conda: https://conda.anaconda.org/conda-forge/win-64/blis-0.9.0-h2466b09_2.conda
      - conda: https://conda.anaconda.org/conda-forge/win-64/blosc-1.21.6-h85f69ea_0.conda
      - conda: https://conda.anaconda.org/conda-forge/win-64/brotli-python-1.1.0-py312h53d5487_1.conda
      - conda: https://conda.anaconda.org/conda-forge/win-64/bzip2-1.0.8-h2466b09_7.conda
      - conda: https://conda.anaconda.org/conda-forge/win-64/ca-certificates-2024.8.30-h56e8100_0.conda
      - conda: https://conda.anaconda.org/conda-forge/noarch/cached-property-1.5.2-hd8ed1ab_1.tar.bz2
      - conda: https://conda.anaconda.org/conda-forge/noarch/cached_property-1.5.2-pyha770c72_1.tar.bz2
      - conda: https://conda.anaconda.org/conda-forge/win-64/cairo-1.18.0-h32b962e_3.conda
      - conda: https://conda.anaconda.org/conda-forge/win-64/calculix-2.21-h27aae45_3.conda
      - conda: https://conda.anaconda.org/conda-forge/noarch/certifi-2024.7.4-pyhd8ed1ab_0.conda
      - conda: https://conda.anaconda.org/conda-forge/win-64/cffi-1.17.0-py312h4389bb4_1.conda
      - conda: https://conda.anaconda.org/conda-forge/win-64/cftime-1.6.4-py312h1a27103_0.conda
      - conda: https://conda.anaconda.org/conda-forge/win-64/cgal-cpp-5.6.1-hb7ee40c_1.conda
      - conda: https://conda.anaconda.org/conda-forge/noarch/charset-normalizer-3.3.2-pyhd8ed1ab_0.conda
      - conda: https://repo.prefix.dev/code-aster/win-64/code-aster-17.1.0-py312_nompi_release_hfe9bba6_300.conda
      - conda: https://conda.anaconda.org/conda-forge/noarch/colorama-0.4.6-pyhd8ed1ab_0.tar.bz2
      - conda: https://conda.anaconda.org/conda-forge/noarch/comm-0.2.2-pyhd8ed1ab_0.conda
      - conda: https://conda.anaconda.org/conda-forge/win-64/debugpy-1.8.5-py312h275cf98_0.conda
      - conda: https://conda.anaconda.org/conda-forge/noarch/decorator-5.1.1-pyhd8ed1ab_0.tar.bz2
      - conda: https://conda.anaconda.org/conda-forge/noarch/defusedxml-0.7.1-pyhd8ed1ab_0.tar.bz2
      - conda: https://conda.anaconda.org/conda-forge/win-64/eigen-3.4.0-h91493d7_0.conda
      - conda: https://conda.anaconda.org/conda-forge/noarch/entrypoints-0.4-pyhd8ed1ab_0.tar.bz2
      - conda: https://conda.anaconda.org/conda-forge/noarch/exceptiongroup-1.2.2-pyhd8ed1ab_0.conda
      - conda: https://conda.anaconda.org/conda-forge/noarch/executing-2.0.1-pyhd8ed1ab_0.conda
      - conda: https://conda.anaconda.org/conda-forge/win-64/expat-2.6.2-h63175ca_0.conda
      - conda: https://conda.anaconda.org/conda-forge/win-64/fltk-1.3.9-h27fc217_1.conda
      - conda: https://conda.anaconda.org/conda-forge/noarch/font-ttf-dejavu-sans-mono-2.37-hab24e00_0.tar.bz2
      - conda: https://conda.anaconda.org/conda-forge/noarch/font-ttf-inconsolata-3.000-h77eed37_0.tar.bz2
      - conda: https://conda.anaconda.org/conda-forge/noarch/font-ttf-source-code-pro-2.038-h77eed37_0.tar.bz2
      - conda: https://conda.anaconda.org/conda-forge/noarch/font-ttf-ubuntu-0.83-h77eed37_2.conda
      - conda: https://conda.anaconda.org/conda-forge/win-64/fontconfig-2.14.2-hbde0cde_0.conda
      - conda: https://conda.anaconda.org/conda-forge/noarch/fonts-conda-ecosystem-1-0.tar.bz2
      - conda: https://conda.anaconda.org/conda-forge/noarch/fonts-conda-forge-1-0.tar.bz2
      - conda: https://conda.anaconda.org/conda-forge/noarch/fqdn-1.5.1-pyhd8ed1ab_0.tar.bz2
      - conda: https://conda.anaconda.org/conda-forge/win-64/freeimage-3.18.0-h2b56e36_20.conda
      - conda: https://conda.anaconda.org/conda-forge/win-64/freetype-2.12.1-hdaf720e_2.conda
      - conda: https://conda.anaconda.org/conda-forge/noarch/freetype-py-2.5.1-pyhd8ed1ab_0.conda
      - conda: https://conda.anaconda.org/conda-forge/win-64/glfw-3.4-hcfcfb64_0.conda
      - conda: https://repo.prefix.dev/code-aster/win-64/gmsh-4.13.1-py312_release_novtk_h3a26076_210.conda
      - conda: https://conda.anaconda.org/conda-forge/noarch/h11-0.14.0-pyhd8ed1ab_0.tar.bz2
      - conda: https://conda.anaconda.org/conda-forge/noarch/h2-4.1.0-pyhd8ed1ab_0.tar.bz2
      - conda: https://repo.prefix.dev/code-aster/win-64/h5py-3.11.1-nompi_release_py312hb5465f7_110.conda
      - conda: https://conda.anaconda.org/conda-forge/win-64/hdf4-4.2.15-h5557f11_7.conda
      - conda: https://repo.prefix.dev/code-aster/win-64/hdf5-1.14.4.3-nompi_release_h6ecde11_300.conda
      - conda: https://conda.anaconda.org/conda-forge/noarch/hpack-4.0.0-pyh9f0ad1d_0.tar.bz2
      - conda: https://conda.anaconda.org/conda-forge/noarch/httpcore-1.0.5-pyhd8ed1ab_0.conda
      - conda: https://conda.anaconda.org/conda-forge/noarch/httpx-0.27.2-pyhd8ed1ab_0.conda
      - conda: https://conda.anaconda.org/conda-forge/noarch/hyperframe-6.0.1-pyhd8ed1ab_0.tar.bz2
      - conda: https://conda.anaconda.org/conda-forge/win-64/icu-75.1-he0c23c2_0.conda
      - conda: https://conda.anaconda.org/conda-forge/noarch/idna-3.8-pyhd8ed1ab_0.conda
      - conda: https://repo.prefix.dev/code-aster/win-64/ifcopenshell-0.7.11.240801-py312_release_novtk_nompi_h6cbc44a_211.conda
      - conda: https://conda.anaconda.org/conda-forge/win-64/imath-3.1.11-h12be248_0.conda
      - conda: https://conda.anaconda.org/conda-forge/noarch/importlib-metadata-8.4.0-pyha770c72_0.conda
      - conda: https://conda.anaconda.org/conda-forge/noarch/importlib_metadata-8.4.0-hd8ed1ab_0.conda
      - conda: https://conda.anaconda.org/conda-forge/noarch/importlib_resources-6.4.4-pyhd8ed1ab_0.conda
      - conda: https://repo.prefix.dev/code-aster/win-64/intel-cmplr-lib-rt-2024.1.0-h7d207ad_964.conda
      - conda: https://repo.prefix.dev/code-aster/win-64/intel-cmplr-lic-rt-2024.1.0-964.conda
      - conda: https://repo.prefix.dev/code-aster/win-64/intel-fortran-rt-2024.1.0-he01afda_964.conda
      - conda: https://conda.anaconda.org/conda-forge/win-64/intel-openmp-2024.2.1-h57928b3_1083.conda
      - conda: https://conda.anaconda.org/conda-forge/noarch/ipykernel-6.29.5-pyh4bbf305_0.conda
      - conda: https://conda.anaconda.org/conda-forge/noarch/ipython-8.27.0-pyh7428d3b_0.conda
      - conda: https://conda.anaconda.org/conda-forge/noarch/ipywidgets-8.1.5-pyhd8ed1ab_0.conda
      - conda: https://conda.anaconda.org/conda-forge/noarch/isoduration-20.11.0-pyhd8ed1ab_0.tar.bz2
      - conda: https://conda.anaconda.org/conda-forge/noarch/jedi-0.19.1-pyhd8ed1ab_0.conda
      - conda: https://conda.anaconda.org/conda-forge/noarch/jinja2-3.1.4-pyhd8ed1ab_0.conda
      - conda: https://conda.anaconda.org/conda-forge/noarch/json5-0.9.25-pyhd8ed1ab_0.conda
      - conda: https://conda.anaconda.org/conda-forge/win-64/jsonpointer-3.0.0-py312h2e8e312_0.conda
      - conda: https://conda.anaconda.org/conda-forge/noarch/jsonschema-4.23.0-pyhd8ed1ab_0.conda
      - conda: https://conda.anaconda.org/conda-forge/noarch/jsonschema-specifications-2023.12.1-pyhd8ed1ab_0.conda
      - conda: https://conda.anaconda.org/conda-forge/noarch/jsonschema-with-format-nongpl-4.23.0-hd8ed1ab_0.conda
      - conda: https://conda.anaconda.org/conda-forge/noarch/jupyter-lsp-2.2.5-pyhd8ed1ab_0.conda
      - conda: https://conda.anaconda.org/conda-forge/noarch/jupyter_client-8.6.2-pyhd8ed1ab_0.conda
      - conda: https://conda.anaconda.org/conda-forge/win-64/jupyter_core-5.7.2-py312h2e8e312_0.conda
      - conda: https://conda.anaconda.org/conda-forge/noarch/jupyter_events-0.10.0-pyhd8ed1ab_0.conda
      - conda: https://conda.anaconda.org/conda-forge/noarch/jupyter_server-2.14.2-pyhd8ed1ab_0.conda
      - conda: https://conda.anaconda.org/conda-forge/noarch/jupyter_server_terminals-0.5.3-pyhd8ed1ab_0.conda
      - conda: https://conda.anaconda.org/conda-forge/noarch/jupyterlab-4.2.5-pyhd8ed1ab_0.conda
      - conda: https://conda.anaconda.org/conda-forge/noarch/jupyterlab_pygments-0.3.0-pyhd8ed1ab_1.conda
      - conda: https://conda.anaconda.org/conda-forge/noarch/jupyterlab_server-2.27.3-pyhd8ed1ab_0.conda
      - conda: https://conda.anaconda.org/conda-forge/noarch/jupyterlab_widgets-3.0.13-pyhd8ed1ab_0.conda
      - conda: https://conda.anaconda.org/conda-forge/win-64/jxrlib-1.1-hcfcfb64_3.conda
      - conda: https://conda.anaconda.org/conda-forge/win-64/kaleido-core-0.1.0-h8ffe710_0.tar.bz2
      - conda: https://conda.anaconda.org/conda-forge/win-64/khronos-opencl-icd-loader-2023.04.17-h64bf75a_1.conda
      - conda: https://conda.anaconda.org/conda-forge/win-64/krb5-1.21.3-hdf4eb48_0.conda
      - conda: https://conda.anaconda.org/conda-forge/noarch/lark-1.2.2-pyhd8ed1ab_0.conda
      - conda: https://conda.anaconda.org/conda-forge/win-64/lcms2-2.16-h67d730c_0.conda
      - conda: https://conda.anaconda.org/conda-forge/win-64/lerc-4.0.0-h63175ca_0.tar.bz2
      - conda: https://conda.anaconda.org/conda-forge/win-64/libaec-1.1.3-h63175ca_0.conda
      - conda: https://conda.anaconda.org/conda-forge/win-64/libblas-3.9.0-23_win64_blis.conda
      - conda: https://conda.anaconda.org/conda-forge/win-64/libboost-1.84.0-h444863b_5.conda
      - conda: https://conda.anaconda.org/conda-forge/win-64/libboost-devel-1.84.0-h91493d7_5.conda
      - conda: https://conda.anaconda.org/conda-forge/win-64/libboost-headers-1.84.0-h57928b3_5.conda
      - conda: https://conda.anaconda.org/conda-forge/win-64/libboost-python-1.84.0-py312hbaa7e33_5.conda
      - conda: https://conda.anaconda.org/conda-forge/win-64/libcblas-3.9.0-23_win64_blis.conda
      - conda: https://conda.anaconda.org/conda-forge/win-64/libcurl-8.9.1-h18fefc2_0.conda
      - conda: https://conda.anaconda.org/conda-forge/win-64/libdeflate-1.21-h2466b09_0.conda
      - conda: https://conda.anaconda.org/conda-forge/win-64/libexpat-2.6.2-h63175ca_0.conda
      - conda: https://conda.anaconda.org/conda-forge/win-64/libffi-3.4.2-h8ffe710_5.tar.bz2
      - conda: https://conda.anaconda.org/conda-forge/win-64/libflang-18.1.8-he0c23c2_5.conda
      - conda: https://conda.anaconda.org/conda-forge/win-64/libglib-2.80.3-h7025463_2.conda
      - conda: https://conda.anaconda.org/conda-forge/win-64/libhwloc-2.11.1-default_h8125262_1000.conda
      - conda: https://conda.anaconda.org/conda-forge/win-64/libiconv-1.17-hcfcfb64_2.conda
      - conda: https://conda.anaconda.org/conda-forge/win-64/libintl-0.22.5-h5728263_3.conda
      - conda: https://conda.anaconda.org/conda-forge/win-64/libjpeg-turbo-3.0.0-hcfcfb64_1.conda
      - conda: https://conda.anaconda.org/conda-forge/win-64/liblapack-3.9.0-5_hd5c7e75_netlib.tar.bz2
      - conda: https://repo.prefix.dev/code-aster/win-64/libmed-4.1.1.5-py312_nompi_release_h71ac2c7_312.conda
      - conda: https://repo.prefix.dev/code-aster/win-64/libnetcdf-4.9.2-nompi_release_h2b7a960_124.conda
      - conda: https://conda.anaconda.org/conda-forge/win-64/libpng-1.6.43-h19919ed_0.conda
      - conda: https://conda.anaconda.org/conda-forge/win-64/libraw-0.21.1-h5557f11_2.conda
      - conda: https://repo.prefix.dev/code-aster/win-64/libscotch-7.0.4-aster_nompi_release_h565e894_302.conda
      - conda: https://conda.anaconda.org/conda-forge/win-64/libsodium-1.0.18-h8d14728_1.tar.bz2
      - conda: https://conda.anaconda.org/conda-forge/win-64/libsqlite-3.46.0-h2466b09_0.conda
      - conda: https://conda.anaconda.org/conda-forge/win-64/libssh2-1.11.0-h7dfc565_0.conda
      - conda: https://conda.anaconda.org/conda-forge/win-64/libtiff-4.6.0-hb151862_4.conda
      - conda: https://conda.anaconda.org/conda-forge/win-64/libwebp-base-1.4.0-hcfcfb64_0.conda
      - conda: https://conda.anaconda.org/conda-forge/win-64/libxcb-1.16-h013a479_1.conda
      - conda: https://conda.anaconda.org/conda-forge/win-64/libxml2-2.12.7-h0f24e4e_4.conda
      - conda: https://conda.anaconda.org/conda-forge/win-64/libzip-1.10.1-h1d365fa_3.conda
      - conda: https://conda.anaconda.org/conda-forge/win-64/libzlib-1.3.1-h2466b09_1.conda
      - conda: https://conda.anaconda.org/conda-forge/win-64/lz4-c-1.9.4-hcfcfb64_0.conda
      - conda: https://conda.anaconda.org/conda-forge/win-64/m2w64-gcc-libgfortran-5.3.0-6.tar.bz2
      - conda: https://conda.anaconda.org/conda-forge/win-64/m2w64-gcc-libs-5.3.0-7.tar.bz2
      - conda: https://conda.anaconda.org/conda-forge/win-64/m2w64-gcc-libs-core-5.3.0-7.tar.bz2
      - conda: https://conda.anaconda.org/conda-forge/win-64/m2w64-gmp-6.1.0-2.tar.bz2
      - conda: https://conda.anaconda.org/conda-forge/win-64/m2w64-libwinpthread-git-5.0.0.4634.697f757-2.tar.bz2
      - conda: https://conda.anaconda.org/conda-forge/noarch/markdown-it-py-3.0.0-pyhd8ed1ab_0.conda
      - conda: https://conda.anaconda.org/conda-forge/win-64/markupsafe-2.1.5-py312h4389bb4_1.conda
      - conda: https://conda.anaconda.org/conda-forge/noarch/matplotlib-inline-0.1.7-pyhd8ed1ab_0.conda
      - conda: https://conda.anaconda.org/conda-forge/noarch/mdurl-0.1.2-pyhd8ed1ab_0.conda
      - conda: https://repo.prefix.dev/code-aster/win-64/medcoupling-9.12.0-py312_nompi_release_h7bdc618_302.conda
      - conda: https://conda.anaconda.org/conda-forge/noarch/meshio-5.3.5-pyhd8ed1ab_0.conda
      - conda: https://repo.prefix.dev/code-aster/win-64/metis-5.1.0.4-aster4_release_h8025b42_203.conda
      - conda: https://repo.prefix.dev/code-aster/win-64/mfront-4.2.0-py312_release_h470f469_203.conda
      - conda: https://repo.prefix.dev/code-aster/win-64/mgis-2.2-py312_release_ha42980e_202.conda
      - conda: https://conda.anaconda.org/conda-forge/noarch/mistune-3.0.2-pyhd8ed1ab_0.conda
      - conda: https://conda.anaconda.org/conda-forge/win-64/mkl-2024.2.1-h66d3029_102.conda
      - conda: https://conda.anaconda.org/conda-forge/win-64/mpfr-4.2.1-h64bf75a_1.conda
      - conda: https://conda.anaconda.org/conda-forge/win-64/mpir-3.0.0-he025d50_1002.tar.bz2
      - conda: https://conda.anaconda.org/conda-forge/win-64/msys2-conda-epoch-20160418-1.tar.bz2
      - conda: https://repo.prefix.dev/code-aster/win-64/mumps-5.7.2-aster_py312_nompi_release_h2891d56_302.conda
      - conda: https://conda.anaconda.org/conda-forge/noarch/nbclient-0.10.0-pyhd8ed1ab_0.conda
      - conda: https://conda.anaconda.org/conda-forge/noarch/nbconvert-core-7.16.4-pyhd8ed1ab_1.conda
      - conda: https://conda.anaconda.org/conda-forge/noarch/nbformat-5.10.4-pyhd8ed1ab_0.conda
      - conda: https://conda.anaconda.org/conda-forge/noarch/nest-asyncio-1.6.0-pyhd8ed1ab_0.conda
      - conda: https://repo.prefix.dev/code-aster/win-64/netcdf4-1.7.1-nompi_release_hb1a7255_112.conda
      - conda: https://conda.anaconda.org/conda-forge/noarch/notebook-shim-0.2.4-pyhd8ed1ab_0.conda
      - conda: https://conda.anaconda.org/conda-forge/win-64/numpy-1.26.4-py312h8753938_0.conda
      - conda: https://conda.anaconda.org/conda-forge/win-64/occt-7.8.1-novtk_h2e18687_102.conda
      - conda: https://conda.anaconda.org/conda-forge/win-64/openexr-3.2.2-h72640d8_1.conda
      - conda: https://conda.anaconda.org/conda-forge/win-64/openjpeg-2.5.2-h3d672ee_0.conda
      - conda: https://conda.anaconda.org/conda-forge/win-64/openssl-3.3.1-h2466b09_3.conda
      - conda: https://conda.anaconda.org/conda-forge/noarch/overrides-7.7.0-pyhd8ed1ab_0.conda
      - conda: https://conda.anaconda.org/conda-forge/noarch/packaging-24.1-pyhd8ed1ab_0.conda
      - conda: https://conda.anaconda.org/conda-forge/noarch/pandocfilters-1.5.0-pyhd8ed1ab_0.tar.bz2
      - conda: https://conda.anaconda.org/conda-forge/noarch/parso-0.8.4-pyhd8ed1ab_0.conda
      - conda: https://conda.anaconda.org/conda-forge/win-64/pcre2-10.44-h3d7b363_2.conda
      - conda: https://conda.anaconda.org/conda-forge/noarch/pickleshare-0.7.5-py_1003.tar.bz2
      - conda: https://conda.anaconda.org/conda-forge/noarch/pixi-pycharm-0.0.6-win_1234567_0.conda
      - conda: https://conda.anaconda.org/conda-forge/win-64/pixman-0.43.4-h63175ca_0.conda
      - conda: https://conda.anaconda.org/conda-forge/noarch/pkgutil-resolve-name-1.3.10-pyhd8ed1ab_1.conda
      - conda: https://conda.anaconda.org/conda-forge/noarch/platformdirs-4.2.2-pyhd8ed1ab_0.conda
      - conda: https://conda.anaconda.org/conda-forge/noarch/plotly-5.24.0-pyhd8ed1ab_0.conda
      - conda: https://conda.anaconda.org/conda-forge/noarch/prometheus_client-0.20.0-pyhd8ed1ab_0.conda
      - conda: https://conda.anaconda.org/conda-forge/noarch/prompt-toolkit-3.0.47-pyha770c72_0.conda
      - conda: https://conda.anaconda.org/conda-forge/win-64/psutil-6.0.0-py312h4389bb4_0.conda
      - conda: https://conda.anaconda.org/conda-forge/win-64/pthread-stubs-0.4-hcd874cb_1001.tar.bz2
      - conda: https://conda.anaconda.org/conda-forge/win-64/pthreads-win32-2.9.1-hfa6e2cd_3.tar.bz2
      - conda: https://conda.anaconda.org/conda-forge/noarch/pure_eval-0.2.3-pyhd8ed1ab_0.conda
      - conda: https://conda.anaconda.org/conda-forge/noarch/pycparser-2.22-pyhd8ed1ab_0.conda
      - conda: https://conda.anaconda.org/conda-forge/noarch/pygfx-0.3.0-pyhd8ed1ab_0.conda
      - conda: https://conda.anaconda.org/conda-forge/win-64/pyglfw-2.7.0-py312h2e8e312_0.conda
      - conda: https://conda.anaconda.org/conda-forge/noarch/pygments-2.18.0-pyhd8ed1ab_0.conda
      - conda: https://conda.anaconda.org/conda-forge/noarch/pylinalg-0.4.1-pyhd8ed1ab_0.conda
      - conda: https://conda.anaconda.org/conda-forge/noarch/pyparsing-3.1.4-pyhd8ed1ab_0.conda
      - conda: https://conda.anaconda.org/conda-forge/noarch/pyquaternion-0.9.9-pyhd8ed1ab_1.tar.bz2
      - conda: https://conda.anaconda.org/conda-forge/noarch/pysocks-1.7.1-pyh0701188_6.tar.bz2
      - conda: https://conda.anaconda.org/conda-forge/win-64/python-3.12.0-h2628c8c_0_cpython.conda
      - conda: https://conda.anaconda.org/conda-forge/noarch/python-dateutil-2.9.0-pyhd8ed1ab_0.conda
      - conda: https://conda.anaconda.org/conda-forge/noarch/python-fastjsonschema-2.20.0-pyhd8ed1ab_0.conda
      - conda: https://repo.prefix.dev/code-aster/noarch/python-gmsh-4.13.1-py312_release_novtk__210.conda
      - conda: https://conda.anaconda.org/conda-forge/noarch/python-json-logger-2.0.7-pyhd8ed1ab_0.conda
      - conda: https://conda.anaconda.org/conda-forge/noarch/python-kaleido-0.1.0-pyhd8ed1ab_0.tar.bz2
      - conda: https://conda.anaconda.org/conda-forge/win-64/python_abi-3.12-5_cp312.conda
      - conda: https://conda.anaconda.org/conda-forge/win-64/pythonocc-core-7.8.1-novtk_h48c1080_100.conda
      - conda: https://conda.anaconda.org/conda-forge/noarch/pytz-2024.1-pyhd8ed1ab_0.conda
      - conda: https://conda.anaconda.org/conda-forge/win-64/pywin32-306-py312h53d5487_2.conda
      - conda: https://conda.anaconda.org/conda-forge/win-64/pywinpty-2.0.13-py312h275cf98_1.conda
      - conda: https://conda.anaconda.org/conda-forge/win-64/pyyaml-6.0.2-py312h4389bb4_0.conda
      - conda: https://conda.anaconda.org/conda-forge/win-64/pyzmq-26.2.0-py312hd7027bb_0.conda
      - conda: https://conda.anaconda.org/conda-forge/win-64/rapidjson-1.1.0.post20240409-he0c23c2_1.conda
      - conda: https://conda.anaconda.org/conda-forge/noarch/referencing-0.35.1-pyhd8ed1ab_0.conda
      - conda: https://conda.anaconda.org/conda-forge/noarch/requests-2.32.3-pyhd8ed1ab_0.conda
      - conda: https://conda.anaconda.org/conda-forge/noarch/rfc3339-validator-0.1.4-pyhd8ed1ab_0.tar.bz2
      - conda: https://conda.anaconda.org/conda-forge/noarch/rfc3986-validator-0.1.1-pyh9f0ad1d_0.tar.bz2
      - conda: https://conda.anaconda.org/conda-forge/noarch/rich-13.7.1-pyhd8ed1ab_0.conda
      - conda: https://conda.anaconda.org/conda-forge/win-64/rpds-py-0.20.0-py312h2615798_0.conda
      - conda: https://repo.prefix.dev/code-aster/win-64/scotch-7.0.4-aster_nompi_release_hfa1337c_302.conda
      - conda: https://conda.anaconda.org/conda-forge/noarch/send2trash-1.8.3-pyh5737063_0.conda
      - conda: https://conda.anaconda.org/conda-forge/noarch/setuptools-72.2.0-pyhd8ed1ab_0.conda
      - conda: https://conda.anaconda.org/conda-forge/noarch/six-1.16.0-pyh6c4a22f_0.tar.bz2
      - conda: https://conda.anaconda.org/conda-forge/win-64/snappy-1.2.1-h23299a8_0.conda
      - conda: https://conda.anaconda.org/conda-forge/noarch/sniffio-1.3.1-pyhd8ed1ab_0.conda
      - conda: https://conda.anaconda.org/conda-forge/noarch/soupsieve-2.5-pyhd8ed1ab_1.conda
      - conda: https://conda.anaconda.org/conda-forge/noarch/stack_data-0.6.2-pyhd8ed1ab_0.conda
      - conda: https://conda.anaconda.org/conda-forge/noarch/svgwrite-1.4.3-pyhd8ed1ab_0.tar.bz2
      - conda: https://conda.anaconda.org/conda-forge/win-64/tbb-2021.12.0-hc790b64_4.conda
      - conda: https://conda.anaconda.org/conda-forge/noarch/tenacity-9.0.0-pyhd8ed1ab_0.conda
      - conda: https://conda.anaconda.org/conda-forge/noarch/terminado-0.18.1-pyh5737063_0.conda
      - conda: https://conda.anaconda.org/conda-forge/noarch/tinycss2-1.3.0-pyhd8ed1ab_0.conda
      - conda: https://conda.anaconda.org/conda-forge/win-64/tk-8.6.13-h5226925_1.conda
      - conda: https://conda.anaconda.org/conda-forge/noarch/tomli-2.0.1-pyhd8ed1ab_0.tar.bz2
      - conda: https://conda.anaconda.org/conda-forge/win-64/tornado-6.4.1-py312h4389bb4_1.conda
      - conda: https://conda.anaconda.org/conda-forge/noarch/traitlets-5.14.3-pyhd8ed1ab_0.conda
      - conda: https://conda.anaconda.org/conda-forge/noarch/trimesh-4.4.8-pyhd8ed1ab_0.conda
      - conda: https://conda.anaconda.org/conda-forge/noarch/types-python-dateutil-2.9.0.20240821-pyhd8ed1ab_0.conda
      - conda: https://conda.anaconda.org/conda-forge/noarch/typing-extensions-4.12.2-hd8ed1ab_0.conda
      - conda: https://conda.anaconda.org/conda-forge/noarch/typing_extensions-4.12.2-pyha770c72_0.conda
      - conda: https://conda.anaconda.org/conda-forge/noarch/typing_utils-0.1.0-pyhd8ed1ab_0.tar.bz2
      - conda: https://conda.anaconda.org/conda-forge/noarch/tzdata-2024a-h8827d51_1.conda
      - conda: https://conda.anaconda.org/conda-forge/win-64/ucrt-10.0.22621.0-h57928b3_0.tar.bz2
      - conda: https://conda.anaconda.org/conda-forge/win-64/uharfbuzz-0.39.5-py312hd5eb7cc_0.conda
      - conda: https://conda.anaconda.org/conda-forge/noarch/uri-template-1.3.0-pyhd8ed1ab_0.conda
      - conda: https://conda.anaconda.org/conda-forge/noarch/urllib3-2.2.2-pyhd8ed1ab_1.conda
      - conda: https://conda.anaconda.org/conda-forge/win-64/vc-14.3-h8a93ad2_20.conda
      - conda: https://conda.anaconda.org/conda-forge/win-64/vc14_runtime-14.40.33810-hcc2c482_20.conda
      - conda: https://conda.anaconda.org/conda-forge/win-64/vs2015_runtime-14.40.33810-h3bf8584_20.conda
      - conda: https://conda.anaconda.org/conda-forge/noarch/wcwidth-0.2.13-pyhd8ed1ab_0.conda
      - conda: https://conda.anaconda.org/conda-forge/noarch/webcolors-24.8.0-pyhd8ed1ab_0.conda
      - conda: https://conda.anaconda.org/conda-forge/noarch/webencodings-0.5.1-pyhd8ed1ab_2.conda
      - conda: https://conda.anaconda.org/conda-forge/noarch/websocket-client-1.8.0-pyhd8ed1ab_0.conda
      - conda: https://conda.anaconda.org/conda-forge/win-64/websockets-13.0.1-py312h4389bb4_0.conda
      - conda: https://conda.anaconda.org/conda-forge/win-64/wgpu-native-0.19.4.1-h7ea99a0_0.conda
      - conda: https://conda.anaconda.org/conda-forge/noarch/wgpu-py-0.16.0-pyh7428d3b_0.conda
      - conda: https://conda.anaconda.org/conda-forge/noarch/widgetsnbextension-4.0.13-pyhd8ed1ab_0.conda
      - conda: https://conda.anaconda.org/conda-forge/noarch/win_inet_pton-1.1.0-pyhd8ed1ab_6.tar.bz2
      - conda: https://conda.anaconda.org/conda-forge/win-64/winpty-0.4.3-4.tar.bz2
      - conda: https://conda.anaconda.org/conda-forge/win-64/xorg-fixesproto-5.0-hcd874cb_1002.tar.bz2
      - conda: https://conda.anaconda.org/conda-forge/win-64/xorg-kbproto-1.0.7-hcd874cb_1002.tar.bz2
      - conda: https://conda.anaconda.org/conda-forge/win-64/xorg-libice-1.1.1-hcd874cb_0.conda
      - conda: https://conda.anaconda.org/conda-forge/win-64/xorg-libsm-1.2.4-hcd874cb_0.conda
      - conda: https://conda.anaconda.org/conda-forge/win-64/xorg-libx11-1.8.9-h0076a8d_1.conda
      - conda: https://conda.anaconda.org/conda-forge/win-64/xorg-libxau-1.0.11-hcd874cb_0.conda
      - conda: https://conda.anaconda.org/conda-forge/win-64/xorg-libxdmcp-1.1.3-hcd874cb_0.tar.bz2
      - conda: https://conda.anaconda.org/conda-forge/win-64/xorg-libxext-1.3.4-hcd874cb_2.conda
      - conda: https://conda.anaconda.org/conda-forge/win-64/xorg-libxfixes-5.0.3-hcd874cb_1004.tar.bz2
      - conda: https://conda.anaconda.org/conda-forge/win-64/xorg-libxrender-0.9.11-hcd874cb_0.conda
      - conda: https://conda.anaconda.org/conda-forge/win-64/xorg-renderproto-0.11.1-hcd874cb_1002.tar.bz2
      - conda: https://conda.anaconda.org/conda-forge/win-64/xorg-xextproto-7.3.0-hcd874cb_1003.conda
      - conda: https://conda.anaconda.org/conda-forge/win-64/xorg-xproto-7.0.31-hcd874cb_1007.tar.bz2
      - conda: https://conda.anaconda.org/conda-forge/win-64/xz-5.2.6-h8d14728_0.tar.bz2
      - conda: https://conda.anaconda.org/conda-forge/win-64/yaml-0.2.5-h8ffe710_2.tar.bz2
      - conda: https://conda.anaconda.org/conda-forge/win-64/zeromq-4.3.5-he1f189c_4.conda
      - conda: https://conda.anaconda.org/conda-forge/noarch/zipp-3.20.1-pyhd8ed1ab_0.conda
      - conda: https://conda.anaconda.org/conda-forge/win-64/zlib-1.3.1-h2466b09_1.conda
      - conda: https://conda.anaconda.org/conda-forge/win-64/zstandard-0.23.0-py312h7606c53_0.conda
      - conda: https://conda.anaconda.org/conda-forge/win-64/zstd-1.5.6-h0ea2cb4_0.conda
  tests:
    channels:
    - url: https://repo.prefix.dev/code-aster/
    - url: https://conda.anaconda.org/conda-forge/
    packages:
      linux-64:
      - conda: https://conda.anaconda.org/conda-forge/linux-64/_libgcc_mutex-0.1-conda_forge.tar.bz2
      - conda: https://conda.anaconda.org/conda-forge/linux-64/_openmp_mutex-4.5-2_gnu.tar.bz2
      - conda: https://conda.anaconda.org/conda-forge/noarch/ada-py-0.2.16-pyhd8ed1ab_0.conda
      - conda: https://conda.anaconda.org/conda-forge/noarch/anyio-4.4.0-pyhd8ed1ab_0.conda
      - conda: https://conda.anaconda.org/conda-forge/noarch/argon2-cffi-23.1.0-pyhd8ed1ab_0.conda
      - conda: https://conda.anaconda.org/conda-forge/linux-64/argon2-cffi-bindings-21.2.0-py312h98912ed_4.conda
      - conda: https://conda.anaconda.org/conda-forge/linux-64/arpack-3.9.1-nompi_h77f6705_101.conda
      - conda: https://conda.anaconda.org/conda-forge/noarch/arrow-1.3.0-pyhd8ed1ab_0.conda
      - conda: https://conda.anaconda.org/conda-forge/noarch/asttokens-2.4.1-pyhd8ed1ab_0.conda
      - conda: https://conda.anaconda.org/conda-forge/noarch/async-lru-2.0.4-pyhd8ed1ab_0.conda
      - conda: https://conda.anaconda.org/conda-forge/noarch/attrs-24.2.0-pyh71513ae_0.conda
      - conda: https://conda.anaconda.org/conda-forge/noarch/babel-2.14.0-pyhd8ed1ab_0.conda
      - conda: https://conda.anaconda.org/conda-forge/noarch/beautifulsoup4-4.12.3-pyha770c72_0.conda
      - conda: https://conda.anaconda.org/conda-forge/noarch/bleach-6.1.0-pyhd8ed1ab_0.conda
      - conda: https://conda.anaconda.org/conda-forge/linux-64/blosc-1.21.6-hef167b5_0.conda
      - conda: https://conda.anaconda.org/conda-forge/linux-64/brotli-python-1.1.0-py312h30efb56_1.conda
      - conda: https://conda.anaconda.org/conda-forge/linux-64/bzip2-1.0.8-h4bc722e_7.conda
      - conda: https://conda.anaconda.org/conda-forge/linux-64/c-ares-1.33.1-heb4867d_0.conda
      - conda: https://conda.anaconda.org/conda-forge/linux-64/ca-certificates-2024.8.30-hbcca054_0.conda
      - conda: https://conda.anaconda.org/conda-forge/noarch/cached-property-1.5.2-hd8ed1ab_1.tar.bz2
      - conda: https://conda.anaconda.org/conda-forge/noarch/cached_property-1.5.2-pyha770c72_1.tar.bz2
      - conda: https://conda.anaconda.org/conda-forge/linux-64/cairo-1.18.0-hebfffa5_3.conda
      - conda: https://conda.anaconda.org/conda-forge/linux-64/calculix-2.21-hdf8a589_3.conda
      - conda: https://conda.anaconda.org/conda-forge/noarch/certifi-2024.7.4-pyhd8ed1ab_0.conda
      - conda: https://conda.anaconda.org/conda-forge/linux-64/cffi-1.17.0-py312h06ac9bb_1.conda
      - conda: https://conda.anaconda.org/conda-forge/linux-64/cftime-1.6.4-py312h085067d_0.conda
      - conda: https://conda.anaconda.org/conda-forge/linux-64/cgal-cpp-5.6.1-h096c278_1.conda
      - conda: https://conda.anaconda.org/conda-forge/noarch/charset-normalizer-3.3.2-pyhd8ed1ab_0.conda
      - conda: https://conda.anaconda.org/conda-forge/noarch/click-8.1.7-unix_pyh707e725_0.conda
      - conda: https://repo.prefix.dev/code-aster/linux-64/code-aster-17.1.0-py312_nompi_release_h78dbaba_300.conda
      - conda: https://conda.anaconda.org/conda-forge/noarch/colorama-0.4.6-pyhd8ed1ab_0.tar.bz2
      - conda: https://conda.anaconda.org/conda-forge/noarch/comm-0.2.2-pyhd8ed1ab_0.conda
      - conda: https://conda.anaconda.org/conda-forge/linux-64/debugpy-1.8.5-py312hca68cad_0.conda
      - conda: https://conda.anaconda.org/conda-forge/noarch/decorator-5.1.1-pyhd8ed1ab_0.tar.bz2
      - conda: https://conda.anaconda.org/conda-forge/noarch/defusedxml-0.7.1-pyhd8ed1ab_0.tar.bz2
      - conda: https://conda.anaconda.org/conda-forge/noarch/docxcompose-1.4.0-pyhd8ed1ab_0.conda
      - conda: https://conda.anaconda.org/conda-forge/linux-64/eigen-3.4.0-h00ab1b0_0.conda
      - conda: https://conda.anaconda.org/conda-forge/noarch/entrypoints-0.4-pyhd8ed1ab_0.tar.bz2
      - conda: https://conda.anaconda.org/conda-forge/noarch/et_xmlfile-1.1.0-pyhd8ed1ab_0.conda
      - conda: https://conda.anaconda.org/conda-forge/noarch/exceptiongroup-1.2.2-pyhd8ed1ab_0.conda
      - conda: https://conda.anaconda.org/conda-forge/noarch/executing-2.0.1-pyhd8ed1ab_0.conda
      - conda: https://conda.anaconda.org/conda-forge/linux-64/expat-2.6.2-h59595ed_0.conda
      - conda: https://conda.anaconda.org/conda-forge/linux-64/fltk-1.3.9-h9305793_1.conda
      - conda: https://conda.anaconda.org/conda-forge/noarch/font-ttf-dejavu-sans-mono-2.37-hab24e00_0.tar.bz2
      - conda: https://conda.anaconda.org/conda-forge/noarch/font-ttf-inconsolata-3.000-h77eed37_0.tar.bz2
      - conda: https://conda.anaconda.org/conda-forge/noarch/font-ttf-source-code-pro-2.038-h77eed37_0.tar.bz2
      - conda: https://conda.anaconda.org/conda-forge/noarch/font-ttf-ubuntu-0.83-h77eed37_2.conda
      - conda: https://conda.anaconda.org/conda-forge/linux-64/fontconfig-2.14.2-h14ed4e7_0.conda
      - conda: https://conda.anaconda.org/conda-forge/noarch/fonts-conda-ecosystem-1-0.tar.bz2
      - conda: https://conda.anaconda.org/conda-forge/noarch/fonts-conda-forge-1-0.tar.bz2
      - conda: https://conda.anaconda.org/conda-forge/noarch/fqdn-1.5.1-pyhd8ed1ab_0.tar.bz2
      - conda: https://conda.anaconda.org/conda-forge/linux-64/freeimage-3.18.0-h4b96d29_20.conda
      - conda: https://conda.anaconda.org/conda-forge/linux-64/freetype-2.12.1-h267a509_2.conda
      - conda: https://conda.anaconda.org/conda-forge/noarch/freetype-py-2.5.1-pyhd8ed1ab_0.conda
      - conda: https://conda.anaconda.org/conda-forge/linux-64/glfw-3.4-hd590300_0.conda
      - conda: https://conda.anaconda.org/conda-forge/linux-64/gmp-6.3.0-hac33072_2.conda
      - conda: https://repo.prefix.dev/code-aster/linux-64/gmsh-4.13.1-py312_release_novtk_h6d33ec2_210.conda
      - conda: https://conda.anaconda.org/conda-forge/noarch/h11-0.14.0-pyhd8ed1ab_0.tar.bz2
      - conda: https://conda.anaconda.org/conda-forge/noarch/h2-4.1.0-pyhd8ed1ab_0.tar.bz2
      - conda: https://repo.prefix.dev/code-aster/linux-64/h5py-3.11.1-nompi_release_py312h0eeb74d_110.conda
      - conda: https://conda.anaconda.org/conda-forge/linux-64/hdf4-4.2.15-h2a13503_7.conda
      - conda: https://repo.prefix.dev/code-aster/linux-64/hdf5-1.14.4.3-nompi_release_h97bcbd8_300.conda
      - conda: https://conda.anaconda.org/conda-forge/noarch/hpack-4.0.0-pyh9f0ad1d_0.tar.bz2
      - conda: https://conda.anaconda.org/conda-forge/noarch/httpcore-1.0.5-pyhd8ed1ab_0.conda
      - conda: https://conda.anaconda.org/conda-forge/noarch/httpx-0.27.2-pyhd8ed1ab_0.conda
      - conda: https://conda.anaconda.org/conda-forge/noarch/hyperframe-6.0.1-pyhd8ed1ab_0.tar.bz2
      - conda: https://conda.anaconda.org/conda-forge/linux-64/icu-75.1-he02047a_0.conda
      - conda: https://conda.anaconda.org/conda-forge/noarch/idna-3.8-pyhd8ed1ab_0.conda
      - conda: https://repo.prefix.dev/code-aster/linux-64/ifcopenshell-0.7.11.240801-py312_release_novtk_nompi_he733395_211.conda
      - conda: https://conda.anaconda.org/conda-forge/linux-64/imath-3.1.11-hfc55251_0.conda
      - conda: https://conda.anaconda.org/conda-forge/noarch/importlib-metadata-8.4.0-pyha770c72_0.conda
      - conda: https://conda.anaconda.org/conda-forge/noarch/importlib_metadata-8.4.0-hd8ed1ab_0.conda
      - conda: https://conda.anaconda.org/conda-forge/noarch/importlib_resources-6.4.4-pyhd8ed1ab_0.conda
      - conda: https://conda.anaconda.org/conda-forge/noarch/iniconfig-2.0.0-pyhd8ed1ab_0.conda
      - conda: https://conda.anaconda.org/conda-forge/noarch/ipykernel-6.29.5-pyh3099207_0.conda
      - conda: https://conda.anaconda.org/conda-forge/noarch/ipython-8.27.0-pyh707e725_0.conda
      - conda: https://conda.anaconda.org/conda-forge/noarch/ipywidgets-8.1.5-pyhd8ed1ab_0.conda
      - conda: https://conda.anaconda.org/conda-forge/noarch/isoduration-20.11.0-pyhd8ed1ab_0.tar.bz2
      - conda: https://conda.anaconda.org/conda-forge/noarch/jedi-0.19.1-pyhd8ed1ab_0.conda
      - conda: https://conda.anaconda.org/conda-forge/noarch/jinja2-3.1.4-pyhd8ed1ab_0.conda
      - conda: https://conda.anaconda.org/conda-forge/noarch/json5-0.9.25-pyhd8ed1ab_0.conda
      - conda: https://conda.anaconda.org/conda-forge/linux-64/jsonpointer-3.0.0-py312h7900ff3_0.conda
      - conda: https://conda.anaconda.org/conda-forge/noarch/jsonschema-4.23.0-pyhd8ed1ab_0.conda
      - conda: https://conda.anaconda.org/conda-forge/noarch/jsonschema-specifications-2023.12.1-pyhd8ed1ab_0.conda
      - conda: https://conda.anaconda.org/conda-forge/noarch/jsonschema-with-format-nongpl-4.23.0-hd8ed1ab_0.conda
      - conda: https://conda.anaconda.org/conda-forge/noarch/jupyter-lsp-2.2.5-pyhd8ed1ab_0.conda
      - conda: https://conda.anaconda.org/conda-forge/noarch/jupyter_client-8.6.2-pyhd8ed1ab_0.conda
      - conda: https://conda.anaconda.org/conda-forge/linux-64/jupyter_core-5.7.2-py312h7900ff3_0.conda
      - conda: https://conda.anaconda.org/conda-forge/noarch/jupyter_events-0.10.0-pyhd8ed1ab_0.conda
      - conda: https://conda.anaconda.org/conda-forge/noarch/jupyter_server-2.14.2-pyhd8ed1ab_0.conda
      - conda: https://conda.anaconda.org/conda-forge/noarch/jupyter_server_terminals-0.5.3-pyhd8ed1ab_0.conda
      - conda: https://conda.anaconda.org/conda-forge/noarch/jupyterlab-4.2.5-pyhd8ed1ab_0.conda
      - conda: https://conda.anaconda.org/conda-forge/noarch/jupyterlab_pygments-0.3.0-pyhd8ed1ab_1.conda
      - conda: https://conda.anaconda.org/conda-forge/noarch/jupyterlab_server-2.27.3-pyhd8ed1ab_0.conda
      - conda: https://conda.anaconda.org/conda-forge/noarch/jupyterlab_widgets-3.0.13-pyhd8ed1ab_0.conda
      - conda: https://conda.anaconda.org/conda-forge/linux-64/jxrlib-1.1-hd590300_3.conda
      - conda: https://conda.anaconda.org/conda-forge/linux-64/kaleido-core-0.1.0-h3644ca4_0.tar.bz2
      - conda: https://conda.anaconda.org/conda-forge/linux-64/keyutils-1.6.1-h166bdaf_0.tar.bz2
      - conda: https://conda.anaconda.org/conda-forge/linux-64/krb5-1.21.3-h659f571_0.conda
      - conda: https://conda.anaconda.org/conda-forge/noarch/lark-1.2.2-pyhd8ed1ab_0.conda
      - conda: https://conda.anaconda.org/conda-forge/linux-64/lcms2-2.16-hb7c19ff_0.conda
      - conda: https://conda.anaconda.org/conda-forge/linux-64/ld_impl_linux-64-2.40-hf3520f5_7.conda
      - conda: https://conda.anaconda.org/conda-forge/linux-64/lerc-4.0.0-h27087fc_0.tar.bz2
      - conda: https://conda.anaconda.org/conda-forge/linux-64/libaec-1.1.3-h59595ed_0.conda
      - conda: https://conda.anaconda.org/conda-forge/linux-64/libblas-3.9.0-23_linux64_openblas.conda
      - conda: https://conda.anaconda.org/conda-forge/linux-64/libboost-1.84.0-h0ccab89_5.conda
      - conda: https://conda.anaconda.org/conda-forge/linux-64/libboost-devel-1.84.0-h00ab1b0_5.conda
      - conda: https://conda.anaconda.org/conda-forge/linux-64/libboost-headers-1.84.0-ha770c72_5.conda
      - conda: https://conda.anaconda.org/conda-forge/linux-64/libboost-python-1.84.0-py312hf74af30_5.conda
      - conda: https://conda.anaconda.org/conda-forge/linux-64/libcblas-3.9.0-23_linux64_openblas.conda
      - conda: https://conda.anaconda.org/conda-forge/linux-64/libcurl-8.9.1-hdb1bdb2_0.conda
      - conda: https://conda.anaconda.org/conda-forge/linux-64/libdeflate-1.21-h4bc722e_0.conda
      - conda: https://conda.anaconda.org/conda-forge/linux-64/libedit-3.1.20191231-he28a2e2_2.tar.bz2
      - conda: https://conda.anaconda.org/conda-forge/linux-64/libev-4.33-hd590300_2.conda
      - conda: https://conda.anaconda.org/conda-forge/linux-64/libexpat-2.6.2-h59595ed_0.conda
      - conda: https://conda.anaconda.org/conda-forge/linux-64/libffi-3.4.2-h7f98852_5.tar.bz2
      - conda: https://conda.anaconda.org/conda-forge/linux-64/libgcc-14.1.0-h77fa898_1.conda
      - conda: https://conda.anaconda.org/conda-forge/linux-64/libgcc-ng-14.1.0-h69a702a_1.conda
      - conda: https://conda.anaconda.org/conda-forge/linux-64/libgfortran-14.1.0-h69a702a_1.conda
      - conda: https://conda.anaconda.org/conda-forge/linux-64/libgfortran-ng-14.1.0-h69a702a_1.conda
      - conda: https://conda.anaconda.org/conda-forge/linux-64/libgfortran5-14.1.0-hc5f4f2c_1.conda
      - conda: https://conda.anaconda.org/conda-forge/linux-64/libglib-2.80.3-h315aac3_2.conda
      - conda: https://conda.anaconda.org/conda-forge/linux-64/libglu-9.0.0-ha6d2627_1004.conda
      - conda: https://conda.anaconda.org/conda-forge/linux-64/libgomp-14.1.0-h77fa898_1.conda
      - conda: https://conda.anaconda.org/conda-forge/linux-64/libiconv-1.17-hd590300_2.conda
      - conda: https://conda.anaconda.org/conda-forge/linux-64/libjpeg-turbo-3.0.0-hd590300_1.conda
      - conda: https://conda.anaconda.org/conda-forge/linux-64/liblapack-3.9.0-23_linux64_openblas.conda
      - conda: https://repo.prefix.dev/code-aster/linux-64/libmed-4.1.1.6-py312_nompi_release_h9dba8e9_300.conda
      - conda: https://repo.prefix.dev/code-aster/linux-64/libnetcdf-4.9.2-nompi_release_hf7a52c6_124.conda
      - conda: https://conda.anaconda.org/conda-forge/linux-64/libnghttp2-1.58.0-h47da74e_1.conda
      - conda: https://conda.anaconda.org/conda-forge/linux-64/libnsl-2.0.1-hd590300_0.conda
      - conda: https://conda.anaconda.org/conda-forge/linux-64/libopenblas-0.3.27-pthreads_hac2b453_1.conda
      - conda: https://conda.anaconda.org/conda-forge/linux-64/libpng-1.6.43-h2797004_0.conda
      - conda: https://conda.anaconda.org/conda-forge/linux-64/libraw-0.21.1-h2a13503_2.conda
      - conda: https://repo.prefix.dev/code-aster/linux-64/libscotch-7.0.4-aster_nompi_release_h49d36e5_302.conda
      - conda: https://conda.anaconda.org/conda-forge/linux-64/libsodium-1.0.18-h36c2ea0_1.tar.bz2
      - conda: https://conda.anaconda.org/conda-forge/linux-64/libsqlite-3.46.0-hde9e2c9_0.conda
      - conda: https://conda.anaconda.org/conda-forge/linux-64/libssh2-1.11.0-h0841786_0.conda
      - conda: https://conda.anaconda.org/conda-forge/linux-64/libstdcxx-14.1.0-hc0a3c3a_1.conda
      - conda: https://conda.anaconda.org/conda-forge/linux-64/libstdcxx-ng-14.1.0-h4852527_1.conda
      - conda: https://conda.anaconda.org/conda-forge/linux-64/libtiff-4.6.0-h46a8edc_4.conda
      - conda: https://conda.anaconda.org/conda-forge/linux-64/libuuid-2.38.1-h0b41bf4_0.conda
      - conda: https://conda.anaconda.org/conda-forge/linux-64/libwebp-base-1.4.0-hd590300_0.conda
      - conda: https://conda.anaconda.org/conda-forge/linux-64/libxcb-1.16-hb9d3cd8_1.conda
      - conda: https://conda.anaconda.org/conda-forge/linux-64/libxcrypt-4.4.36-hd590300_1.conda
      - conda: https://conda.anaconda.org/conda-forge/linux-64/libxkbcommon-1.7.0-h2c5496b_1.conda
      - conda: https://conda.anaconda.org/conda-forge/linux-64/libxml2-2.12.7-he7c6b58_4.conda
      - conda: https://conda.anaconda.org/conda-forge/linux-64/libxslt-1.1.39-h76b75d6_0.conda
      - conda: https://conda.anaconda.org/conda-forge/linux-64/libzip-1.10.1-h2629f0a_3.conda
      - conda: https://conda.anaconda.org/conda-forge/linux-64/libzlib-1.3.1-h4ab18f5_1.conda
      - conda: https://conda.anaconda.org/conda-forge/linux-64/lxml-5.3.0-py312hf3a79e2_0.conda
      - conda: https://conda.anaconda.org/conda-forge/linux-64/lz4-c-1.9.4-hcb278e6_0.conda
      - conda: https://conda.anaconda.org/conda-forge/noarch/markdown-it-py-3.0.0-pyhd8ed1ab_0.conda
      - conda: https://conda.anaconda.org/conda-forge/linux-64/markupsafe-2.1.5-py312h66e93f0_1.conda
      - conda: https://conda.anaconda.org/conda-forge/noarch/matplotlib-inline-0.1.7-pyhd8ed1ab_0.conda
      - conda: https://conda.anaconda.org/conda-forge/noarch/mdurl-0.1.2-pyhd8ed1ab_0.conda
      - conda: https://repo.prefix.dev/code-aster/linux-64/medcoupling-9.12.0-py312_nompi_release_h969545f_302.conda
      - conda: https://conda.anaconda.org/conda-forge/noarch/meshio-5.3.5-pyhd8ed1ab_0.conda
      - conda: https://repo.prefix.dev/code-aster/linux-64/metis-5.1.0.4-aster4_release_hcd68848_203.conda
      - conda: https://repo.prefix.dev/code-aster/linux-64/mfront-4.2.0-py312_release_h16783ba_203.conda
      - conda: https://repo.prefix.dev/code-aster/linux-64/mgis-2.2-py312_release_hce40cdd_202.conda
      - conda: https://conda.anaconda.org/conda-forge/noarch/mistune-3.0.2-pyhd8ed1ab_0.conda
      - conda: https://conda.anaconda.org/conda-forge/linux-64/mpfr-4.2.1-h38ae2d0_2.conda
      - conda: https://repo.prefix.dev/code-aster/linux-64/mumps-5.7.2-aster_py312_nompi_release_h59e4c4c_302.conda
      - conda: https://conda.anaconda.org/conda-forge/noarch/nbclient-0.10.0-pyhd8ed1ab_0.conda
      - conda: https://conda.anaconda.org/conda-forge/noarch/nbconvert-core-7.16.4-pyhd8ed1ab_1.conda
      - conda: https://conda.anaconda.org/conda-forge/noarch/nbformat-5.10.4-pyhd8ed1ab_0.conda
      - conda: https://conda.anaconda.org/conda-forge/linux-64/ncurses-6.5-he02047a_1.conda
      - conda: https://conda.anaconda.org/conda-forge/noarch/nest-asyncio-1.6.0-pyhd8ed1ab_0.conda
      - conda: https://repo.prefix.dev/code-aster/linux-64/netcdf4-1.7.1-nompi_release_h143bb62_112.conda
      - conda: https://conda.anaconda.org/conda-forge/noarch/notebook-shim-0.2.4-pyhd8ed1ab_0.conda
      - conda: https://conda.anaconda.org/conda-forge/linux-64/nspr-4.35-h27087fc_0.conda
      - conda: https://conda.anaconda.org/conda-forge/linux-64/nss-3.104-hd34e28f_0.conda
      - conda: https://conda.anaconda.org/conda-forge/linux-64/numpy-1.26.4-py312heda63a1_0.conda
      - conda: https://conda.anaconda.org/conda-forge/linux-64/occt-7.8.1-novtk_h44cb049_102.conda
      - conda: https://conda.anaconda.org/conda-forge/linux-64/openexr-3.2.2-haf962dd_1.conda
      - conda: https://conda.anaconda.org/conda-forge/linux-64/openjpeg-2.5.2-h488ebb8_0.conda
      - conda: https://conda.anaconda.org/conda-forge/linux-64/openpyxl-3.1.5-py312h98912ed_0.conda
      - conda: https://conda.anaconda.org/conda-forge/linux-64/openssl-3.3.1-hb9d3cd8_3.conda
      - conda: https://conda.anaconda.org/conda-forge/noarch/overrides-7.7.0-pyhd8ed1ab_0.conda
      - conda: https://conda.anaconda.org/conda-forge/noarch/packaging-24.1-pyhd8ed1ab_0.conda
      - conda: https://conda.anaconda.org/conda-forge/linux-64/pandas-2.2.2-py312h1d6d2e6_1.conda
      - conda: https://conda.anaconda.org/conda-forge/linux-64/pandoc-3.1.2-h32600fe_1.conda
      - conda: https://conda.anaconda.org/conda-forge/linux-64/pandoc-crossref-0.3.16.0-ha770c72_0.conda
      - conda: https://conda.anaconda.org/conda-forge/noarch/pandocfilters-1.5.0-pyhd8ed1ab_0.tar.bz2
      - conda: https://conda.anaconda.org/conda-forge/noarch/paradoc-0.3.3-pyh707e725_0.conda
      - conda: https://conda.anaconda.org/conda-forge/noarch/parso-0.8.4-pyhd8ed1ab_0.conda
      - conda: https://conda.anaconda.org/conda-forge/linux-64/pcre2-10.44-hba22ea6_2.conda
      - conda: https://conda.anaconda.org/conda-forge/noarch/pexpect-4.9.0-pyhd8ed1ab_0.conda
      - conda: https://conda.anaconda.org/conda-forge/noarch/pickleshare-0.7.5-py_1003.tar.bz2
      - conda: https://conda.anaconda.org/conda-forge/noarch/pixi-pycharm-0.0.6-unix_1234567_0.conda
      - conda: https://conda.anaconda.org/conda-forge/linux-64/pixman-0.43.2-h59595ed_0.conda
      - conda: https://conda.anaconda.org/conda-forge/noarch/pkgutil-resolve-name-1.3.10-pyhd8ed1ab_1.conda
      - conda: https://conda.anaconda.org/conda-forge/noarch/platformdirs-4.2.2-pyhd8ed1ab_0.conda
      - conda: https://conda.anaconda.org/conda-forge/noarch/plotly-5.24.0-pyhd8ed1ab_0.conda
      - conda: https://conda.anaconda.org/conda-forge/noarch/pluggy-1.5.0-pyhd8ed1ab_0.conda
      - conda: https://conda.anaconda.org/conda-forge/noarch/prometheus_client-0.20.0-pyhd8ed1ab_0.conda
      - conda: https://conda.anaconda.org/conda-forge/noarch/prompt-toolkit-3.0.47-pyha770c72_0.conda
      - conda: https://conda.anaconda.org/conda-forge/linux-64/psutil-6.0.0-py312h9a8786e_0.conda
      - conda: https://conda.anaconda.org/conda-forge/linux-64/pthread-stubs-0.4-h36c2ea0_1001.tar.bz2
      - conda: https://conda.anaconda.org/conda-forge/noarch/ptyprocess-0.7.0-pyhd3deb0d_0.tar.bz2
      - conda: https://conda.anaconda.org/conda-forge/noarch/pure_eval-0.2.3-pyhd8ed1ab_0.conda
      - conda: https://conda.anaconda.org/conda-forge/noarch/pycparser-2.22-pyhd8ed1ab_0.conda
      - conda: https://conda.anaconda.org/conda-forge/noarch/pygfx-0.3.0-pyhd8ed1ab_0.conda
      - conda: https://conda.anaconda.org/conda-forge/linux-64/pyglfw-2.7.0-py312h7900ff3_0.conda
      - conda: https://conda.anaconda.org/conda-forge/noarch/pygments-2.18.0-pyhd8ed1ab_0.conda
      - conda: https://conda.anaconda.org/conda-forge/noarch/pylinalg-0.4.1-pyhd8ed1ab_0.conda
      - conda: https://conda.anaconda.org/conda-forge/noarch/pypandoc-1.12-pyhd8ed1ab_0.conda
      - conda: https://conda.anaconda.org/conda-forge/noarch/pyparsing-3.1.4-pyhd8ed1ab_0.conda
      - conda: https://conda.anaconda.org/conda-forge/noarch/pyquaternion-0.9.9-pyhd8ed1ab_1.tar.bz2
      - conda: https://conda.anaconda.org/conda-forge/noarch/pysocks-1.7.1-pyha2e5f31_6.tar.bz2
      - conda: https://conda.anaconda.org/conda-forge/noarch/pytest-8.3.2-pyhd8ed1ab_0.conda
      - conda: https://conda.anaconda.org/conda-forge/noarch/pytexit-0.4.0-pyhd8ed1ab_0.conda
      - conda: https://conda.anaconda.org/conda-forge/linux-64/python-3.12.0-hab00c5b_0_cpython.conda
      - conda: https://conda.anaconda.org/conda-forge/noarch/python-dateutil-2.9.0-pyhd8ed1ab_0.conda
      - conda: https://conda.anaconda.org/conda-forge/noarch/python-docx-1.1.2-pyhd8ed1ab_0.conda
      - conda: https://conda.anaconda.org/conda-forge/noarch/python-dotenv-1.0.1-pyhd8ed1ab_0.conda
      - conda: https://conda.anaconda.org/conda-forge/noarch/python-fastjsonschema-2.20.0-pyhd8ed1ab_0.conda
      - conda: https://repo.prefix.dev/code-aster/noarch/python-gmsh-4.13.1-py312_release_novtk__210.conda
      - conda: https://conda.anaconda.org/conda-forge/noarch/python-json-logger-2.0.7-pyhd8ed1ab_0.conda
      - conda: https://conda.anaconda.org/conda-forge/noarch/python-kaleido-0.1.0-pyhd8ed1ab_0.tar.bz2
      - conda: https://conda.anaconda.org/conda-forge/noarch/python-tzdata-2024.1-pyhd8ed1ab_0.conda
      - conda: https://conda.anaconda.org/conda-forge/linux-64/python_abi-3.12-5_cp312.conda
      - conda: https://conda.anaconda.org/conda-forge/linux-64/pythonocc-core-7.8.1-novtk_he14a4f2_100.conda
      - conda: https://conda.anaconda.org/conda-forge/noarch/pytz-2024.1-pyhd8ed1ab_0.conda
      - conda: https://conda.anaconda.org/conda-forge/linux-64/pyyaml-6.0.2-py312h41a817b_0.conda
      - conda: https://conda.anaconda.org/conda-forge/linux-64/pyzmq-26.2.0-py312hbf22597_0.conda
      - conda: https://conda.anaconda.org/conda-forge/linux-64/rapidjson-1.1.0.post20240409-hac33072_1.conda
      - conda: https://conda.anaconda.org/conda-forge/linux-64/readline-8.2-h8228510_1.conda
      - conda: https://conda.anaconda.org/conda-forge/noarch/referencing-0.35.1-pyhd8ed1ab_0.conda
      - conda: https://conda.anaconda.org/conda-forge/noarch/requests-2.32.3-pyhd8ed1ab_0.conda
      - conda: https://conda.anaconda.org/conda-forge/noarch/rfc3339-validator-0.1.4-pyhd8ed1ab_0.tar.bz2
      - conda: https://conda.anaconda.org/conda-forge/noarch/rfc3986-validator-0.1.1-pyh9f0ad1d_0.tar.bz2
      - conda: https://conda.anaconda.org/conda-forge/noarch/rich-13.7.1-pyhd8ed1ab_0.conda
      - conda: https://conda.anaconda.org/conda-forge/linux-64/rpds-py-0.20.0-py312hf008fa9_0.conda
      - conda: https://repo.prefix.dev/code-aster/linux-64/scotch-7.0.4-aster_nompi_release_he9e196c_302.conda
      - conda: https://conda.anaconda.org/conda-forge/noarch/send2trash-1.8.3-pyh0d859eb_0.conda
      - conda: https://conda.anaconda.org/conda-forge/noarch/setuptools-72.2.0-pyhd8ed1ab_0.conda
      - conda: https://conda.anaconda.org/conda-forge/noarch/shellingham-1.5.4-pyhd8ed1ab_0.conda
      - conda: https://conda.anaconda.org/conda-forge/noarch/six-1.16.0-pyh6c4a22f_0.tar.bz2
      - conda: https://conda.anaconda.org/conda-forge/linux-64/snappy-1.2.1-ha2e4443_0.conda
      - conda: https://conda.anaconda.org/conda-forge/noarch/sniffio-1.3.1-pyhd8ed1ab_0.conda
      - conda: https://conda.anaconda.org/conda-forge/noarch/soupsieve-2.5-pyhd8ed1ab_1.conda
      - conda: https://conda.anaconda.org/conda-forge/linux-64/sqlite-3.46.0-h6d4b2fc_0.conda
      - conda: https://conda.anaconda.org/conda-forge/noarch/stack_data-0.6.2-pyhd8ed1ab_0.conda
      - conda: https://conda.anaconda.org/conda-forge/noarch/svgwrite-1.4.3-pyhd8ed1ab_0.tar.bz2
      - conda: https://conda.anaconda.org/conda-forge/noarch/tabulate-0.9.0-pyhd8ed1ab_1.tar.bz2
      - conda: https://conda.anaconda.org/conda-forge/noarch/tenacity-9.0.0-pyhd8ed1ab_0.conda
      - conda: https://conda.anaconda.org/conda-forge/noarch/terminado-0.18.1-pyh0d859eb_0.conda
      - conda: https://conda.anaconda.org/conda-forge/noarch/tinycss2-1.3.0-pyhd8ed1ab_0.conda
      - conda: https://conda.anaconda.org/conda-forge/linux-64/tk-8.6.13-noxft_h4845f30_101.conda
      - conda: https://conda.anaconda.org/conda-forge/noarch/tomli-2.0.1-pyhd8ed1ab_0.tar.bz2
      - conda: https://conda.anaconda.org/conda-forge/linux-64/tornado-6.4.1-py312h66e93f0_1.conda
      - conda: https://conda.anaconda.org/conda-forge/noarch/traitlets-5.14.3-pyhd8ed1ab_0.conda
      - conda: https://conda.anaconda.org/conda-forge/noarch/trimesh-4.4.8-pyhd8ed1ab_0.conda
      - conda: https://conda.anaconda.org/conda-forge/noarch/typer-0.12.5-pyhd8ed1ab_0.conda
      - conda: https://conda.anaconda.org/conda-forge/noarch/typer-slim-0.12.5-pyhd8ed1ab_0.conda
      - conda: https://conda.anaconda.org/conda-forge/noarch/typer-slim-standard-0.12.5-hd8ed1ab_0.conda
      - conda: https://conda.anaconda.org/conda-forge/noarch/types-python-dateutil-2.9.0.20240821-pyhd8ed1ab_0.conda
      - conda: https://conda.anaconda.org/conda-forge/noarch/typing-extensions-4.12.2-hd8ed1ab_0.conda
      - conda: https://conda.anaconda.org/conda-forge/noarch/typing_extensions-4.12.2-pyha770c72_0.conda
      - conda: https://conda.anaconda.org/conda-forge/noarch/typing_utils-0.1.0-pyhd8ed1ab_0.tar.bz2
      - conda: https://conda.anaconda.org/conda-forge/noarch/tzdata-2024a-h8827d51_1.conda
      - conda: https://conda.anaconda.org/conda-forge/linux-64/uharfbuzz-0.39.5-py312h68727a3_0.conda
      - conda: https://conda.anaconda.org/conda-forge/noarch/uri-template-1.3.0-pyhd8ed1ab_0.conda
      - conda: https://conda.anaconda.org/conda-forge/noarch/urllib3-2.2.2-pyhd8ed1ab_1.conda
      - conda: https://conda.anaconda.org/conda-forge/linux-64/watchdog-5.0.0-py312h7900ff3_0.conda
      - conda: https://conda.anaconda.org/conda-forge/linux-64/wayland-1.23.1-h3e06ad9_0.conda
      - conda: https://conda.anaconda.org/conda-forge/noarch/wcwidth-0.2.13-pyhd8ed1ab_0.conda
      - conda: https://conda.anaconda.org/conda-forge/noarch/webcolors-24.8.0-pyhd8ed1ab_0.conda
      - conda: https://conda.anaconda.org/conda-forge/noarch/webencodings-0.5.1-pyhd8ed1ab_2.conda
      - conda: https://conda.anaconda.org/conda-forge/noarch/websocket-client-1.8.0-pyhd8ed1ab_0.conda
      - conda: https://conda.anaconda.org/conda-forge/linux-64/websockets-13.0.1-py312h66e93f0_0.conda
      - conda: https://conda.anaconda.org/conda-forge/linux-64/wgpu-native-0.19.4.1-h2b8f863_0.conda
      - conda: https://conda.anaconda.org/conda-forge/noarch/wgpu-py-0.16.0-pyha804496_0.conda
      - conda: https://conda.anaconda.org/conda-forge/noarch/widgetsnbextension-4.0.13-pyhd8ed1ab_0.conda
      - conda: https://conda.anaconda.org/conda-forge/linux-64/xkeyboard-config-2.42-h4ab18f5_0.conda
      - conda: https://conda.anaconda.org/conda-forge/linux-64/xorg-fixesproto-5.0-h7f98852_1002.tar.bz2
      - conda: https://conda.anaconda.org/conda-forge/linux-64/xorg-kbproto-1.0.7-h7f98852_1002.tar.bz2
      - conda: https://conda.anaconda.org/conda-forge/linux-64/xorg-libice-1.1.1-hd590300_0.conda
      - conda: https://conda.anaconda.org/conda-forge/linux-64/xorg-libsm-1.2.4-h7391055_0.conda
      - conda: https://conda.anaconda.org/conda-forge/linux-64/xorg-libx11-1.8.9-hb711507_1.conda
      - conda: https://conda.anaconda.org/conda-forge/linux-64/xorg-libxau-1.0.11-hd590300_0.conda
      - conda: https://conda.anaconda.org/conda-forge/linux-64/xorg-libxdmcp-1.1.3-h7f98852_0.tar.bz2
      - conda: https://conda.anaconda.org/conda-forge/linux-64/xorg-libxext-1.3.4-h0b41bf4_2.conda
      - conda: https://conda.anaconda.org/conda-forge/linux-64/xorg-libxfixes-5.0.3-h7f98852_1004.tar.bz2
      - conda: https://conda.anaconda.org/conda-forge/linux-64/xorg-libxinerama-1.1.5-h27087fc_0.tar.bz2
      - conda: https://conda.anaconda.org/conda-forge/linux-64/xorg-libxmu-1.1.3-h4ab18f5_1.conda
      - conda: https://conda.anaconda.org/conda-forge/linux-64/xorg-libxrender-0.9.11-hd590300_0.conda
      - conda: https://conda.anaconda.org/conda-forge/linux-64/xorg-libxt-1.3.0-hd590300_1.conda
      - conda: https://conda.anaconda.org/conda-forge/linux-64/xorg-renderproto-0.11.1-h7f98852_1002.tar.bz2
      - conda: https://conda.anaconda.org/conda-forge/linux-64/xorg-xextproto-7.3.0-h0b41bf4_1003.conda
      - conda: https://conda.anaconda.org/conda-forge/linux-64/xorg-xproto-7.0.31-h7f98852_1007.tar.bz2
      - conda: https://conda.anaconda.org/conda-forge/linux-64/xz-5.2.6-h166bdaf_0.tar.bz2
      - conda: https://conda.anaconda.org/conda-forge/linux-64/yaml-0.2.5-h7f98852_2.tar.bz2
      - conda: https://conda.anaconda.org/conda-forge/linux-64/zeromq-4.3.5-h75354e8_4.conda
      - conda: https://conda.anaconda.org/conda-forge/noarch/zipp-3.20.1-pyhd8ed1ab_0.conda
      - conda: https://conda.anaconda.org/conda-forge/linux-64/zlib-1.3.1-h4ab18f5_1.conda
      - conda: https://conda.anaconda.org/conda-forge/linux-64/zstandard-0.23.0-py312h3483029_0.conda
      - conda: https://conda.anaconda.org/conda-forge/linux-64/zstd-1.5.6-ha6fb4c9_0.conda
      win-64:
      - conda: https://conda.anaconda.org/conda-forge/noarch/ada-py-0.2.16-pyhd8ed1ab_0.conda
      - conda: https://conda.anaconda.org/conda-forge/noarch/anyio-4.4.0-pyhd8ed1ab_0.conda
      - conda: https://conda.anaconda.org/conda-forge/noarch/argon2-cffi-23.1.0-pyhd8ed1ab_0.conda
      - conda: https://conda.anaconda.org/conda-forge/win-64/argon2-cffi-bindings-21.2.0-py312he70551f_4.conda
      - conda: https://conda.anaconda.org/conda-forge/win-64/arpack-3.9.1-nompi_h034da5f_101.conda
      - conda: https://conda.anaconda.org/conda-forge/noarch/arrow-1.3.0-pyhd8ed1ab_0.conda
      - conda: https://conda.anaconda.org/conda-forge/noarch/asttokens-2.4.1-pyhd8ed1ab_0.conda
      - conda: https://conda.anaconda.org/conda-forge/noarch/async-lru-2.0.4-pyhd8ed1ab_0.conda
      - conda: https://conda.anaconda.org/conda-forge/noarch/attrs-24.2.0-pyh71513ae_0.conda
      - conda: https://conda.anaconda.org/conda-forge/noarch/babel-2.14.0-pyhd8ed1ab_0.conda
      - conda: https://conda.anaconda.org/conda-forge/noarch/beautifulsoup4-4.12.3-pyha770c72_0.conda
      - conda: https://conda.anaconda.org/conda-forge/noarch/bleach-6.1.0-pyhd8ed1ab_0.conda
      - conda: https://conda.anaconda.org/conda-forge/win-64/blis-0.9.0-h2466b09_2.conda
      - conda: https://conda.anaconda.org/conda-forge/win-64/blosc-1.21.6-h85f69ea_0.conda
      - conda: https://conda.anaconda.org/conda-forge/win-64/brotli-python-1.1.0-py312h53d5487_1.conda
      - conda: https://conda.anaconda.org/conda-forge/win-64/bzip2-1.0.8-h2466b09_7.conda
      - conda: https://conda.anaconda.org/conda-forge/win-64/ca-certificates-2024.8.30-h56e8100_0.conda
      - conda: https://conda.anaconda.org/conda-forge/noarch/cached-property-1.5.2-hd8ed1ab_1.tar.bz2
      - conda: https://conda.anaconda.org/conda-forge/noarch/cached_property-1.5.2-pyha770c72_1.tar.bz2
      - conda: https://conda.anaconda.org/conda-forge/win-64/cairo-1.18.0-h32b962e_3.conda
      - conda: https://conda.anaconda.org/conda-forge/win-64/calculix-2.21-h27aae45_3.conda
      - conda: https://conda.anaconda.org/conda-forge/noarch/certifi-2024.7.4-pyhd8ed1ab_0.conda
      - conda: https://conda.anaconda.org/conda-forge/win-64/cffi-1.17.0-py312h4389bb4_1.conda
      - conda: https://conda.anaconda.org/conda-forge/win-64/cftime-1.6.4-py312h1a27103_0.conda
      - conda: https://conda.anaconda.org/conda-forge/win-64/cgal-cpp-5.6.1-hb7ee40c_1.conda
      - conda: https://conda.anaconda.org/conda-forge/noarch/charset-normalizer-3.3.2-pyhd8ed1ab_0.conda
      - conda: https://conda.anaconda.org/conda-forge/noarch/click-8.1.7-win_pyh7428d3b_0.conda
      - conda: https://repo.prefix.dev/code-aster/win-64/code-aster-17.1.0-py312_nompi_release_hfe9bba6_300.conda
      - conda: https://conda.anaconda.org/conda-forge/noarch/colorama-0.4.6-pyhd8ed1ab_0.tar.bz2
      - conda: https://conda.anaconda.org/conda-forge/noarch/comm-0.2.2-pyhd8ed1ab_0.conda
      - conda: https://conda.anaconda.org/conda-forge/win-64/debugpy-1.8.5-py312h275cf98_0.conda
      - conda: https://conda.anaconda.org/conda-forge/noarch/decorator-5.1.1-pyhd8ed1ab_0.tar.bz2
      - conda: https://conda.anaconda.org/conda-forge/noarch/defusedxml-0.7.1-pyhd8ed1ab_0.tar.bz2
      - conda: https://conda.anaconda.org/conda-forge/noarch/docxcompose-1.4.0-pyhd8ed1ab_0.conda
      - conda: https://conda.anaconda.org/conda-forge/win-64/eigen-3.4.0-h91493d7_0.conda
      - conda: https://conda.anaconda.org/conda-forge/noarch/entrypoints-0.4-pyhd8ed1ab_0.tar.bz2
      - conda: https://conda.anaconda.org/conda-forge/noarch/et_xmlfile-1.1.0-pyhd8ed1ab_0.conda
      - conda: https://conda.anaconda.org/conda-forge/noarch/exceptiongroup-1.2.2-pyhd8ed1ab_0.conda
      - conda: https://conda.anaconda.org/conda-forge/noarch/executing-2.0.1-pyhd8ed1ab_0.conda
      - conda: https://conda.anaconda.org/conda-forge/win-64/expat-2.6.2-h63175ca_0.conda
      - conda: https://conda.anaconda.org/conda-forge/win-64/fltk-1.3.9-h27fc217_1.conda
      - conda: https://conda.anaconda.org/conda-forge/noarch/font-ttf-dejavu-sans-mono-2.37-hab24e00_0.tar.bz2
      - conda: https://conda.anaconda.org/conda-forge/noarch/font-ttf-inconsolata-3.000-h77eed37_0.tar.bz2
      - conda: https://conda.anaconda.org/conda-forge/noarch/font-ttf-source-code-pro-2.038-h77eed37_0.tar.bz2
      - conda: https://conda.anaconda.org/conda-forge/noarch/font-ttf-ubuntu-0.83-h77eed37_2.conda
      - conda: https://conda.anaconda.org/conda-forge/win-64/fontconfig-2.14.2-hbde0cde_0.conda
      - conda: https://conda.anaconda.org/conda-forge/noarch/fonts-conda-ecosystem-1-0.tar.bz2
      - conda: https://conda.anaconda.org/conda-forge/noarch/fonts-conda-forge-1-0.tar.bz2
      - conda: https://conda.anaconda.org/conda-forge/noarch/fqdn-1.5.1-pyhd8ed1ab_0.tar.bz2
      - conda: https://conda.anaconda.org/conda-forge/win-64/freeimage-3.18.0-h2b56e36_20.conda
      - conda: https://conda.anaconda.org/conda-forge/win-64/freetype-2.12.1-hdaf720e_2.conda
      - conda: https://conda.anaconda.org/conda-forge/noarch/freetype-py-2.5.1-pyhd8ed1ab_0.conda
      - conda: https://conda.anaconda.org/conda-forge/win-64/glfw-3.4-hcfcfb64_0.conda
      - conda: https://repo.prefix.dev/code-aster/win-64/gmsh-4.13.1-py312_release_novtk_h3a26076_210.conda
      - conda: https://conda.anaconda.org/conda-forge/noarch/h11-0.14.0-pyhd8ed1ab_0.tar.bz2
      - conda: https://conda.anaconda.org/conda-forge/noarch/h2-4.1.0-pyhd8ed1ab_0.tar.bz2
      - conda: https://repo.prefix.dev/code-aster/win-64/h5py-3.11.1-nompi_release_py312hb5465f7_110.conda
      - conda: https://conda.anaconda.org/conda-forge/win-64/hdf4-4.2.15-h5557f11_7.conda
      - conda: https://repo.prefix.dev/code-aster/win-64/hdf5-1.14.4.3-nompi_release_h6ecde11_300.conda
      - conda: https://conda.anaconda.org/conda-forge/noarch/hpack-4.0.0-pyh9f0ad1d_0.tar.bz2
      - conda: https://conda.anaconda.org/conda-forge/noarch/httpcore-1.0.5-pyhd8ed1ab_0.conda
      - conda: https://conda.anaconda.org/conda-forge/noarch/httpx-0.27.2-pyhd8ed1ab_0.conda
      - conda: https://conda.anaconda.org/conda-forge/noarch/hyperframe-6.0.1-pyhd8ed1ab_0.tar.bz2
      - conda: https://conda.anaconda.org/conda-forge/win-64/icu-75.1-he0c23c2_0.conda
      - conda: https://conda.anaconda.org/conda-forge/noarch/idna-3.8-pyhd8ed1ab_0.conda
      - conda: https://repo.prefix.dev/code-aster/win-64/ifcopenshell-0.7.11.240801-py312_release_novtk_nompi_h6cbc44a_211.conda
      - conda: https://conda.anaconda.org/conda-forge/win-64/imath-3.1.11-h12be248_0.conda
      - conda: https://conda.anaconda.org/conda-forge/noarch/importlib-metadata-8.4.0-pyha770c72_0.conda
      - conda: https://conda.anaconda.org/conda-forge/noarch/importlib_metadata-8.4.0-hd8ed1ab_0.conda
      - conda: https://conda.anaconda.org/conda-forge/noarch/importlib_resources-6.4.4-pyhd8ed1ab_0.conda
      - conda: https://conda.anaconda.org/conda-forge/noarch/iniconfig-2.0.0-pyhd8ed1ab_0.conda
      - conda: https://repo.prefix.dev/code-aster/win-64/intel-cmplr-lib-rt-2024.1.0-h7d207ad_964.conda
      - conda: https://repo.prefix.dev/code-aster/win-64/intel-cmplr-lic-rt-2024.1.0-964.conda
      - conda: https://repo.prefix.dev/code-aster/win-64/intel-fortran-rt-2024.1.0-he01afda_964.conda
      - conda: https://conda.anaconda.org/conda-forge/win-64/intel-openmp-2024.2.1-h57928b3_1083.conda
      - conda: https://conda.anaconda.org/conda-forge/noarch/ipykernel-6.29.5-pyh4bbf305_0.conda
      - conda: https://conda.anaconda.org/conda-forge/noarch/ipython-8.27.0-pyh7428d3b_0.conda
      - conda: https://conda.anaconda.org/conda-forge/noarch/ipywidgets-8.1.5-pyhd8ed1ab_0.conda
      - conda: https://conda.anaconda.org/conda-forge/noarch/isoduration-20.11.0-pyhd8ed1ab_0.tar.bz2
      - conda: https://conda.anaconda.org/conda-forge/noarch/jedi-0.19.1-pyhd8ed1ab_0.conda
      - conda: https://conda.anaconda.org/conda-forge/noarch/jinja2-3.1.4-pyhd8ed1ab_0.conda
      - conda: https://conda.anaconda.org/conda-forge/noarch/json5-0.9.25-pyhd8ed1ab_0.conda
      - conda: https://conda.anaconda.org/conda-forge/win-64/jsonpointer-3.0.0-py312h2e8e312_0.conda
      - conda: https://conda.anaconda.org/conda-forge/noarch/jsonschema-4.23.0-pyhd8ed1ab_0.conda
      - conda: https://conda.anaconda.org/conda-forge/noarch/jsonschema-specifications-2023.12.1-pyhd8ed1ab_0.conda
      - conda: https://conda.anaconda.org/conda-forge/noarch/jsonschema-with-format-nongpl-4.23.0-hd8ed1ab_0.conda
      - conda: https://conda.anaconda.org/conda-forge/noarch/jupyter-lsp-2.2.5-pyhd8ed1ab_0.conda
      - conda: https://conda.anaconda.org/conda-forge/noarch/jupyter_client-8.6.2-pyhd8ed1ab_0.conda
      - conda: https://conda.anaconda.org/conda-forge/win-64/jupyter_core-5.7.2-py312h2e8e312_0.conda
      - conda: https://conda.anaconda.org/conda-forge/noarch/jupyter_events-0.10.0-pyhd8ed1ab_0.conda
      - conda: https://conda.anaconda.org/conda-forge/noarch/jupyter_server-2.14.2-pyhd8ed1ab_0.conda
      - conda: https://conda.anaconda.org/conda-forge/noarch/jupyter_server_terminals-0.5.3-pyhd8ed1ab_0.conda
      - conda: https://conda.anaconda.org/conda-forge/noarch/jupyterlab-4.2.5-pyhd8ed1ab_0.conda
      - conda: https://conda.anaconda.org/conda-forge/noarch/jupyterlab_pygments-0.3.0-pyhd8ed1ab_1.conda
      - conda: https://conda.anaconda.org/conda-forge/noarch/jupyterlab_server-2.27.3-pyhd8ed1ab_0.conda
      - conda: https://conda.anaconda.org/conda-forge/noarch/jupyterlab_widgets-3.0.13-pyhd8ed1ab_0.conda
      - conda: https://conda.anaconda.org/conda-forge/win-64/jxrlib-1.1-hcfcfb64_3.conda
      - conda: https://conda.anaconda.org/conda-forge/win-64/kaleido-core-0.1.0-h8ffe710_0.tar.bz2
      - conda: https://conda.anaconda.org/conda-forge/win-64/khronos-opencl-icd-loader-2023.04.17-h64bf75a_1.conda
      - conda: https://conda.anaconda.org/conda-forge/win-64/krb5-1.21.3-hdf4eb48_0.conda
      - conda: https://conda.anaconda.org/conda-forge/noarch/lark-1.2.2-pyhd8ed1ab_0.conda
      - conda: https://conda.anaconda.org/conda-forge/win-64/lcms2-2.16-h67d730c_0.conda
      - conda: https://conda.anaconda.org/conda-forge/win-64/lerc-4.0.0-h63175ca_0.tar.bz2
      - conda: https://conda.anaconda.org/conda-forge/win-64/libaec-1.1.3-h63175ca_0.conda
      - conda: https://conda.anaconda.org/conda-forge/win-64/libblas-3.9.0-23_win64_blis.conda
      - conda: https://conda.anaconda.org/conda-forge/win-64/libboost-1.84.0-h444863b_5.conda
      - conda: https://conda.anaconda.org/conda-forge/win-64/libboost-devel-1.84.0-h91493d7_5.conda
      - conda: https://conda.anaconda.org/conda-forge/win-64/libboost-headers-1.84.0-h57928b3_5.conda
      - conda: https://conda.anaconda.org/conda-forge/win-64/libboost-python-1.84.0-py312hbaa7e33_5.conda
      - conda: https://conda.anaconda.org/conda-forge/win-64/libcblas-3.9.0-23_win64_blis.conda
      - conda: https://conda.anaconda.org/conda-forge/win-64/libcurl-8.9.1-h18fefc2_0.conda
      - conda: https://conda.anaconda.org/conda-forge/win-64/libdeflate-1.21-h2466b09_0.conda
      - conda: https://conda.anaconda.org/conda-forge/win-64/libexpat-2.6.2-h63175ca_0.conda
      - conda: https://conda.anaconda.org/conda-forge/win-64/libffi-3.4.2-h8ffe710_5.tar.bz2
      - conda: https://conda.anaconda.org/conda-forge/win-64/libflang-18.1.8-he0c23c2_5.conda
      - conda: https://conda.anaconda.org/conda-forge/win-64/libglib-2.80.3-h7025463_2.conda
      - conda: https://conda.anaconda.org/conda-forge/win-64/libhwloc-2.11.1-default_h8125262_1000.conda
      - conda: https://conda.anaconda.org/conda-forge/win-64/libiconv-1.17-hcfcfb64_2.conda
      - conda: https://conda.anaconda.org/conda-forge/win-64/libintl-0.22.5-h5728263_3.conda
      - conda: https://conda.anaconda.org/conda-forge/win-64/libjpeg-turbo-3.0.0-hcfcfb64_1.conda
      - conda: https://conda.anaconda.org/conda-forge/win-64/liblapack-3.9.0-5_hd5c7e75_netlib.tar.bz2
      - conda: https://repo.prefix.dev/code-aster/win-64/libmed-4.1.1.5-py312_nompi_release_h71ac2c7_312.conda
      - conda: https://repo.prefix.dev/code-aster/win-64/libnetcdf-4.9.2-nompi_release_h2b7a960_124.conda
      - conda: https://conda.anaconda.org/conda-forge/win-64/libpng-1.6.43-h19919ed_0.conda
      - conda: https://conda.anaconda.org/conda-forge/win-64/libraw-0.21.1-h5557f11_2.conda
      - conda: https://repo.prefix.dev/code-aster/win-64/libscotch-7.0.4-aster_nompi_release_h565e894_302.conda
      - conda: https://conda.anaconda.org/conda-forge/win-64/libsodium-1.0.18-h8d14728_1.tar.bz2
      - conda: https://conda.anaconda.org/conda-forge/win-64/libsqlite-3.46.0-h2466b09_0.conda
      - conda: https://conda.anaconda.org/conda-forge/win-64/libssh2-1.11.0-h7dfc565_0.conda
      - conda: https://conda.anaconda.org/conda-forge/win-64/libtiff-4.6.0-hb151862_4.conda
      - conda: https://conda.anaconda.org/conda-forge/win-64/libwebp-base-1.4.0-hcfcfb64_0.conda
      - conda: https://conda.anaconda.org/conda-forge/win-64/libxcb-1.16-h013a479_1.conda
      - conda: https://conda.anaconda.org/conda-forge/win-64/libxml2-2.12.7-h0f24e4e_4.conda
      - conda: https://conda.anaconda.org/conda-forge/win-64/libxslt-1.1.39-h3df6e99_0.conda
      - conda: https://conda.anaconda.org/conda-forge/win-64/libzip-1.10.1-h1d365fa_3.conda
      - conda: https://conda.anaconda.org/conda-forge/win-64/libzlib-1.3.1-h2466b09_1.conda
      - conda: https://conda.anaconda.org/conda-forge/win-64/lxml-5.3.0-py312h53bce91_0.conda
      - conda: https://conda.anaconda.org/conda-forge/win-64/lz4-c-1.9.4-hcfcfb64_0.conda
      - conda: https://conda.anaconda.org/conda-forge/win-64/m2w64-gcc-libgfortran-5.3.0-6.tar.bz2
      - conda: https://conda.anaconda.org/conda-forge/win-64/m2w64-gcc-libs-5.3.0-7.tar.bz2
      - conda: https://conda.anaconda.org/conda-forge/win-64/m2w64-gcc-libs-core-5.3.0-7.tar.bz2
      - conda: https://conda.anaconda.org/conda-forge/win-64/m2w64-gmp-6.1.0-2.tar.bz2
      - conda: https://conda.anaconda.org/conda-forge/win-64/m2w64-libwinpthread-git-5.0.0.4634.697f757-2.tar.bz2
      - conda: https://conda.anaconda.org/conda-forge/noarch/markdown-it-py-3.0.0-pyhd8ed1ab_0.conda
      - conda: https://conda.anaconda.org/conda-forge/win-64/markupsafe-2.1.5-py312h4389bb4_1.conda
      - conda: https://conda.anaconda.org/conda-forge/noarch/matplotlib-inline-0.1.7-pyhd8ed1ab_0.conda
      - conda: https://conda.anaconda.org/conda-forge/noarch/mdurl-0.1.2-pyhd8ed1ab_0.conda
      - conda: https://repo.prefix.dev/code-aster/win-64/medcoupling-9.12.0-py312_nompi_release_h7bdc618_302.conda
      - conda: https://conda.anaconda.org/conda-forge/noarch/meshio-5.3.5-pyhd8ed1ab_0.conda
      - conda: https://repo.prefix.dev/code-aster/win-64/metis-5.1.0.4-aster4_release_h8025b42_203.conda
      - conda: https://repo.prefix.dev/code-aster/win-64/mfront-4.2.0-py312_release_h470f469_203.conda
      - conda: https://repo.prefix.dev/code-aster/win-64/mgis-2.2-py312_release_ha42980e_202.conda
      - conda: https://conda.anaconda.org/conda-forge/noarch/mistune-3.0.2-pyhd8ed1ab_0.conda
      - conda: https://conda.anaconda.org/conda-forge/win-64/mkl-2024.2.1-h66d3029_102.conda
      - conda: https://conda.anaconda.org/conda-forge/win-64/mpfr-4.2.1-h64bf75a_1.conda
      - conda: https://conda.anaconda.org/conda-forge/win-64/mpir-3.0.0-he025d50_1002.tar.bz2
      - conda: https://conda.anaconda.org/conda-forge/win-64/msys2-conda-epoch-20160418-1.tar.bz2
      - conda: https://repo.prefix.dev/code-aster/win-64/mumps-5.7.2-aster_py312_nompi_release_h2891d56_302.conda
      - conda: https://conda.anaconda.org/conda-forge/noarch/nbclient-0.10.0-pyhd8ed1ab_0.conda
      - conda: https://conda.anaconda.org/conda-forge/noarch/nbconvert-core-7.16.4-pyhd8ed1ab_1.conda
      - conda: https://conda.anaconda.org/conda-forge/noarch/nbformat-5.10.4-pyhd8ed1ab_0.conda
      - conda: https://conda.anaconda.org/conda-forge/noarch/nest-asyncio-1.6.0-pyhd8ed1ab_0.conda
      - conda: https://repo.prefix.dev/code-aster/win-64/netcdf4-1.7.1-nompi_release_hb1a7255_112.conda
      - conda: https://conda.anaconda.org/conda-forge/noarch/notebook-shim-0.2.4-pyhd8ed1ab_0.conda
      - conda: https://conda.anaconda.org/conda-forge/win-64/numpy-1.26.4-py312h8753938_0.conda
      - conda: https://conda.anaconda.org/conda-forge/win-64/occt-7.8.1-novtk_h2e18687_102.conda
      - conda: https://conda.anaconda.org/conda-forge/win-64/openexr-3.2.2-h72640d8_1.conda
      - conda: https://conda.anaconda.org/conda-forge/win-64/openjpeg-2.5.2-h3d672ee_0.conda
      - conda: https://conda.anaconda.org/conda-forge/win-64/openpyxl-3.1.5-py312he70551f_0.conda
      - conda: https://conda.anaconda.org/conda-forge/win-64/openssl-3.3.1-h2466b09_3.conda
      - conda: https://conda.anaconda.org/conda-forge/noarch/overrides-7.7.0-pyhd8ed1ab_0.conda
      - conda: https://conda.anaconda.org/conda-forge/noarch/packaging-24.1-pyhd8ed1ab_0.conda
      - conda: https://conda.anaconda.org/conda-forge/win-64/pandas-2.2.2-py312h72972c8_1.conda
      - conda: https://conda.anaconda.org/conda-forge/win-64/pandoc-3.1.2-h57928b3_1.conda
      - conda: https://conda.anaconda.org/conda-forge/win-64/pandoc-crossref-0.3.16.0-h57928b3_0.conda
      - conda: https://conda.anaconda.org/conda-forge/noarch/pandocfilters-1.5.0-pyhd8ed1ab_0.tar.bz2
      - conda: https://conda.anaconda.org/conda-forge/noarch/paradoc-0.3.3-pyh7428d3b_0.conda
      - conda: https://conda.anaconda.org/conda-forge/noarch/parso-0.8.4-pyhd8ed1ab_0.conda
      - conda: https://conda.anaconda.org/conda-forge/win-64/pcre2-10.44-h3d7b363_2.conda
      - conda: https://conda.anaconda.org/conda-forge/noarch/pickleshare-0.7.5-py_1003.tar.bz2
      - conda: https://conda.anaconda.org/conda-forge/noarch/pixi-pycharm-0.0.6-win_1234567_0.conda
      - conda: https://conda.anaconda.org/conda-forge/win-64/pixman-0.43.4-h63175ca_0.conda
      - conda: https://conda.anaconda.org/conda-forge/noarch/pkgutil-resolve-name-1.3.10-pyhd8ed1ab_1.conda
      - conda: https://conda.anaconda.org/conda-forge/noarch/platformdirs-4.2.2-pyhd8ed1ab_0.conda
      - conda: https://conda.anaconda.org/conda-forge/noarch/plotly-5.24.0-pyhd8ed1ab_0.conda
      - conda: https://conda.anaconda.org/conda-forge/noarch/pluggy-1.5.0-pyhd8ed1ab_0.conda
      - conda: https://conda.anaconda.org/conda-forge/noarch/prometheus_client-0.20.0-pyhd8ed1ab_0.conda
      - conda: https://conda.anaconda.org/conda-forge/noarch/prompt-toolkit-3.0.47-pyha770c72_0.conda
      - conda: https://conda.anaconda.org/conda-forge/win-64/psutil-6.0.0-py312h4389bb4_0.conda
      - conda: https://conda.anaconda.org/conda-forge/win-64/pthread-stubs-0.4-hcd874cb_1001.tar.bz2
      - conda: https://conda.anaconda.org/conda-forge/win-64/pthreads-win32-2.9.1-hfa6e2cd_3.tar.bz2
      - conda: https://conda.anaconda.org/conda-forge/noarch/pure_eval-0.2.3-pyhd8ed1ab_0.conda
      - conda: https://conda.anaconda.org/conda-forge/noarch/pycparser-2.22-pyhd8ed1ab_0.conda
      - conda: https://conda.anaconda.org/conda-forge/noarch/pygfx-0.3.0-pyhd8ed1ab_0.conda
      - conda: https://conda.anaconda.org/conda-forge/win-64/pyglfw-2.7.0-py312h2e8e312_0.conda
      - conda: https://conda.anaconda.org/conda-forge/noarch/pygments-2.18.0-pyhd8ed1ab_0.conda
      - conda: https://conda.anaconda.org/conda-forge/noarch/pylinalg-0.4.1-pyhd8ed1ab_0.conda
      - conda: https://conda.anaconda.org/conda-forge/noarch/pypandoc-1.12-pyhd8ed1ab_0.conda
      - conda: https://conda.anaconda.org/conda-forge/noarch/pyparsing-3.1.4-pyhd8ed1ab_0.conda
      - conda: https://conda.anaconda.org/conda-forge/noarch/pyquaternion-0.9.9-pyhd8ed1ab_1.tar.bz2
      - conda: https://conda.anaconda.org/conda-forge/noarch/pysocks-1.7.1-pyh0701188_6.tar.bz2
      - conda: https://conda.anaconda.org/conda-forge/noarch/pytest-8.3.2-pyhd8ed1ab_0.conda
      - conda: https://conda.anaconda.org/conda-forge/noarch/pytexit-0.4.0-pyhd8ed1ab_0.conda
      - conda: https://conda.anaconda.org/conda-forge/win-64/python-3.12.0-h2628c8c_0_cpython.conda
      - conda: https://conda.anaconda.org/conda-forge/noarch/python-dateutil-2.9.0-pyhd8ed1ab_0.conda
      - conda: https://conda.anaconda.org/conda-forge/noarch/python-docx-1.1.2-pyhd8ed1ab_0.conda
      - conda: https://conda.anaconda.org/conda-forge/noarch/python-dotenv-1.0.1-pyhd8ed1ab_0.conda
      - conda: https://conda.anaconda.org/conda-forge/noarch/python-fastjsonschema-2.20.0-pyhd8ed1ab_0.conda
      - conda: https://repo.prefix.dev/code-aster/noarch/python-gmsh-4.13.1-py312_release_novtk__210.conda
      - conda: https://conda.anaconda.org/conda-forge/noarch/python-json-logger-2.0.7-pyhd8ed1ab_0.conda
      - conda: https://conda.anaconda.org/conda-forge/noarch/python-kaleido-0.1.0-pyhd8ed1ab_0.tar.bz2
      - conda: https://conda.anaconda.org/conda-forge/noarch/python-tzdata-2024.1-pyhd8ed1ab_0.conda
      - conda: https://conda.anaconda.org/conda-forge/win-64/python_abi-3.12-5_cp312.conda
      - conda: https://conda.anaconda.org/conda-forge/win-64/pythonocc-core-7.8.1-novtk_h48c1080_100.conda
      - conda: https://conda.anaconda.org/conda-forge/noarch/pytz-2024.1-pyhd8ed1ab_0.conda
      - conda: https://conda.anaconda.org/conda-forge/win-64/pywin32-306-py312h53d5487_2.conda
      - conda: https://conda.anaconda.org/conda-forge/win-64/pywinpty-2.0.13-py312h275cf98_1.conda
      - conda: https://conda.anaconda.org/conda-forge/win-64/pyyaml-6.0.2-py312h4389bb4_0.conda
      - conda: https://conda.anaconda.org/conda-forge/win-64/pyzmq-26.2.0-py312hd7027bb_0.conda
      - conda: https://conda.anaconda.org/conda-forge/win-64/rapidjson-1.1.0.post20240409-he0c23c2_1.conda
      - conda: https://conda.anaconda.org/conda-forge/noarch/referencing-0.35.1-pyhd8ed1ab_0.conda
      - conda: https://conda.anaconda.org/conda-forge/noarch/requests-2.32.3-pyhd8ed1ab_0.conda
      - conda: https://conda.anaconda.org/conda-forge/noarch/rfc3339-validator-0.1.4-pyhd8ed1ab_0.tar.bz2
      - conda: https://conda.anaconda.org/conda-forge/noarch/rfc3986-validator-0.1.1-pyh9f0ad1d_0.tar.bz2
      - conda: https://conda.anaconda.org/conda-forge/noarch/rich-13.7.1-pyhd8ed1ab_0.conda
      - conda: https://conda.anaconda.org/conda-forge/win-64/rpds-py-0.20.0-py312h2615798_0.conda
      - conda: https://repo.prefix.dev/code-aster/win-64/scotch-7.0.4-aster_nompi_release_hfa1337c_302.conda
      - conda: https://conda.anaconda.org/conda-forge/noarch/send2trash-1.8.3-pyh5737063_0.conda
      - conda: https://conda.anaconda.org/conda-forge/noarch/setuptools-72.2.0-pyhd8ed1ab_0.conda
      - conda: https://conda.anaconda.org/conda-forge/noarch/shellingham-1.5.4-pyhd8ed1ab_0.conda
      - conda: https://conda.anaconda.org/conda-forge/noarch/six-1.16.0-pyh6c4a22f_0.tar.bz2
      - conda: https://conda.anaconda.org/conda-forge/win-64/snappy-1.2.1-h23299a8_0.conda
      - conda: https://conda.anaconda.org/conda-forge/noarch/sniffio-1.3.1-pyhd8ed1ab_0.conda
      - conda: https://conda.anaconda.org/conda-forge/noarch/soupsieve-2.5-pyhd8ed1ab_1.conda
      - conda: https://conda.anaconda.org/conda-forge/noarch/stack_data-0.6.2-pyhd8ed1ab_0.conda
      - conda: https://conda.anaconda.org/conda-forge/noarch/svgwrite-1.4.3-pyhd8ed1ab_0.tar.bz2
      - conda: https://conda.anaconda.org/conda-forge/noarch/tabulate-0.9.0-pyhd8ed1ab_1.tar.bz2
      - conda: https://conda.anaconda.org/conda-forge/win-64/tbb-2021.12.0-hc790b64_4.conda
      - conda: https://conda.anaconda.org/conda-forge/noarch/tenacity-9.0.0-pyhd8ed1ab_0.conda
      - conda: https://conda.anaconda.org/conda-forge/noarch/terminado-0.18.1-pyh5737063_0.conda
      - conda: https://conda.anaconda.org/conda-forge/noarch/tinycss2-1.3.0-pyhd8ed1ab_0.conda
      - conda: https://conda.anaconda.org/conda-forge/win-64/tk-8.6.13-h5226925_1.conda
      - conda: https://conda.anaconda.org/conda-forge/noarch/tomli-2.0.1-pyhd8ed1ab_0.tar.bz2
      - conda: https://conda.anaconda.org/conda-forge/win-64/tornado-6.4.1-py312h4389bb4_1.conda
      - conda: https://conda.anaconda.org/conda-forge/noarch/traitlets-5.14.3-pyhd8ed1ab_0.conda
      - conda: https://conda.anaconda.org/conda-forge/noarch/trimesh-4.4.8-pyhd8ed1ab_0.conda
      - conda: https://conda.anaconda.org/conda-forge/noarch/typer-0.12.5-pyhd8ed1ab_0.conda
      - conda: https://conda.anaconda.org/conda-forge/noarch/typer-slim-0.12.5-pyhd8ed1ab_0.conda
      - conda: https://conda.anaconda.org/conda-forge/noarch/typer-slim-standard-0.12.5-hd8ed1ab_0.conda
      - conda: https://conda.anaconda.org/conda-forge/noarch/types-python-dateutil-2.9.0.20240821-pyhd8ed1ab_0.conda
      - conda: https://conda.anaconda.org/conda-forge/noarch/typing-extensions-4.12.2-hd8ed1ab_0.conda
      - conda: https://conda.anaconda.org/conda-forge/noarch/typing_extensions-4.12.2-pyha770c72_0.conda
      - conda: https://conda.anaconda.org/conda-forge/noarch/typing_utils-0.1.0-pyhd8ed1ab_0.tar.bz2
      - conda: https://conda.anaconda.org/conda-forge/noarch/tzdata-2024a-h8827d51_1.conda
      - conda: https://conda.anaconda.org/conda-forge/win-64/ucrt-10.0.22621.0-h57928b3_0.tar.bz2
      - conda: https://conda.anaconda.org/conda-forge/win-64/uharfbuzz-0.39.5-py312hd5eb7cc_0.conda
      - conda: https://conda.anaconda.org/conda-forge/noarch/uri-template-1.3.0-pyhd8ed1ab_0.conda
      - conda: https://conda.anaconda.org/conda-forge/noarch/urllib3-2.2.2-pyhd8ed1ab_1.conda
      - conda: https://conda.anaconda.org/conda-forge/win-64/vc-14.3-h8a93ad2_20.conda
      - conda: https://conda.anaconda.org/conda-forge/win-64/vc14_runtime-14.40.33810-hcc2c482_20.conda
      - conda: https://conda.anaconda.org/conda-forge/win-64/vs2015_runtime-14.40.33810-h3bf8584_20.conda
      - conda: https://conda.anaconda.org/conda-forge/win-64/watchdog-5.0.0-py312h2e8e312_0.conda
      - conda: https://conda.anaconda.org/conda-forge/noarch/wcwidth-0.2.13-pyhd8ed1ab_0.conda
      - conda: https://conda.anaconda.org/conda-forge/noarch/webcolors-24.8.0-pyhd8ed1ab_0.conda
      - conda: https://conda.anaconda.org/conda-forge/noarch/webencodings-0.5.1-pyhd8ed1ab_2.conda
      - conda: https://conda.anaconda.org/conda-forge/noarch/websocket-client-1.8.0-pyhd8ed1ab_0.conda
      - conda: https://conda.anaconda.org/conda-forge/win-64/websockets-13.0.1-py312h4389bb4_0.conda
      - conda: https://conda.anaconda.org/conda-forge/win-64/wgpu-native-0.19.4.1-h7ea99a0_0.conda
      - conda: https://conda.anaconda.org/conda-forge/noarch/wgpu-py-0.16.0-pyh7428d3b_0.conda
      - conda: https://conda.anaconda.org/conda-forge/noarch/widgetsnbextension-4.0.13-pyhd8ed1ab_0.conda
      - conda: https://conda.anaconda.org/conda-forge/noarch/win_inet_pton-1.1.0-pyhd8ed1ab_6.tar.bz2
      - conda: https://conda.anaconda.org/conda-forge/win-64/winpty-0.4.3-4.tar.bz2
      - conda: https://conda.anaconda.org/conda-forge/win-64/xorg-fixesproto-5.0-hcd874cb_1002.tar.bz2
      - conda: https://conda.anaconda.org/conda-forge/win-64/xorg-kbproto-1.0.7-hcd874cb_1002.tar.bz2
      - conda: https://conda.anaconda.org/conda-forge/win-64/xorg-libice-1.1.1-hcd874cb_0.conda
      - conda: https://conda.anaconda.org/conda-forge/win-64/xorg-libsm-1.2.4-hcd874cb_0.conda
      - conda: https://conda.anaconda.org/conda-forge/win-64/xorg-libx11-1.8.9-h0076a8d_1.conda
      - conda: https://conda.anaconda.org/conda-forge/win-64/xorg-libxau-1.0.11-hcd874cb_0.conda
      - conda: https://conda.anaconda.org/conda-forge/win-64/xorg-libxdmcp-1.1.3-hcd874cb_0.tar.bz2
      - conda: https://conda.anaconda.org/conda-forge/win-64/xorg-libxext-1.3.4-hcd874cb_2.conda
      - conda: https://conda.anaconda.org/conda-forge/win-64/xorg-libxfixes-5.0.3-hcd874cb_1004.tar.bz2
      - conda: https://conda.anaconda.org/conda-forge/win-64/xorg-libxrender-0.9.11-hcd874cb_0.conda
      - conda: https://conda.anaconda.org/conda-forge/win-64/xorg-renderproto-0.11.1-hcd874cb_1002.tar.bz2
      - conda: https://conda.anaconda.org/conda-forge/win-64/xorg-xextproto-7.3.0-hcd874cb_1003.conda
      - conda: https://conda.anaconda.org/conda-forge/win-64/xorg-xproto-7.0.31-hcd874cb_1007.tar.bz2
      - conda: https://conda.anaconda.org/conda-forge/win-64/xz-5.2.6-h8d14728_0.tar.bz2
      - conda: https://conda.anaconda.org/conda-forge/win-64/yaml-0.2.5-h8ffe710_2.tar.bz2
      - conda: https://conda.anaconda.org/conda-forge/win-64/zeromq-4.3.5-he1f189c_4.conda
      - conda: https://conda.anaconda.org/conda-forge/noarch/zipp-3.20.1-pyhd8ed1ab_0.conda
      - conda: https://conda.anaconda.org/conda-forge/win-64/zlib-1.3.1-h2466b09_1.conda
      - conda: https://conda.anaconda.org/conda-forge/win-64/zstandard-0.23.0-py312h7606c53_0.conda
      - conda: https://conda.anaconda.org/conda-forge/win-64/zstd-1.5.6-h0ea2cb4_0.conda
packages:
- kind: conda
  name: _libgcc_mutex
  version: '0.1'
  build: conda_forge
  subdir: linux-64
  url: https://conda.anaconda.org/conda-forge/linux-64/_libgcc_mutex-0.1-conda_forge.tar.bz2
  sha256: fe51de6107f9edc7aa4f786a70f4a883943bc9d39b3bb7307c04c41410990726
  md5: d7c89558ba9fa0495403155b64376d81
  license: None
  purls: []
  size: 2562
  timestamp: 1578324546067
- kind: conda
  name: _openmp_mutex
  version: '4.5'
  build: 2_gnu
  build_number: 16
  subdir: linux-64
  url: https://conda.anaconda.org/conda-forge/linux-64/_openmp_mutex-4.5-2_gnu.tar.bz2
  sha256: fbe2c5e56a653bebb982eda4876a9178aedfc2b545f25d0ce9c4c0b508253d22
  md5: 73aaf86a425cc6e73fcf236a5a46396d
  depends:
  - _libgcc_mutex 0.1 conda_forge
  - libgomp >=7.5.0
  constrains:
  - openmp_impl 9999
  license: BSD-3-Clause
  license_family: BSD
  purls: []
  size: 23621
  timestamp: 1650670423406
<<<<<<< HEAD
- kind: pypi
  name: ada-py
  version: 0.2.16
  path: .
  sha256: d3bf44e384529e011fb8cc0eaa3091d7bac5c4135b30398f9d7d03e977b75b63
  requires_python: '>=3.10'
  editable: true
=======
>>>>>>> 6f6dca42
- kind: conda
  name: ada-py
  version: 0.2.16
  build: pyhd8ed1ab_0
  subdir: noarch
  noarch: python
  url: https://conda.anaconda.org/conda-forge/noarch/ada-py-0.2.16-pyhd8ed1ab_0.conda
  sha256: 69de6f1cb8848386b3d895eec420b5882ce9c16bbd48bc0cae26f8ca32706224
  md5: b2d98600e4187cfa80ff4fa0421d1617
  depends:
  - calculix
  - h5py
  - hdf5
  - ifcopenshell
  - ipywidgets
  - jupyterlab
  - kaleido-core 0.1.0.*
  - meshio
  - numpy
  - occt >=7.7.2
  - plotly
  - pygfx
  - pyglfw
  - pyparsing
  - pyquaternion
  - python >=3.10
  - python-gmsh
  - python-kaleido
  - pythonocc-core
  - send2trash
  - trimesh
  - websockets
  license: GPL-3.0-or-later
  license_family: GPL3
  purls:
  - pkg:pypi/ada-py?source=conda-forge-mapping
  size: 11325481
  timestamp: 1723484811225
- kind: conda
  name: alabaster
  version: 0.7.16
  build: pyhd8ed1ab_0
  subdir: noarch
  noarch: python
  url: https://conda.anaconda.org/conda-forge/noarch/alabaster-0.7.16-pyhd8ed1ab_0.conda
  sha256: fd39ad2fabec1569bbb0dfdae34ab6ce7de6ec09dcec8638f83dad0373594069
  md5: def531a3ac77b7fb8c21d17bb5d0badb
  depends:
  - python >=3.9
  license: BSD-3-Clause
  license_family: BSD
  purls:
  - pkg:pypi/alabaster?source=conda-forge-mapping
  size: 18365
  timestamp: 1704848898483
- kind: conda
  name: anyio
  version: 4.4.0
  build: pyhd8ed1ab_0
  subdir: noarch
  noarch: python
  url: https://conda.anaconda.org/conda-forge/noarch/anyio-4.4.0-pyhd8ed1ab_0.conda
  sha256: 84ac9429812495f12939ab4994f2634f7cacd254f6234a0c2c0243daed15a7ee
  md5: 1fa97c6e8db1f82c64ff17a5efc4ae8e
  depends:
  - exceptiongroup >=1.0.2
  - idna >=2.8
  - python >=3.8
  - sniffio >=1.1
  - typing_extensions >=4.1
  constrains:
  - uvloop >=0.17
  - trio >=0.23
  license: MIT
  license_family: MIT
  purls:
  - pkg:pypi/anyio?source=conda-forge-mapping
  size: 104255
  timestamp: 1717693144467
- kind: conda
  name: argon2-cffi
  version: 23.1.0
  build: pyhd8ed1ab_0
  subdir: noarch
  noarch: python
  url: https://conda.anaconda.org/conda-forge/noarch/argon2-cffi-23.1.0-pyhd8ed1ab_0.conda
  sha256: 130766446f5507bd44df957b6b5c898a8bd98f024bb426ed6cb9ff1ad67fc677
  md5: 3afef1f55a1366b4d3b6a0d92e2235e4
  depends:
  - argon2-cffi-bindings
  - python >=3.7
  - typing-extensions
  constrains:
  - argon2_cffi ==999
  license: MIT
  license_family: MIT
  purls:
  - pkg:pypi/argon2-cffi?source=conda-forge-mapping
  size: 18602
  timestamp: 1692818472638
- kind: conda
  name: argon2-cffi-bindings
  version: 21.2.0
  build: py312h98912ed_4
  build_number: 4
  subdir: linux-64
  url: https://conda.anaconda.org/conda-forge/linux-64/argon2-cffi-bindings-21.2.0-py312h98912ed_4.conda
  sha256: 8ddb4a586bc128f1b9484f82c5cb0226340527fbfe093adf3b76b7e755e11477
  md5: 00536e0a1734dcde9815fe227f32fc5a
  depends:
  - cffi >=1.0.1
  - libgcc-ng >=12
  - python >=3.12.0rc3,<3.13.0a0
  - python_abi 3.12.* *_cp312
  license: MIT
  license_family: MIT
  purls:
  - pkg:pypi/argon2-cffi-bindings?source=conda-forge-mapping
  size: 35142
  timestamp: 1695386704886
- kind: conda
  name: argon2-cffi-bindings
  version: 21.2.0
  build: py312he70551f_4
  build_number: 4
  subdir: win-64
  url: https://conda.anaconda.org/conda-forge/win-64/argon2-cffi-bindings-21.2.0-py312he70551f_4.conda
  sha256: 4c3c428b994400ca753d9d0adbb11ce2d2a87f4dacd86c91d6cf985c5d89a3e1
  md5: 69b7a1d899d46b91f8eecab9abf9728c
  depends:
  - cffi >=1.0.1
  - python >=3.12.0rc3,<3.13.0a0
  - python_abi 3.12.* *_cp312
  - ucrt >=10.0.20348.0
  - vc >=14.2,<15
  - vc14_runtime >=14.29.30139
  license: MIT
  license_family: MIT
  purls:
  - pkg:pypi/argon2-cffi-bindings?source=conda-forge-mapping
  size: 34750
  timestamp: 1695387347676
- kind: conda
  name: arpack
  version: 3.9.1
  build: nompi_h034da5f_101
  build_number: 101
  subdir: win-64
  url: https://conda.anaconda.org/conda-forge/win-64/arpack-3.9.1-nompi_h034da5f_101.conda
  sha256: 5f06659c9c95ff3b321c7279b79ab77fe0e6179090479d099a1d6d84436aa9d3
  md5: fe3f7ffec3476c29ce060ae655550fa4
  depends:
  - libblas >=3.9.0,<4.0a0
  - liblapack >=3.9.0,<4.0a0
  - m2w64-gcc-libs
  - m2w64-gcc-libs-core
  license: BSD-3-Clause
  license_family: BSD
  purls: []
  size: 164157
  timestamp: 1717419659282
- kind: conda
  name: arpack
  version: 3.9.1
  build: nompi_h77f6705_101
  build_number: 101
  subdir: linux-64
  url: https://conda.anaconda.org/conda-forge/linux-64/arpack-3.9.1-nompi_h77f6705_101.conda
  sha256: 8da9f7dbc982e4da7dd2e7c4b93a5858917ef937e6d0f9b45d3b1d052edcd620
  md5: ff39030debb47f6b53b45bada38e0903
  depends:
  - libblas >=3.9.0,<4.0a0
  - libgcc-ng >=12
  - libgfortran-ng
  - libgfortran5 >=12.3.0
  - liblapack >=3.9.0,<4.0a0
  - libstdcxx-ng >=12
  license: BSD-3-Clause
  license_family: BSD
  purls: []
  size: 130542
  timestamp: 1717419008264
- kind: conda
  name: arrow
  version: 1.3.0
  build: pyhd8ed1ab_0
  subdir: noarch
  noarch: python
  url: https://conda.anaconda.org/conda-forge/noarch/arrow-1.3.0-pyhd8ed1ab_0.conda
  sha256: ff49825c7f9e29e09afa6284300810e7a8640d621740efb47c4541f4dc4969db
  md5: b77d8c2313158e6e461ca0efb1c2c508
  depends:
  - python >=3.8
  - python-dateutil >=2.7.0
  - types-python-dateutil >=2.8.10
  license: Apache-2.0
  license_family: Apache
  purls:
  - pkg:pypi/arrow?source=conda-forge-mapping
  size: 100096
  timestamp: 1696129131844
- kind: conda
  name: asttokens
  version: 2.4.1
  build: pyhd8ed1ab_0
  subdir: noarch
  noarch: python
  url: https://conda.anaconda.org/conda-forge/noarch/asttokens-2.4.1-pyhd8ed1ab_0.conda
  sha256: 708168f026df19a0344983754d27d1f7b28bb21afc7b97a82f02c4798a3d2111
  md5: 5f25798dcefd8252ce5f9dc494d5f571
  depends:
  - python >=3.5
  - six >=1.12.0
  license: Apache-2.0
  license_family: Apache
  purls:
  - pkg:pypi/asttokens?source=conda-forge-mapping
  size: 28922
  timestamp: 1698341257884
- kind: conda
  name: async-lru
  version: 2.0.4
  build: pyhd8ed1ab_0
  subdir: noarch
  noarch: python
  url: https://conda.anaconda.org/conda-forge/noarch/async-lru-2.0.4-pyhd8ed1ab_0.conda
  sha256: 7ed83731979fe5b046c157730e50af0e24454468bbba1ed8fc1a3107db5d7518
  md5: 3d081de3a6ea9f894bbb585e8e3a4dcb
  depends:
  - python >=3.8
  - typing_extensions >=4.0.0
  license: MIT
  license_family: MIT
  purls:
  - pkg:pypi/async-lru?source=conda-forge-mapping
  size: 15342
  timestamp: 1690563152778
- kind: conda
  name: attrs
  version: 24.2.0
  build: pyh71513ae_0
  subdir: noarch
  noarch: python
  url: https://conda.anaconda.org/conda-forge/noarch/attrs-24.2.0-pyh71513ae_0.conda
  sha256: 28dba85a7e0f7fb57d7315e13f603d1e41b83c5b88aa2a602596b52c833a2ff8
  md5: 6732fa52eb8e66e5afeb32db8701a791
  depends:
  - python >=3.7
  license: MIT
  license_family: MIT
  purls:
  - pkg:pypi/attrs?source=conda-forge-mapping
  size: 56048
  timestamp: 1722977241383
- kind: conda
  name: babel
  version: 2.14.0
  build: pyhd8ed1ab_0
  subdir: noarch
  noarch: python
  url: https://conda.anaconda.org/conda-forge/noarch/babel-2.14.0-pyhd8ed1ab_0.conda
  sha256: 8584e3da58e92b72641c89ff9b98c51f0d5dbe76e527867804cbdf03ac91d8e6
  md5: 9669586875baeced8fc30c0826c3270e
  depends:
  - python >=3.7
  - pytz
  - setuptools
  license: BSD-3-Clause
  license_family: BSD
  purls:
  - pkg:pypi/babel?source=conda-forge-mapping
  size: 7609750
  timestamp: 1702422720584
- kind: conda
  name: beautifulsoup4
  version: 4.12.3
  build: pyha770c72_0
  subdir: noarch
  noarch: python
  url: https://conda.anaconda.org/conda-forge/noarch/beautifulsoup4-4.12.3-pyha770c72_0.conda
  sha256: 7b05b2d0669029326c623b9df7a29fa49d1982a9e7e31b2fea34b4c9a4a72317
  md5: 332493000404d8411859539a5a630865
  depends:
  - python >=3.6
  - soupsieve >=1.2
  license: MIT
  license_family: MIT
  purls:
  - pkg:pypi/beautifulsoup4?source=conda-forge-mapping
  size: 118200
  timestamp: 1705564819537
- kind: conda
  name: black
  version: 24.4.2
  build: py312h2e8e312_0
  subdir: win-64
  url: https://conda.anaconda.org/conda-forge/win-64/black-24.4.2-py312h2e8e312_0.conda
  sha256: e96b5277eee85982ab2a0d2811829d544a8df8a903578ce410f8105049d8daee
  md5: 1c22d45c6d43af563cd39c597226922d
  depends:
  - click >=8.0.0
  - mypy_extensions >=0.4.3
  - packaging >=22.0
  - pathspec >=0.9
  - platformdirs >=2
  - python >=3.12,<3.13.0a0
  - python_abi 3.12.* *_cp312
  license: MIT
  license_family: MIT
  size: 407116
  timestamp: 1714120180643
- kind: conda
  name: black
  version: 24.4.2
  build: py312h7900ff3_0
  subdir: linux-64
  url: https://conda.anaconda.org/conda-forge/linux-64/black-24.4.2-py312h7900ff3_0.conda
  sha256: 02e36917e82adf0b2929b6fc35e60d7df224621c2d0b0c5ef819a4fb016e0742
  md5: 777e84c9bef7349c8cee65cffb11f7c4
  depends:
  - click >=8.0.0
  - mypy_extensions >=0.4.3
  - packaging >=22.0
  - pathspec >=0.9
  - platformdirs >=2
  - python >=3.12,<3.13.0a0
  - python_abi 3.12.* *_cp312
  license: MIT
  license_family: MIT
  size: 387770
  timestamp: 1714119755759
- kind: conda
  name: bleach
  version: 6.1.0
  build: pyhd8ed1ab_0
  subdir: noarch
  noarch: python
  url: https://conda.anaconda.org/conda-forge/noarch/bleach-6.1.0-pyhd8ed1ab_0.conda
  sha256: 845e77ef495376c5c3c328ccfd746ca0ef1978150cae8eae61a300fe7755fb08
  md5: 0ed9d7c0e9afa7c025807a9a8136ea3e
  depends:
  - packaging
  - python >=3.6
  - setuptools
  - six >=1.9.0
  - webencodings
  license: Apache-2.0
  license_family: Apache
  purls:
  - pkg:pypi/bleach?source=conda-forge-mapping
  size: 131220
  timestamp: 1696630354218
- kind: conda
  name: blis
  version: 0.9.0
  build: h2466b09_2
  build_number: 2
  subdir: win-64
  url: https://conda.anaconda.org/conda-forge/win-64/blis-0.9.0-h2466b09_2.conda
  sha256: 329988d3b81b9faa35edb97d49e7b68ca34c67443d8d72cc13c4d75ea276137e
  md5: 26d6a32bfcfa79dc82e913ed747f25c7
  depends:
  - ucrt >=10.0.20348.0
  - vc >=14.2,<15
  - vc14_runtime >=14.29.30139
  license: BSD-3-Clause
  license_family: BSD
  purls: []
  size: 3250841
  timestamp: 1713880162189
- kind: conda
  name: blosc
  version: 1.21.6
  build: h85f69ea_0
  subdir: win-64
  url: https://conda.anaconda.org/conda-forge/win-64/blosc-1.21.6-h85f69ea_0.conda
  sha256: 1289853b41df5355f45664f1cb015c868df1f570cf743e9e4a5bda8efe8c42fa
  md5: 2390269374fded230fcbca8332a4adc0
  depends:
  - libzlib >=1.3.1,<2.0a0
  - lz4-c >=1.9.3,<1.10.0a0
  - snappy >=1.2.0,<1.3.0a0
  - ucrt >=10.0.20348.0
  - vc >=14.2,<15
  - vc14_runtime >=14.29.30139
  - zstd >=1.5.6,<1.6.0a0
  license: BSD-3-Clause
  license_family: BSD
  purls: []
  size: 50135
  timestamp: 1719266616208
- kind: conda
  name: blosc
  version: 1.21.6
  build: hef167b5_0
  subdir: linux-64
  url: https://conda.anaconda.org/conda-forge/linux-64/blosc-1.21.6-hef167b5_0.conda
  sha256: 6cc260f9c6d32c5e728a2099a52fdd7ee69a782fff7b400d0606fcd32e0f5fd1
  md5: 54fe76ab3d0189acaef95156874db7f9
  depends:
  - libgcc-ng >=12
  - libstdcxx-ng >=12
  - libzlib >=1.3.1,<2.0a0
  - lz4-c >=1.9.3,<1.10.0a0
  - snappy >=1.2.0,<1.3.0a0
  - zstd >=1.5.6,<1.6.0a0
  license: BSD-3-Clause
  license_family: BSD
  purls: []
  size: 48842
  timestamp: 1719266029046
- kind: conda
  name: brotli-python
  version: 1.1.0
  build: py312h30efb56_1
  build_number: 1
  subdir: linux-64
  url: https://conda.anaconda.org/conda-forge/linux-64/brotli-python-1.1.0-py312h30efb56_1.conda
  sha256: b68706698b6ac0d31196a8bcb061f0d1f35264bcd967ea45e03e108149a74c6f
  md5: 45801a89533d3336a365284d93298e36
  depends:
  - libgcc-ng >=12
  - libstdcxx-ng >=12
  - python >=3.12.0rc3,<3.13.0a0
  - python_abi 3.12.* *_cp312
  constrains:
  - libbrotlicommon 1.1.0 hd590300_1
  license: MIT
  license_family: MIT
  purls:
  - pkg:pypi/brotli?source=conda-forge-mapping
  size: 350604
  timestamp: 1695990206327
- kind: conda
  name: brotli-python
  version: 1.1.0
  build: py312h53d5487_1
  build_number: 1
  subdir: win-64
  url: https://conda.anaconda.org/conda-forge/win-64/brotli-python-1.1.0-py312h53d5487_1.conda
  sha256: 769e276ecdebf86f097786cbde1ebd11e018cd6cd838800995954fe6360e0797
  md5: d01a6667b99f0e8ad4097af66c938e62
  depends:
  - python >=3.12.0rc3,<3.13.0a0
  - python_abi 3.12.* *_cp312
  - ucrt >=10.0.20348.0
  - vc >=14.2,<15
  - vc14_runtime >=14.29.30139
  constrains:
  - libbrotlicommon 1.1.0 hcfcfb64_1
  license: MIT
  license_family: MIT
  purls:
  - pkg:pypi/brotli?source=conda-forge-mapping
  size: 322514
  timestamp: 1695991054894
- kind: conda
  name: bzip2
  version: 1.0.8
  build: h2466b09_7
  build_number: 7
  subdir: win-64
  url: https://conda.anaconda.org/conda-forge/win-64/bzip2-1.0.8-h2466b09_7.conda
  sha256: 35a5dad92e88fdd7fc405e864ec239486f4f31eec229e31686e61a140a8e573b
  md5: 276e7ffe9ffe39688abc665ef0f45596
  depends:
  - ucrt >=10.0.20348.0
  - vc >=14.2,<15
  - vc14_runtime >=14.29.30139
  license: bzip2-1.0.6
  license_family: BSD
  purls: []
  size: 54927
  timestamp: 1720974860185
- kind: conda
  name: bzip2
  version: 1.0.8
  build: h4bc722e_7
  build_number: 7
  subdir: linux-64
  url: https://conda.anaconda.org/conda-forge/linux-64/bzip2-1.0.8-h4bc722e_7.conda
  sha256: 5ced96500d945fb286c9c838e54fa759aa04a7129c59800f0846b4335cee770d
  md5: 62ee74e96c5ebb0af99386de58cf9553
  depends:
  - __glibc >=2.17,<3.0.a0
  - libgcc-ng >=12
  license: bzip2-1.0.6
  license_family: BSD
  purls: []
  size: 252783
  timestamp: 1720974456583
- kind: conda
  name: c-ares
  version: 1.33.1
  build: heb4867d_0
  subdir: linux-64
  url: https://conda.anaconda.org/conda-forge/linux-64/c-ares-1.33.1-heb4867d_0.conda
  sha256: 2cb24f613eaf2850b1a08f28f967b10d8bd44ef623efa0154dc45eb718776be6
  md5: 0d3c60291342c0c025db231353376dfb
  depends:
  - __glibc >=2.28,<3.0.a0
  - libgcc-ng >=13
  license: MIT
  license_family: MIT
  purls: []
  size: 182796
  timestamp: 1724438109690
- kind: conda
  name: ca-certificates
  version: 2024.8.30
  build: h56e8100_0
  subdir: win-64
  url: https://conda.anaconda.org/conda-forge/win-64/ca-certificates-2024.8.30-h56e8100_0.conda
  sha256: 0fcac3a7ffcc556649e034a1802aedf795e64227eaa7194d207b01eaf26454c4
  md5: 4c4fd67c18619be5aa65dc5b6c72e490
  license: ISC
  purls: []
  size: 158773
  timestamp: 1725019107649
- kind: conda
  name: ca-certificates
  version: 2024.8.30
  build: hbcca054_0
  subdir: linux-64
  url: https://conda.anaconda.org/conda-forge/linux-64/ca-certificates-2024.8.30-hbcca054_0.conda
  sha256: afee721baa6d988e27fef1832f68d6f32ac8cc99cdf6015732224c2841a09cea
  md5: c27d1c142233b5bc9ca570c6e2e0c244
  license: ISC
  purls: []
  size: 159003
  timestamp: 1725018903918
- kind: conda
  name: cached-property
  version: 1.5.2
  build: hd8ed1ab_1
  build_number: 1
  subdir: noarch
  noarch: python
  url: https://conda.anaconda.org/conda-forge/noarch/cached-property-1.5.2-hd8ed1ab_1.tar.bz2
  sha256: 561e6660f26c35d137ee150187d89767c988413c978e1b712d53f27ddf70ea17
  md5: 9b347a7ec10940d3f7941ff6c460b551
  depends:
  - cached_property >=1.5.2,<1.5.3.0a0
  license: BSD-3-Clause
  license_family: BSD
  purls:
  - pkg:pypi/cached-property?source=conda-forge-mapping
  size: 4134
  timestamp: 1615209571450
- kind: conda
  name: cached_property
  version: 1.5.2
  build: pyha770c72_1
  build_number: 1
  subdir: noarch
  noarch: python
  url: https://conda.anaconda.org/conda-forge/noarch/cached_property-1.5.2-pyha770c72_1.tar.bz2
  sha256: 6dbf7a5070cc43d90a1e4c2ec0c541c69d8e30a0e25f50ce9f6e4a432e42c5d7
  md5: 576d629e47797577ab0f1b351297ef4a
  depends:
  - python >=3.6
  license: BSD-3-Clause
  license_family: BSD
  purls:
  - pkg:pypi/cached-property?source=conda-forge-mapping
  size: 11065
  timestamp: 1615209567874
- kind: conda
  name: cairo
  version: 1.18.0
  build: h32b962e_3
  build_number: 3
  subdir: win-64
  url: https://conda.anaconda.org/conda-forge/win-64/cairo-1.18.0-h32b962e_3.conda
  sha256: 127101c9c2d1a56f8791c19141ceff13fd1d1a1da28cfaca549dc99d210cec6a
  md5: 8f43723a4925c51e55c2d81725a97db4
  depends:
  - fontconfig >=2.14.2,<3.0a0
  - fonts-conda-ecosystem
  - freetype >=2.12.1,<3.0a0
  - icu >=75.1,<76.0a0
  - libglib >=2.80.3,<3.0a0
  - libpng >=1.6.43,<1.7.0a0
  - libzlib >=1.3.1,<2.0a0
  - pixman >=0.43.4,<1.0a0
  - ucrt >=10.0.20348.0
  - vc >=14.2,<15
  - vc14_runtime >=14.29.30139
  - zlib
  license: LGPL-2.1-only or MPL-1.1
  purls: []
  size: 1516680
  timestamp: 1721139332360
- kind: conda
  name: cairo
  version: 1.18.0
  build: hebfffa5_3
  build_number: 3
  subdir: linux-64
  url: https://conda.anaconda.org/conda-forge/linux-64/cairo-1.18.0-hebfffa5_3.conda
  sha256: aee5b9e6ef71cdfb2aee9beae3ea91910ca761c01c0ef32052e3f94a252fa173
  md5: fceaedf1cdbcb02df9699a0d9b005292
  depends:
  - __glibc >=2.17,<3.0.a0
  - fontconfig >=2.14.2,<3.0a0
  - fonts-conda-ecosystem
  - freetype >=2.12.1,<3.0a0
  - icu >=75.1,<76.0a0
  - libgcc-ng >=12
  - libglib >=2.80.3,<3.0a0
  - libpng >=1.6.43,<1.7.0a0
  - libstdcxx-ng >=12
  - libxcb >=1.16,<1.17.0a0
  - libzlib >=1.3.1,<2.0a0
  - pixman >=0.43.2,<1.0a0
  - xorg-libice >=1.1.1,<2.0a0
  - xorg-libsm >=1.2.4,<2.0a0
  - xorg-libx11 >=1.8.9,<2.0a0
  - xorg-libxext >=1.3.4,<2.0a0
  - xorg-libxrender >=0.9.11,<0.10.0a0
  - zlib
  license: LGPL-2.1-only or MPL-1.1
  purls: []
  size: 983604
  timestamp: 1721138900054
- kind: conda
  name: calculix
  version: '2.21'
  build: h27aae45_3
  build_number: 3
  subdir: win-64
  url: https://conda.anaconda.org/conda-forge/win-64/calculix-2.21-h27aae45_3.conda
  sha256: fce417db17959c36ef796d753f0a096597b665594fff235b4b43eebbb246c9b5
  md5: 1ff718e046633b5c3d49a2b58b009d4b
  depends:
  - arpack >=3.9.1,<3.10.0a0 nompi_*
  - libblas >=3.9.0,<4.0a0
  - liblapack >=3.9.0,<4.0a0
  - m2w64-gcc-libs
  - m2w64-gcc-libs-core
  license: GPL-2.0-or-later
  license_family: GPL
  purls: []
  size: 2536719
  timestamp: 1722680897889
- kind: conda
  name: calculix
  version: '2.21'
  build: hdf8a589_3
  build_number: 3
  subdir: linux-64
  url: https://conda.anaconda.org/conda-forge/linux-64/calculix-2.21-hdf8a589_3.conda
  sha256: 3b08c7a4c0771060d14ebda0372b054cff9d84312432ffcecea6052220daac67
  md5: 07e8b3455bb4b79b683b7274ff04bd94
  depends:
  - arpack >=3.9.1,<3.10.0a0 nompi_*
  - libblas >=3.9.0,<4.0a0
  - libgcc-ng >=12
  - libgfortran-ng
  - libgfortran5 >=12.4.0
  - liblapack >=3.9.0,<4.0a0
  license: GPL-2.0-or-later
  license_family: GPL
  purls: []
  size: 2623810
  timestamp: 1722680139435
- kind: conda
  name: certifi
  version: 2024.7.4
  build: pyhd8ed1ab_0
  subdir: noarch
  noarch: python
  url: https://conda.anaconda.org/conda-forge/noarch/certifi-2024.7.4-pyhd8ed1ab_0.conda
  sha256: dd3577bb5275062c388c46b075dcb795f47f8dac561da7dd35fe504b936934e5
  md5: 24e7fd6ca65997938fff9e5ab6f653e4
  depends:
  - python >=3.7
  license: ISC
  purls:
  - pkg:pypi/certifi?source=conda-forge-mapping
  size: 159308
  timestamp: 1720458053074
- kind: conda
  name: cffi
  version: 1.17.0
  build: py312h06ac9bb_1
  build_number: 1
  subdir: linux-64
  url: https://conda.anaconda.org/conda-forge/linux-64/cffi-1.17.0-py312h06ac9bb_1.conda
  sha256: 397f588c30dd1a30236d289d8dc7f3c34cd71a498dc66d20450393014594cf4d
  md5: db9bdbaee0f524ead0471689f002781e
  depends:
  - __glibc >=2.17,<3.0.a0
  - libffi >=3.4,<4.0a0
  - libgcc >=13
  - pycparser
  - python >=3.12,<3.13.0a0
  - python_abi 3.12.* *_cp312
  license: MIT
  license_family: MIT
  purls:
  - pkg:pypi/cffi?source=conda-forge-mapping
  size: 294242
  timestamp: 1724956485789
- kind: conda
  name: cffi
  version: 1.17.0
  build: py312h4389bb4_1
  build_number: 1
  subdir: win-64
  url: https://conda.anaconda.org/conda-forge/win-64/cffi-1.17.0-py312h4389bb4_1.conda
  sha256: 803bdcb5810d4cdb9f9078c1e6919991b1690c5cd377d5c8750949e5a33d3933
  md5: e3ef6142f31811dd89906a0d57b9d213
  depends:
  - pycparser
  - python >=3.12,<3.13.0a0
  - python_abi 3.12.* *_cp312
  - ucrt >=10.0.20348.0
  - vc >=14.2,<15
  - vc14_runtime >=14.29.30139
  license: MIT
  license_family: MIT
  purls:
  - pkg:pypi/cffi?source=conda-forge-mapping
  size: 289890
  timestamp: 1724956869589
- kind: conda
  name: cftime
  version: 1.6.4
  build: py312h085067d_0
  subdir: linux-64
  url: https://conda.anaconda.org/conda-forge/linux-64/cftime-1.6.4-py312h085067d_0.conda
  sha256: 012a195194adaa5886bde21815f764b5652a0a9a818b9892b38c370111e9e54f
  md5: 864d9e92f012bcc49650428d5343c98a
  depends:
  - libgcc-ng >=12
  - numpy >=1.19,<3
  - python >=3.12,<3.13.0a0
  - python_abi 3.12.* *_cp312
  license: MIT
  license_family: MIT
  purls:
  - pkg:pypi/cftime?source=conda-forge-mapping
  size: 248107
  timestamp: 1718096615685
- kind: conda
  name: cftime
  version: 1.6.4
  build: py312h1a27103_0
  subdir: win-64
  url: https://conda.anaconda.org/conda-forge/win-64/cftime-1.6.4-py312h1a27103_0.conda
  sha256: ec92d4e1ad67f428ef987e6d492b3f8824330f4ee1907fba40397675fb737e8d
  md5: 7041741ff629e068c3ab7174912a727a
  depends:
  - numpy >=1.19,<3
  - python >=3.12,<3.13.0a0
  - python_abi 3.12.* *_cp312
  - ucrt >=10.0.20348.0
  - vc >=14.2,<15
  - vc14_runtime >=14.29.30139
  license: MIT
  license_family: MIT
  purls:
  - pkg:pypi/cftime?source=conda-forge-mapping
  size: 179439
  timestamp: 1718097078473
- kind: conda
  name: cgal-cpp
  version: 5.6.1
  build: h096c278_1
  build_number: 1
  subdir: linux-64
  url: https://conda.anaconda.org/conda-forge/linux-64/cgal-cpp-5.6.1-h096c278_1.conda
  sha256: f46736216ba67361a5a3c58a11ce23a1e2c681d8e4248acb8f18d6f3362491b9
  md5: 7e332b2c2928216d54b06a33f4ec8a1c
  depends:
  - eigen
  - libboost >=1.84.0,<1.85.0a0
  - libboost-devel
  - libgcc-ng >=12
  - libstdcxx-ng >=12
  - mpfr >=4.2.1,<5.0a0
  license: GPL3/LGPL3
  purls: []
  size: 5775569
  timestamp: 1711461004061
- kind: conda
  name: cgal-cpp
  version: 5.6.1
  build: hb7ee40c_1
  build_number: 1
  subdir: win-64
  url: https://conda.anaconda.org/conda-forge/win-64/cgal-cpp-5.6.1-hb7ee40c_1.conda
  sha256: 951020a9fc7a31ce5ef87a4bd707ef5d1d1028f5cdc27a24487bdf2b7d0a1d28
  md5: aef22f5bca6d7907cc3b315c96ca3431
  depends:
  - eigen
  - libboost >=1.84.0,<1.85.0a0
  - libboost-devel
  - mpfr >=4.2.1,<5.0a0
  - ucrt >=10.0.20348.0
  - vc >=14.2,<15
  - vc >=14.3,<15
  - vc14_runtime >=14.29.30139
  - vc14_runtime >=14.38.33130
  license: GPL3/LGPL3
  purls: []
  size: 5784720
  timestamp: 1711461366145
- kind: conda
  name: charset-normalizer
  version: 3.3.2
  build: pyhd8ed1ab_0
  subdir: noarch
  noarch: python
  url: https://conda.anaconda.org/conda-forge/noarch/charset-normalizer-3.3.2-pyhd8ed1ab_0.conda
  sha256: 20cae47d31fdd58d99c4d2e65fbdcefa0b0de0c84e455ba9d6356a4bdbc4b5b9
  md5: 7f4a9e3fcff3f6356ae99244a014da6a
  depends:
  - python >=3.7
  license: MIT
  license_family: MIT
  purls:
  - pkg:pypi/charset-normalizer?source=conda-forge-mapping
  size: 46597
  timestamp: 1698833765762
- kind: conda
  name: click
  version: 8.1.7
  build: unix_pyh707e725_0
  subdir: noarch
  noarch: python
  url: https://conda.anaconda.org/conda-forge/noarch/click-8.1.7-unix_pyh707e725_0.conda
  sha256: f0016cbab6ac4138a429e28dbcb904a90305b34b3fe41a9b89d697c90401caec
  md5: f3ad426304898027fc619827ff428eca
  depends:
  - __unix
  - python >=3.8
  license: BSD-3-Clause
  license_family: BSD
  purls:
  - pkg:pypi/click?source=conda-forge-mapping
  size: 84437
  timestamp: 1692311973840
- kind: conda
  name: click
  version: 8.1.7
  build: win_pyh7428d3b_0
  subdir: noarch
  noarch: python
  url: https://conda.anaconda.org/conda-forge/noarch/click-8.1.7-win_pyh7428d3b_0.conda
  sha256: 90236b113b9a20041736e80b80ee965167f9aac0468315c55e2bad902d673fb0
  md5: 3549ecbceb6cd77b91a105511b7d0786
  depends:
  - __win
  - colorama
  - python >=3.8
  license: BSD-3-Clause
  license_family: BSD
  purls:
  - pkg:pypi/click?source=conda-forge-mapping
  size: 85051
  timestamp: 1692312207348
- kind: conda
  name: code-aster
  version: 17.1.0
  build: py312_nompi_release_h78dbaba_300
  build_number: 300
  subdir: linux-64
  url: https://repo.prefix.dev/code-aster/linux-64/code-aster-17.1.0-py312_nompi_release_h78dbaba_300.conda
  sha256: c8ec3014a60f0ebf82025bdcc4e198bb37a1fae81df598cf1bf84be9574bc7d2
  depends:
  - libblas >=3.9.0,<4.0a0
  - libboost >=1.84,<1.85.0a0
  - libgcc-ng >=12
  - libgfortran-ng
  - libgfortran5 >=12.4.0
  - liblapack >=3.9.0,<4.0a0
  - libmed >=4.1,<4.2.0a0
  - libstdcxx-ng >=12
  - libxcrypt
  - medcoupling >=9.12,<10.0a0 *release*
  - metis >=5.1,<6.0a0 *release*
  - mfront >=4.2,<5.0a0 *release*
  - mgis >=2.2,<3.0a0 *release*
  - mumps >=5.7.2,<5.8.0a0 *release*
  - numpy >=1.26,<1.27.0a0
  - python >=3.12,<3.13.0a0
  - python_abi 3.12.* *_cp312
  - scotch >=7.0.4,<7.0.5.0a0 *release*
  arch: x86_64
  platform: linux
  license: GPL-3.0-only AND CECILL-C AND Apache-2.0 AND LGPL-3.0-only
  license_family: GPL
  purls: []
  size: 73881654
  timestamp: 1723399274091
- kind: conda
  name: code-aster
  version: 17.1.0
  build: py312_nompi_release_hfe9bba6_300
  build_number: 300
  subdir: win-64
  url: https://repo.prefix.dev/code-aster/win-64/code-aster-17.1.0-py312_nompi_release_hfe9bba6_300.conda
  sha256: e4203778282492ead5ec08c820fba5ad45b59fe53574d619d8d30c1188d319c0
  depends:
  - intel-fortran-rt
  - libblas >=3.9.0,<4.0a0
  - libboost >=1.84,<1.85.0a0
  - liblapack >=3.9.0,<3.10.0a0
  - libmed >=4.1,<4.2.0a0
  - medcoupling >=9.12,<10.0a0 *release*
  - metis >=5.1,<6.0a0 *release*
  - mfront >=4.2,<5.0a0 *release*
  - mgis >=2.2,<3.0a0 *release*
  - mkl >=2024.1.0,<2025.0a0
  - mumps >=5.7.2,<5.8.0a0 *release*
  - numpy >=1.26,<1.27.0a0
  - psutil
  - python >=3.12,<3.13.0a0
  - python_abi 3.12.* *_cp312
  - scotch >=7.0.4,<7.0.5.0a0 *release*
  - ucrt >=10.0.20348.0
  - vc >=14.3,<15
  - vc14_runtime >=14.40.33810
  arch: x86_64
  platform: win
  license: GPL-3.0-only AND CECILL-C AND Apache-2.0 AND LGPL-3.0-only
  license_family: GPL
  purls: []
  size: 78781301
  timestamp: 1722515407201
- kind: conda
  name: colorama
  version: 0.4.6
  build: pyhd8ed1ab_0
  subdir: noarch
  noarch: python
  url: https://conda.anaconda.org/conda-forge/noarch/colorama-0.4.6-pyhd8ed1ab_0.tar.bz2
  sha256: 2c1b2e9755ce3102bca8d69e8f26e4f087ece73f50418186aee7c74bef8e1698
  md5: 3faab06a954c2a04039983f2c4a50d99
  depends:
  - python >=3.7
  license: BSD-3-Clause
  license_family: BSD
  purls:
  - pkg:pypi/colorama?source=conda-forge-mapping
  size: 25170
  timestamp: 1666700778190
- kind: conda
  name: colorama
  version: 0.4.6
  build: pyhd8ed1ab_0
  subdir: noarch
  noarch: python
  url: https://conda.anaconda.org/conda-forge/noarch/colorama-0.4.6-pyhd8ed1ab_0.tar.bz2
  sha256: 2c1b2e9755ce3102bca8d69e8f26e4f087ece73f50418186aee7c74bef8e1698
  md5: 3faab06a954c2a04039983f2c4a50d99
  depends:
  - python >=3.7
  license: BSD-3-Clause
  license_family: BSD
  size: 25170
  timestamp: 1666700778190
- kind: conda
  name: colorama
  version: 0.4.6
  build: pyhd8ed1ab_0
  subdir: noarch
  noarch: python
  url: https://conda.anaconda.org/conda-forge/noarch/colorama-0.4.6-pyhd8ed1ab_0.tar.bz2
  sha256: 2c1b2e9755ce3102bca8d69e8f26e4f087ece73f50418186aee7c74bef8e1698
  md5: 3faab06a954c2a04039983f2c4a50d99
  depends:
  - python >=3.7
  license: BSD-3-Clause
  license_family: BSD
  size: 25170
  timestamp: 1666700778190
- kind: conda
  name: comm
  version: 0.2.2
  build: pyhd8ed1ab_0
  subdir: noarch
  noarch: python
  url: https://conda.anaconda.org/conda-forge/noarch/comm-0.2.2-pyhd8ed1ab_0.conda
  sha256: e923acf02708a8a0b591f3bce4bdc11c8e63b73198b99b35fe6cd96bfb6a0dbe
  md5: 948d84721b578d426294e17a02e24cbb
  depends:
  - python >=3.6
  - traitlets >=5.3
  license: BSD-3-Clause
  license_family: BSD
  purls:
  - pkg:pypi/comm?source=conda-forge-mapping
  size: 12134
  timestamp: 1710320435158
- kind: conda
  name: debugpy
  version: 1.8.5
  build: py312h275cf98_0
  subdir: win-64
  url: https://conda.anaconda.org/conda-forge/win-64/debugpy-1.8.5-py312h275cf98_0.conda
  sha256: 1a77f31f4909f2455aece546d8ef0730cd4b5f08c525c88eafeadd2f60457d44
  md5: 5341f925d61f8c5ca7fcb71c06f89edc
  depends:
  - python >=3.12,<3.13.0a0
  - python_abi 3.12.* *_cp312
  - ucrt >=10.0.20348.0
  - vc >=14.2,<15
  - vc14_runtime >=14.29.30139
  license: MIT
  license_family: MIT
  purls:
  - pkg:pypi/debugpy?source=conda-forge-mapping
  size: 3099514
  timestamp: 1722924359547
- kind: conda
  name: debugpy
  version: 1.8.5
  build: py312hca68cad_0
  subdir: linux-64
  url: https://conda.anaconda.org/conda-forge/linux-64/debugpy-1.8.5-py312hca68cad_0.conda
  sha256: 129964de45b48cb44a377ba926fd96a081ef11ca3d47f5f1b969c2609de30816
  md5: 6c56579c537feaafdf62d6c3b5424c53
  depends:
  - __glibc >=2.17,<3.0.a0
  - libgcc-ng >=12
  - libstdcxx-ng >=12
  - python >=3.12,<3.13.0a0
  - python_abi 3.12.* *_cp312
  license: MIT
  license_family: MIT
  purls:
  - pkg:pypi/debugpy?source=conda-forge-mapping
  size: 2092033
  timestamp: 1722923858548
- kind: conda
  name: decorator
  version: 5.1.1
  build: pyhd8ed1ab_0
  subdir: noarch
  noarch: python
  url: https://conda.anaconda.org/conda-forge/noarch/decorator-5.1.1-pyhd8ed1ab_0.tar.bz2
  sha256: 328a6a379f9bdfd0230e51de291ce858e6479411ea4b0545fb377c71662ef3e2
  md5: 43afe5ab04e35e17ba28649471dd7364
  depends:
  - python >=3.5
  license: BSD-2-Clause
  license_family: BSD
  purls:
  - pkg:pypi/decorator?source=conda-forge-mapping
  size: 12072
  timestamp: 1641555714315
- kind: conda
  name: defusedxml
  version: 0.7.1
  build: pyhd8ed1ab_0
  subdir: noarch
  noarch: python
  url: https://conda.anaconda.org/conda-forge/noarch/defusedxml-0.7.1-pyhd8ed1ab_0.tar.bz2
  sha256: 9717a059677553562a8f38ff07f3b9f61727bd614f505658b0a5ecbcf8df89be
  md5: 961b3a227b437d82ad7054484cfa71b2
  depends:
  - python >=3.6
  license: PSF-2.0
  license_family: PSF
  purls:
  - pkg:pypi/defusedxml?source=conda-forge-mapping
  size: 24062
  timestamp: 1615232388757
- kind: conda
  name: docutils
  version: 0.21.2
  build: pyhd8ed1ab_0
  subdir: noarch
  noarch: python
  url: https://conda.anaconda.org/conda-forge/noarch/docutils-0.21.2-pyhd8ed1ab_0.conda
  sha256: 362bfe3afaac18298c48c0c6a935641544077ce5105a42a2d8ebe750ad07c574
  md5: e8cd5d629f65bdf0f3bb312cde14659e
  depends:
  - python >=3.9
  license: CC-PDDC AND BSD-3-Clause AND BSD-2-Clause AND ZPL-2.1
  purls:
  - pkg:pypi/docutils?source=conda-forge-mapping
  size: 403226
  timestamp: 1713930478970
- kind: conda
  name: docxcompose
  version: 1.4.0
  build: pyhd8ed1ab_0
  subdir: noarch
  noarch: python
  url: https://conda.anaconda.org/conda-forge/noarch/docxcompose-1.4.0-pyhd8ed1ab_0.conda
  sha256: 2f9a00d02feb52affe9296fc5c6351b1488949cd527b36740ac03b0703a9b7ed
  md5: 3e5efa0fa65c953758fb15189a605c03
  depends:
  - babel
  - lxml
  - python ==2.7.*|>3.5
  - python-docx >=0.8.8
  - setuptools
  - six
  license: MIT
  license_family: MIT
  purls:
  - pkg:pypi/docxcompose?source=conda-forge-mapping
  size: 25965
  timestamp: 1671030479064
- kind: conda
  name: eigen
  version: 3.4.0
  build: h00ab1b0_0
  subdir: linux-64
  url: https://conda.anaconda.org/conda-forge/linux-64/eigen-3.4.0-h00ab1b0_0.conda
  sha256: 53b15a98aadbe0704479bacaf7a5618fcb32d1577be320630674574241639b34
  md5: b1b879d6d093f55dd40d58b5eb2f0699
  depends:
  - libgcc-ng >=12
  - libstdcxx-ng >=12
  license: MPL-2.0
  license_family: MOZILLA
  purls: []
  size: 1088433
  timestamp: 1690272126173
- kind: conda
  name: eigen
  version: 3.4.0
  build: h91493d7_0
  subdir: win-64
  url: https://conda.anaconda.org/conda-forge/win-64/eigen-3.4.0-h91493d7_0.conda
  sha256: 633a6a8db1f9a010cb0619f3446fb61f62dea348b09615ffae9744ab1001c24c
  md5: 305b3ca7023ac046b9a42a48661f6512
  depends:
  - ucrt >=10.0.20348.0
  - vc >=14.2,<15
  - vc14_runtime >=14.29.30139
  license: MPL-2.0
  license_family: MOZILLA
  purls: []
  size: 1089706
  timestamp: 1690273089254
- kind: conda
  name: entrypoints
  version: '0.4'
  build: pyhd8ed1ab_0
  subdir: noarch
  noarch: python
  url: https://conda.anaconda.org/conda-forge/noarch/entrypoints-0.4-pyhd8ed1ab_0.tar.bz2
  sha256: 2ec4a0900a4a9f42615fc04d0fb3286b796abe56590e8e042f6ec25e102dd5af
  md5: 3cf04868fee0a029769bd41f4b2fbf2d
  depends:
  - python >=3.6
  license: MIT
  license_family: MIT
  purls:
  - pkg:pypi/entrypoints?source=conda-forge-mapping
  size: 9199
  timestamp: 1643888357950
- kind: conda
  name: et_xmlfile
  version: 1.1.0
  build: pyhd8ed1ab_0
  subdir: noarch
  noarch: python
  url: https://conda.anaconda.org/conda-forge/noarch/et_xmlfile-1.1.0-pyhd8ed1ab_0.conda
  sha256: 0c7bb50e1382615a660468dc531b8b17c5b91b88a02ed131c8e3cc63db507ce2
  md5: a2f2138597905eaa72e561d8efb42cf3
  depends:
  - python >=3.6
  license: MIT
  license_family: MIT
  purls:
  - pkg:pypi/et-xmlfile?source=conda-forge-mapping
  size: 10602
  timestamp: 1674664251571
- kind: conda
  name: exceptiongroup
  version: 1.2.2
  build: pyhd8ed1ab_0
  subdir: noarch
  noarch: python
  url: https://conda.anaconda.org/conda-forge/noarch/exceptiongroup-1.2.2-pyhd8ed1ab_0.conda
  sha256: e0edd30c4b7144406bb4da975e6bb97d6bc9c0e999aa4efe66ae108cada5d5b5
  md5: d02ae936e42063ca46af6cdad2dbd1e0
  depends:
  - python >=3.7
  license: MIT and PSF-2.0
  purls:
  - pkg:pypi/exceptiongroup?source=conda-forge-mapping
  size: 20418
  timestamp: 1720869435725
- kind: conda
  name: executing
  version: 2.0.1
  build: pyhd8ed1ab_0
  subdir: noarch
  noarch: python
  url: https://conda.anaconda.org/conda-forge/noarch/executing-2.0.1-pyhd8ed1ab_0.conda
  sha256: c738804ab1e6376f8ea63372229a04c8d658dc90fd5a218c6273a2eaf02f4057
  md5: e16be50e378d8a4533b989035b196ab8
  depends:
  - python >=2.7
  license: MIT
  license_family: MIT
  purls:
  - pkg:pypi/executing?source=conda-forge-mapping
  size: 27689
  timestamp: 1698580072627
- kind: conda
  name: expat
  version: 2.6.2
  build: h59595ed_0
  subdir: linux-64
  url: https://conda.anaconda.org/conda-forge/linux-64/expat-2.6.2-h59595ed_0.conda
  sha256: 89916c536ae5b85bb8bf0cfa27d751e274ea0911f04e4a928744735c14ef5155
  md5: 53fb86322bdb89496d7579fe3f02fd61
  depends:
  - libexpat 2.6.2 h59595ed_0
  - libgcc-ng >=12
  license: MIT
  license_family: MIT
  purls: []
  size: 137627
  timestamp: 1710362144873
- kind: conda
  name: expat
  version: 2.6.2
  build: h63175ca_0
  subdir: win-64
  url: https://conda.anaconda.org/conda-forge/win-64/expat-2.6.2-h63175ca_0.conda
  sha256: f5a13d4bc591a4dc210954f492dd59a0ecf9b9d2ab28bf2ece755ca8f69ec1b4
  md5: 52f9dec6758ceb8ce0ea8af9fa13eb1a
  depends:
  - libexpat 2.6.2 h63175ca_0
  license: MIT
  license_family: MIT
  purls: []
  size: 229627
  timestamp: 1710362661692
- kind: conda
  name: fltk
  version: 1.3.9
  build: h27fc217_1
  build_number: 1
  subdir: win-64
  url: https://conda.anaconda.org/conda-forge/win-64/fltk-1.3.9-h27fc217_1.conda
  sha256: 7a2436738bb84a906750d90b44d8be7ec5a62ed1f9ed9f575471c2a3e1cac2a7
  md5: cf0f26c4a2922b57677f3aa26bf2adec
  depends:
  - libjpeg-turbo >=3.0.0,<4.0a0
  - libpng >=1.6.43,<1.7.0a0
  - libxcb >=1.16,<1.17.0a0
  - libzlib >=1.3.1,<2.0a0
  - vc >=14.1,<15
  - vc14_runtime >=14.16.27033
  - xorg-libice >=1.1.1,<2.0a0
  - xorg-libsm >=1.2.4,<2.0a0
  - xorg-libx11 >=1.8.9,<2.0a0
  - xorg-libxau >=1.0.11,<2.0a0
  - xorg-libxdmcp
  - xorg-libxext >=1.3.4,<2.0a0
  - xorg-libxfixes
  - xorg-libxrender >=0.9.11,<0.10.0a0
  license: LGPL-2.0-or-later
  license_family: LGPL
  purls: []
  size: 1622795
  timestamp: 1720536327400
- kind: conda
  name: fltk
  version: 1.3.9
  build: h9305793_1
  build_number: 1
  subdir: linux-64
  url: https://conda.anaconda.org/conda-forge/linux-64/fltk-1.3.9-h9305793_1.conda
  sha256: ee14e3fe574e5c1820cd67d620e608330417f23725080da5120aa864eaf3b53f
  md5: c82be18188e73e00064101a46e46e785
  depends:
  - freetype >=2.12.1,<3.0a0
  - libgcc-ng >=12
  - libglu
  - libjpeg-turbo >=3.0.0,<4.0a0
  - libpng >=1.6.43,<1.7.0a0
  - libstdcxx-ng >=12
  - libxcb >=1.16,<1.17.0a0
  - libzlib >=1.3.1,<2.0a0
  - xorg-libice >=1.1.1,<2.0a0
  - xorg-libsm >=1.2.4,<2.0a0
  - xorg-libx11 >=1.8.9,<2.0a0
  - xorg-libxau >=1.0.11,<2.0a0
  - xorg-libxdmcp
  - xorg-libxext >=1.3.4,<2.0a0
  - xorg-libxfixes
  - xorg-libxrender >=0.9.11,<0.10.0a0
  license: LGPL-2.0-or-later
  license_family: LGPL
  purls: []
  size: 1507188
  timestamp: 1720534018967
- kind: conda
  name: font-ttf-dejavu-sans-mono
  version: '2.37'
  build: hab24e00_0
  subdir: noarch
  noarch: generic
  url: https://conda.anaconda.org/conda-forge/noarch/font-ttf-dejavu-sans-mono-2.37-hab24e00_0.tar.bz2
  sha256: 58d7f40d2940dd0a8aa28651239adbf5613254df0f75789919c4e6762054403b
  md5: 0c96522c6bdaed4b1566d11387caaf45
  license: BSD-3-Clause
  license_family: BSD
  purls: []
  size: 397370
  timestamp: 1566932522327
- kind: conda
  name: font-ttf-inconsolata
  version: '3.000'
  build: h77eed37_0
  subdir: noarch
  noarch: generic
  url: https://conda.anaconda.org/conda-forge/noarch/font-ttf-inconsolata-3.000-h77eed37_0.tar.bz2
  sha256: c52a29fdac682c20d252facc50f01e7c2e7ceac52aa9817aaf0bb83f7559ec5c
  md5: 34893075a5c9e55cdafac56607368fc6
  license: OFL-1.1
  license_family: Other
  purls: []
  size: 96530
  timestamp: 1620479909603
- kind: conda
  name: font-ttf-source-code-pro
  version: '2.038'
  build: h77eed37_0
  subdir: noarch
  noarch: generic
  url: https://conda.anaconda.org/conda-forge/noarch/font-ttf-source-code-pro-2.038-h77eed37_0.tar.bz2
  sha256: 00925c8c055a2275614b4d983e1df637245e19058d79fc7dd1a93b8d9fb4b139
  md5: 4d59c254e01d9cde7957100457e2d5fb
  license: OFL-1.1
  license_family: Other
  purls: []
  size: 700814
  timestamp: 1620479612257
- kind: conda
  name: font-ttf-ubuntu
  version: '0.83'
  build: h77eed37_2
  build_number: 2
  subdir: noarch
  noarch: generic
  url: https://conda.anaconda.org/conda-forge/noarch/font-ttf-ubuntu-0.83-h77eed37_2.conda
  sha256: c940f6e969143e13a3a9660abb3c7e7e23b8319efb29dbdd5dee0b9939236e13
  md5: cbbe59391138ea5ad3658c76912e147f
  license: LicenseRef-Ubuntu-Font-Licence-Version-1.0
  license_family: Other
  purls: []
  size: 1622566
  timestamp: 1714483134319
- kind: conda
  name: fontconfig
  version: 2.14.2
  build: h14ed4e7_0
  subdir: linux-64
  url: https://conda.anaconda.org/conda-forge/linux-64/fontconfig-2.14.2-h14ed4e7_0.conda
  sha256: 155d534c9037347ea7439a2c6da7c24ffec8e5dd278889b4c57274a1d91e0a83
  md5: 0f69b688f52ff6da70bccb7ff7001d1d
  depends:
  - expat >=2.5.0,<3.0a0
  - freetype >=2.12.1,<3.0a0
  - libgcc-ng >=12
  - libuuid >=2.32.1,<3.0a0
  - libzlib >=1.2.13,<2.0.0a0
  license: MIT
  license_family: MIT
  purls: []
  size: 272010
  timestamp: 1674828850194
- kind: conda
  name: fontconfig
  version: 2.14.2
  build: hbde0cde_0
  subdir: win-64
  url: https://conda.anaconda.org/conda-forge/win-64/fontconfig-2.14.2-hbde0cde_0.conda
  sha256: 643f2b95be68abeb130c53d543dcd0c1244bebabd58c774a21b31e4b51ac3c96
  md5: 08767992f1a4f1336a257af1241034bd
  depends:
  - expat >=2.5.0,<3.0a0
  - freetype >=2.12.1,<3.0a0
  - libiconv >=1.17,<2.0a0
  - libzlib >=1.2.13,<2.0.0a0
  - ucrt >=10.0.20348.0
  - vc >=14.2,<15
  - vs2015_runtime >=14.29.30139
  license: MIT
  license_family: MIT
  purls: []
  size: 190111
  timestamp: 1674829354122
- kind: conda
  name: fonts-conda-ecosystem
  version: '1'
  build: '0'
  subdir: noarch
  noarch: generic
  url: https://conda.anaconda.org/conda-forge/noarch/fonts-conda-ecosystem-1-0.tar.bz2
  sha256: a997f2f1921bb9c9d76e6fa2f6b408b7fa549edd349a77639c9fe7a23ea93e61
  md5: fee5683a3f04bd15cbd8318b096a27ab
  depends:
  - fonts-conda-forge
  license: BSD-3-Clause
  license_family: BSD
  purls: []
  size: 3667
  timestamp: 1566974674465
- kind: conda
  name: fonts-conda-forge
  version: '1'
  build: '0'
  subdir: noarch
  noarch: generic
  url: https://conda.anaconda.org/conda-forge/noarch/fonts-conda-forge-1-0.tar.bz2
  sha256: 53f23a3319466053818540bcdf2091f253cbdbab1e0e9ae7b9e509dcaa2a5e38
  md5: f766549260d6815b0c52253f1fb1bb29
  depends:
  - font-ttf-dejavu-sans-mono
  - font-ttf-inconsolata
  - font-ttf-source-code-pro
  - font-ttf-ubuntu
  license: BSD-3-Clause
  license_family: BSD
  purls: []
  size: 4102
  timestamp: 1566932280397
- kind: conda
  name: fqdn
  version: 1.5.1
  build: pyhd8ed1ab_0
  subdir: noarch
  noarch: python
  url: https://conda.anaconda.org/conda-forge/noarch/fqdn-1.5.1-pyhd8ed1ab_0.tar.bz2
  sha256: 6cfd1f9bcd2358a69fb571f4b3af049b630d52647d906822dbedac03e84e4f63
  md5: 642d35437078749ef23a5dca2c9bb1f3
  depends:
  - cached-property >=1.3.0
  - python >=2.7,<4
  license: MPL-2.0
  license_family: MOZILLA
  purls:
  - pkg:pypi/fqdn?source=conda-forge-mapping
  size: 14395
  timestamp: 1638810388635
- kind: conda
  name: freeimage
  version: 3.18.0
  build: h2b56e36_20
  build_number: 20
  subdir: win-64
  url: https://conda.anaconda.org/conda-forge/win-64/freeimage-3.18.0-h2b56e36_20.conda
  sha256: d468cc411cc1f2026bb0f0824cef91c0c169bb15bbb896c9296983544d4a4c62
  md5: edf5248ab529f40786a1771601cf5e6b
  depends:
  - imath >=3.1.11,<3.1.12.0a0
  - jxrlib >=1.1,<1.2.0a0
  - libjpeg-turbo >=3.0.0,<4.0a0
  - libpng >=1.6.43,<1.7.0a0
  - libraw >=0.21.1,<0.22.0a0
  - libtiff >=4.6.0,<4.7.0a0
  - libwebp-base >=1.3.2,<2.0a0
  - libzlib >=1.2.13,<2.0.0a0
  - openexr >=3.2.2,<3.3.0a0
  - openjpeg >=2.5.2,<3.0a0
  - ucrt >=10.0.20348.0
  - vc >=14.2,<15
  - vc14_runtime >=14.29.30139
  license: GPL-2.0-or-later OR GPL-3.0-or-later OR FreeImage
  purls: []
  size: 464417
  timestamp: 1709289209333
- kind: conda
  name: freeimage
  version: 3.18.0
  build: h4b96d29_20
  build_number: 20
  subdir: linux-64
  url: https://conda.anaconda.org/conda-forge/linux-64/freeimage-3.18.0-h4b96d29_20.conda
  sha256: 07d34a47867f15878dff3d5ae11a7fa24bb03587878ce1798314d03fc6d3d6a5
  md5: 41069afbb9fb02e6e19dd80b4a2c46e7
  depends:
  - imath >=3.1.11,<3.1.12.0a0
  - jxrlib >=1.1,<1.2.0a0
  - libgcc-ng >=12
  - libjpeg-turbo >=3.0.0,<4.0a0
  - libpng >=1.6.43,<1.7.0a0
  - libraw >=0.21.1,<0.22.0a0
  - libstdcxx-ng >=12
  - libtiff >=4.6.0,<4.7.0a0
  - libwebp-base >=1.3.2,<2.0a0
  - libzlib >=1.2.13,<2.0.0a0
  - openexr >=3.2.2,<3.3.0a0
  - openjpeg >=2.5.2,<3.0a0
  license: GPL-2.0-or-later OR GPL-3.0-or-later OR FreeImage
  purls: []
  size: 461394
  timestamp: 1709288677517
- kind: conda
  name: freetype
  version: 2.12.1
  build: h267a509_2
  build_number: 2
  subdir: linux-64
  url: https://conda.anaconda.org/conda-forge/linux-64/freetype-2.12.1-h267a509_2.conda
  sha256: b2e3c449ec9d907dd4656cb0dc93e140f447175b125a3824b31368b06c666bb6
  md5: 9ae35c3d96db2c94ce0cef86efdfa2cb
  depends:
  - libgcc-ng >=12
  - libpng >=1.6.39,<1.7.0a0
  - libzlib >=1.2.13,<2.0.0a0
  license: GPL-2.0-only OR FTL
  purls: []
  size: 634972
  timestamp: 1694615932610
- kind: conda
  name: freetype
  version: 2.12.1
  build: hdaf720e_2
  build_number: 2
  subdir: win-64
  url: https://conda.anaconda.org/conda-forge/win-64/freetype-2.12.1-hdaf720e_2.conda
  sha256: 2c53ee8879e05e149a9e525481d36adfd660a6abda26fd731376fa64ff03e728
  md5: 3761b23693f768dc75a8fd0a73ca053f
  depends:
  - libpng >=1.6.39,<1.7.0a0
  - libzlib >=1.2.13,<2.0.0a0
  - ucrt >=10.0.20348.0
  - vc >=14.2,<15
  - vc14_runtime >=14.29.30139
  license: GPL-2.0-only OR FTL
  purls: []
  size: 510306
  timestamp: 1694616398888
- kind: conda
  name: freetype-py
  version: 2.5.1
  build: pyhd8ed1ab_0
  subdir: noarch
  noarch: python
  url: https://conda.anaconda.org/conda-forge/noarch/freetype-py-2.5.1-pyhd8ed1ab_0.conda
  sha256: 1e73f656ef571c0f218eb4f3d9f8c0d05ab5801f99ff459e6af85922286e1a1f
  md5: b5640e5240ba9474cad5a9f7e2955142
  depends:
  - freetype
  - python >=3.7
  license: BSD-3-Clause
  license_family: BSD
  purls:
  - pkg:pypi/freetype-py?source=conda-forge-mapping
  size: 65033
  timestamp: 1724961927914
- kind: conda
  name: furo
  version: 2024.8.6
  build: pyhd8ed1ab_0
  subdir: noarch
  noarch: python
  url: https://conda.anaconda.org/conda-forge/noarch/furo-2024.8.6-pyhd8ed1ab_0.conda
  sha256: 6dfb1f40dc04abe9b017792385613496e01f1842c8fc7d3a0ec287424a039475
  md5: 3326af8591e0c3ea92ccc79d16b02d4d
  depends:
  - beautifulsoup4
  - pygments >=2.7
  - python >=3.7
  - sphinx >=6.0,<8.0
  - sphinx-basic-ng
  license: MIT
  license_family: MIT
  purls:
  - pkg:pypi/furo?source=conda-forge-mapping
  size: 82957
  timestamp: 1722943843117
- kind: conda
  name: glfw
  version: '3.4'
  build: hcfcfb64_0
  subdir: win-64
  url: https://conda.anaconda.org/conda-forge/win-64/glfw-3.4-hcfcfb64_0.conda
  sha256: f7759a2d1e473d36b39a65096c1b0660fe3574b7aa8fa330ef13626926292d13
  md5: 5d41478e933d70273686b267827d2ae6
  depends:
  - ucrt >=10.0.20348.0
  - vc >=14.2,<15
  - vc14_runtime >=14.29.30139
  license: Zlib
  purls: []
  size: 118348
  timestamp: 1708789270458
- kind: conda
  name: glfw
  version: '3.4'
  build: hd590300_0
  subdir: linux-64
  url: https://conda.anaconda.org/conda-forge/linux-64/glfw-3.4-hd590300_0.conda
  sha256: 852298b9d1b6e58d8653d943049f7bce0ef3774c87fccd5ac1e8b04d5d702d40
  md5: 4c7a044d25e000fef39b77c10a102ea1
  depends:
  - libgcc-ng >=12
  - libxkbcommon >=1.6.0,<2.0a0
  - wayland >=1.22.0,<2.0a0
  - xorg-libx11 >=1.8.7,<2.0a0
  - xorg-libxinerama >=1.1.5,<1.2.0a0
  license: Zlib
  purls: []
  size: 167421
  timestamp: 1708788896752
- kind: conda
  name: gmp
  version: 6.3.0
  build: hac33072_2
  build_number: 2
  subdir: linux-64
  url: https://conda.anaconda.org/conda-forge/linux-64/gmp-6.3.0-hac33072_2.conda
  sha256: 309cf4f04fec0c31b6771a5809a1909b4b3154a2208f52351e1ada006f4c750c
  md5: c94a5994ef49749880a8139cf9afcbe1
  depends:
  - libgcc-ng >=12
  - libstdcxx-ng >=12
  license: GPL-2.0-or-later OR LGPL-3.0-or-later
  purls: []
  size: 460055
  timestamp: 1718980856608
- kind: conda
  name: gmsh
  version: 4.13.1
  build: py312_release_novtk_h3a26076_210
  build_number: 210
  subdir: win-64
  url: https://repo.prefix.dev/code-aster/win-64/gmsh-4.13.1-py312_release_novtk_h3a26076_210.conda
  sha256: ef7e047208f8a3a961d6253f01d6b16e813bf28efdd09477f3c197e1c1c27c39
  depends:
  - cairo >=1.18.0,<2.0a0
  - fltk >=1.3.9,<1.4.0a0
  - hdf5 >=1.14.4,<1.14.5.0a0 *release*
  - libblas >=3.9.0,<4.0a0
  - libjpeg-turbo >=3.0.0,<4.0a0
  - liblapack >=3.9.0,<3.10.0a0
  - libpng >=1.6.43,<1.7.0a0
  - libzlib >=1.2.13,<2.0a0
  - occt >=7.8.1,<7.8.2.0a0
  - ucrt >=10.0.20348.0
  - vc >=14.3,<15
  - vc14_runtime >=14.40.33810
  - zlib
  arch: x86_64
  platform: win
  license: GPL-2.0-or-later
  license_family: GPL
  purls: []
  size: 6126366
  timestamp: 1722704766975
- kind: conda
  name: gmsh
  version: 4.13.1
  build: py312_release_novtk_h6d33ec2_210
  build_number: 210
  subdir: linux-64
  url: https://repo.prefix.dev/code-aster/linux-64/gmsh-4.13.1-py312_release_novtk_h6d33ec2_210.conda
  sha256: 3fc99f44b4206adbbc6605de7283c97ea8896845fd52e093c4c568407fa2805e
  depends:
  - __glibc >=2.17,<3.0.a0
  - cairo >=1.18.0,<2.0a0
  - fltk >=1.3.9,<1.4.0a0
  - gmp >=6.3.0,<7.0a0
  - hdf5 >=1.14.4,<1.14.5.0a0 *release*
  - libblas >=3.9.0,<4.0a0
  - libgcc-ng >=12
  - libglu
  - libjpeg-turbo >=3.0.0,<4.0a0
  - liblapack >=3.9.0,<4.0a0
  - libpng >=1.6.43,<1.7.0a0
  - libstdcxx-ng >=12
  - libzlib >=1.2.13,<2.0a0
  - occt >=7.8.1,<7.8.2.0a0
  - xorg-libx11 >=1.8.9,<2.0a0
  - xorg-libxext >=1.3.4,<2.0a0
  - xorg-libxfixes
  - xorg-libxmu >=1.1.3,<2.0a0
  - xorg-libxrender >=0.9.11,<0.10.0a0
  - zlib
  arch: x86_64
  platform: linux
  license: GPL-2.0-or-later
  license_family: GPL
  purls: []
  size: 10915749
  timestamp: 1723317480707
- kind: conda
  name: h11
  version: 0.14.0
  build: pyhd8ed1ab_0
  subdir: noarch
  noarch: python
  url: https://conda.anaconda.org/conda-forge/noarch/h11-0.14.0-pyhd8ed1ab_0.tar.bz2
  sha256: 817d2c77d53afe3f3d9cf7f6eb8745cdd8ea76c7adaa9d7ced75c455a2c2c085
  md5: b21ed0883505ba1910994f1df031a428
  depends:
  - python >=3
  - typing_extensions
  license: MIT
  license_family: MIT
  purls:
  - pkg:pypi/h11?source=conda-forge-mapping
  size: 48251
  timestamp: 1664132995560
- kind: conda
  name: h2
  version: 4.1.0
  build: pyhd8ed1ab_0
  subdir: noarch
  noarch: python
  url: https://conda.anaconda.org/conda-forge/noarch/h2-4.1.0-pyhd8ed1ab_0.tar.bz2
  sha256: bfc6a23849953647f4e255c782e74a0e18fe16f7e25c7bb0bc57b83bb6762c7a
  md5: b748fbf7060927a6e82df7cb5ee8f097
  depends:
  - hpack >=4.0,<5
  - hyperframe >=6.0,<7
  - python >=3.6.1
  license: MIT
  license_family: MIT
  purls:
  - pkg:pypi/h2?source=conda-forge-mapping
  size: 46754
  timestamp: 1634280590080
- kind: conda
  name: h5py
  version: 3.11.1
  build: nompi_release_py312h0eeb74d_110
  build_number: 110
  subdir: linux-64
  url: https://repo.prefix.dev/code-aster/linux-64/h5py-3.11.1-nompi_release_py312h0eeb74d_110.conda
  sha256: e054ba4e1dacf93076a37e5b763f00a498318e1cafd6efeab1e5e7b10b6522a3
  depends:
  - __glibc >=2.17,<3.0.a0
  - cached-property
  - hdf5 >=1.14.4,<1.14.5.0a0
  - hdf5 >=1.14.4,<1.14.5.0a0 *release*
  - libgcc-ng >=12
  - numpy >=1.26,<1.27.0a0
  - python >=3.12,<3.13.0a0
  - python_abi 3.12.* *_cp312
  arch: x86_64
  platform: linux
  license: BSD-3-Clause
  purls: []
  size: 1251353
  timestamp: 1723316895522
- kind: conda
  name: h5py
  version: 3.11.1
  build: nompi_release_py312hb5465f7_110
  build_number: 110
  subdir: win-64
  url: https://repo.prefix.dev/code-aster/win-64/h5py-3.11.1-nompi_release_py312hb5465f7_110.conda
  sha256: b485e444348c892a89eab710375e9947256493c3985d34859553081313fb3a40
  depends:
  - cached-property
  - hdf5 >=1.14.4,<1.14.5.0a0
  - hdf5 >=1.14.4,<1.14.5.0a0 *release*
  - numpy >=1.26,<1.27.0a0
  - python >=3.12,<3.13.0a0
  - python_abi 3.12.* *_cp312
  - ucrt >=10.0.20348.0
  - vc >=14.3,<15
  - vc14_runtime >=14.40.33810
  arch: x86_64
  platform: win
  license: BSD-3-Clause
  purls: []
  size: 956566
  timestamp: 1722703005634
- kind: conda
  name: hdf4
  version: 4.2.15
  build: h2a13503_7
  build_number: 7
  subdir: linux-64
  url: https://conda.anaconda.org/conda-forge/linux-64/hdf4-4.2.15-h2a13503_7.conda
  sha256: 0d09b6dc1ce5c4005ae1c6a19dc10767932ef9a5e9c755cfdbb5189ac8fb0684
  md5: bd77f8da987968ec3927990495dc22e4
  depends:
  - libgcc-ng >=12
  - libjpeg-turbo >=3.0.0,<4.0a0
  - libstdcxx-ng >=12
  - libzlib >=1.2.13,<2.0.0a0
  license: BSD-3-Clause
  license_family: BSD
  purls: []
  size: 756742
  timestamp: 1695661547874
- kind: conda
  name: hdf4
  version: 4.2.15
  build: h5557f11_7
  build_number: 7
  subdir: win-64
  url: https://conda.anaconda.org/conda-forge/win-64/hdf4-4.2.15-h5557f11_7.conda
  sha256: 52fa5dde69758c19c69ab68a3d7ebfb2c9042e3a55d405c29a59d3b0584fd790
  md5: 84344a916a73727c1326841007b52ca8
  depends:
  - libjpeg-turbo >=3.0.0,<4.0a0
  - libzlib >=1.2.13,<2.0.0a0
  - ucrt >=10.0.20348.0
  - vc >=14.2,<15
  - vc14_runtime >=14.29.30139
  license: BSD-3-Clause
  license_family: BSD
  purls: []
  size: 779637
  timestamp: 1695662145568
- kind: conda
  name: hdf5
  version: 1.14.4.3
  build: nompi_release_h6ecde11_300
  build_number: 300
  subdir: win-64
  url: https://repo.prefix.dev/code-aster/win-64/hdf5-1.14.4.3-nompi_release_h6ecde11_300.conda
  sha256: 32bc9089328049cef7f8dc24177d3b55f28fb605da8b4cc830549ee54535c9fb
  depends:
  - intel-fortran-rt
  - libaec >=1.1.3,<2.0a0
  - libcurl >=8.8.0,<9.0a0
  - libzlib >=1.2.13,<2.0a0
  - openssl >=3.3.1,<4.0a0
  - ucrt >=10.0.20348.0
  - vc >=14.3,<15
  - vc14_runtime >=14.40.33810
  arch: x86_64
  platform: win
  license: LicenseRef-HDF5
  license_family: BSD
  purls: []
  size: 2394841
  timestamp: 1722509913238
- kind: conda
  name: hdf5
  version: 1.14.4.3
  build: nompi_release_h97bcbd8_300
  build_number: 300
  subdir: linux-64
  url: https://repo.prefix.dev/code-aster/linux-64/hdf5-1.14.4.3-nompi_release_h97bcbd8_300.conda
  sha256: f7c66062595c4f4929015218096bd424e6b6328207e5943bd886f15b39d3c11e
  depends:
  - libaec >=1.1.3,<2.0a0
  - libcurl >=8.8.0,<9.0a0
  - libgcc-ng >=12
  - libgfortran-ng
  - libgfortran5 >=12.3.0
  - libstdcxx-ng >=12
  - libzlib >=1.2.13,<2.0a0
  - openssl >=3.3.1,<4.0a0
  arch: x86_64
  platform: linux
  license: LicenseRef-HDF5
  license_family: BSD
  purls: []
  size: 3932094
  timestamp: 1719554450111
- kind: conda
  name: hpack
  version: 4.0.0
  build: pyh9f0ad1d_0
  subdir: noarch
  noarch: python
  url: https://conda.anaconda.org/conda-forge/noarch/hpack-4.0.0-pyh9f0ad1d_0.tar.bz2
  sha256: 5dec948932c4f740674b1afb551223ada0c55103f4c7bf86a110454da3d27cb8
  md5: 914d6646c4dbb1fd3ff539830a12fd71
  depends:
  - python
  license: MIT
  license_family: MIT
  purls:
  - pkg:pypi/hpack?source=conda-forge-mapping
  size: 25341
  timestamp: 1598856368685
- kind: conda
  name: httpcore
  version: 1.0.5
  build: pyhd8ed1ab_0
  subdir: noarch
  noarch: python
  url: https://conda.anaconda.org/conda-forge/noarch/httpcore-1.0.5-pyhd8ed1ab_0.conda
  sha256: 4025644200eefa0598e4600a66fd4804a57d9fd7054a5c8c45e508fd875e0b84
  md5: a6b9a0158301e697e4d0a36a3d60e133
  depends:
  - anyio >=3.0,<5.0
  - certifi
  - h11 >=0.13,<0.15
  - h2 >=3,<5
  - python >=3.8
  - sniffio 1.*
  license: BSD-3-Clause
  license_family: BSD
  purls:
  - pkg:pypi/httpcore?source=conda-forge-mapping
  size: 45816
  timestamp: 1711597091407
- kind: conda
  name: httpx
  version: 0.27.2
  build: pyhd8ed1ab_0
  subdir: noarch
  noarch: python
  url: https://conda.anaconda.org/conda-forge/noarch/httpx-0.27.2-pyhd8ed1ab_0.conda
  sha256: 1a33f160548bf447e15c0273899d27e4473f1d5b7ca1441232ec2d9d07c56d03
  md5: 7e9ac3faeebdbd7b53b462c41891e7f7
  depends:
  - anyio
  - certifi
  - httpcore 1.*
  - idna
  - python >=3.8
  - sniffio
  license: BSD-3-Clause
  license_family: BSD
  purls:
  - pkg:pypi/httpx?source=conda-forge-mapping
  size: 65085
  timestamp: 1724778453275
- kind: conda
  name: hyperframe
  version: 6.0.1
  build: pyhd8ed1ab_0
  subdir: noarch
  noarch: python
  url: https://conda.anaconda.org/conda-forge/noarch/hyperframe-6.0.1-pyhd8ed1ab_0.tar.bz2
  sha256: e374a9d0f53149328134a8d86f5d72bca4c6dcebed3c0ecfa968c02996289330
  md5: 9f765cbfab6870c8435b9eefecd7a1f4
  depends:
  - python >=3.6
  license: MIT
  license_family: MIT
  purls:
  - pkg:pypi/hyperframe?source=conda-forge-mapping
  size: 14646
  timestamp: 1619110249723
- kind: conda
  name: icu
  version: '75.1'
  build: he02047a_0
  subdir: linux-64
  url: https://conda.anaconda.org/conda-forge/linux-64/icu-75.1-he02047a_0.conda
  sha256: 71e750d509f5fa3421087ba88ef9a7b9be11c53174af3aa4d06aff4c18b38e8e
  md5: 8b189310083baabfb622af68fd9d3ae3
  depends:
  - __glibc >=2.17,<3.0.a0
  - libgcc-ng >=12
  - libstdcxx-ng >=12
  license: MIT
  license_family: MIT
  purls: []
  size: 12129203
  timestamp: 1720853576813
- kind: conda
  name: icu
  version: '75.1'
  build: he02047a_0
  subdir: linux-64
  url: https://conda.anaconda.org/conda-forge/linux-64/icu-75.1-he02047a_0.conda
  sha256: 71e750d509f5fa3421087ba88ef9a7b9be11c53174af3aa4d06aff4c18b38e8e
  md5: 8b189310083baabfb622af68fd9d3ae3
  depends:
  - __glibc >=2.17,<3.0.a0
  - libgcc-ng >=12
  - libstdcxx-ng >=12
  license: MIT
  license_family: MIT
  size: 12129203
  timestamp: 1720853576813
- kind: conda
  name: icu
  version: '75.1'
  build: he0c23c2_0
  subdir: win-64
  url: https://conda.anaconda.org/conda-forge/win-64/icu-75.1-he0c23c2_0.conda
  sha256: 1d04369a1860a1e9e371b9fc82dd0092b616adcf057d6c88371856669280e920
  md5: 8579b6bb8d18be7c0b27fb08adeeeb40
  depends:
  - ucrt >=10.0.20348.0
  - vc >=14.2,<15
  - vc14_runtime >=14.29.30139
  license: MIT
  license_family: MIT
  purls: []
  size: 14544252
  timestamp: 1720853966338
- kind: conda
  name: idna
  version: '3.8'
  build: pyhd8ed1ab_0
  subdir: noarch
  noarch: python
  url: https://conda.anaconda.org/conda-forge/noarch/idna-3.8-pyhd8ed1ab_0.conda
  sha256: 8660d38b272d3713ec8ac5ae918bc3bc80e1b81e1a7d61df554bded71ada6110
  md5: 99e164522f6bdf23c177c8d9ae63f975
  depends:
  - python >=3.6
  license: BSD-3-Clause
  license_family: BSD
  purls:
  - pkg:pypi/idna?source=conda-forge-mapping
  size: 49275
  timestamp: 1724450633325
- kind: conda
  name: ifcopenshell
  version: 0.7.11.240801
  build: py312_release_novtk_nompi_h6cbc44a_211
  build_number: 211
  subdir: win-64
  url: https://repo.prefix.dev/code-aster/win-64/ifcopenshell-0.7.11.240801-py312_release_novtk_nompi_h6cbc44a_211.conda
  sha256: da9cd158ad2ccd276978a905f940831512ad8c47df05522c7bc58cc3879fc9ae
  depends:
  - cgal-cpp >=5.6.1,<5.6.2.0a0
  - hdf5 >=1.14.4,<1.14.5.0a0 *release*
  - libboost >=1.84,<1.85.0a0
  - libxml2 >=2.12,<2.13.0a0
  - libzlib >=1.2.13,<2.0a0
  - mpfr >=4.2.1,<5.0a0
  - mpir >=3.0.0,<4.0a0
  - numpy >=1.26,<1.27.0a0
  - occt >=7.8.1,<7.8.2.0a0
  - occt >=7.8.1,<7.8.2.0a0 *novtk*
  - python >=3.12,<3.13.0a0
  - python_abi 3.12.* *_cp312
  - ucrt >=10.0.20348.0
  - vc >=14.3,<15
  - vc14_runtime >=14.40.33810
  arch: x86_64
  platform: win
  license: LGPL-3.0-or-later
  purls: []
  size: 58586923
  timestamp: 1722705417661
- kind: conda
  name: ifcopenshell
  version: 0.7.11.240801
  build: py312_release_novtk_nompi_he733395_211
  build_number: 211
  subdir: linux-64
  url: https://repo.prefix.dev/code-aster/linux-64/ifcopenshell-0.7.11.240801-py312_release_novtk_nompi_he733395_211.conda
  sha256: f1da00e1fd0e6b6dd40b3ecfd741b6dc183874cb294ff1d767618f6c6b5d29d6
  depends:
  - __glibc >=2.17,<3.0.a0
  - cgal-cpp >=5.6.1,<5.6.2.0a0
  - gmp >=6.3.0,<7.0a0
  - hdf5 >=1.14.4,<1.14.5.0a0 *release*
  - libboost >=1.84,<1.85.0a0
  - libgcc-ng >=12
  - libstdcxx-ng >=12
  - libxml2 >=2.12,<2.13.0a0
  - libzlib >=1.2.13,<2.0a0
  - mpfr >=4.2.1,<5.0a0
  - numpy >=1.26,<1.27.0a0
  - occt >=7.8.1,<7.8.2.0a0
  - occt >=7.8.1,<7.8.2.0a0 *novtk*
  - python >=3.12,<3.13.0a0
  - python_abi 3.12.* *_cp312
  arch: x86_64
  platform: linux
  license: LGPL-3.0-or-later
  purls: []
  size: 36193075
  timestamp: 1723318512787
- kind: conda
  name: imagesize
  version: 1.4.1
  build: pyhd8ed1ab_0
  subdir: noarch
  noarch: python
  url: https://conda.anaconda.org/conda-forge/noarch/imagesize-1.4.1-pyhd8ed1ab_0.tar.bz2
  sha256: c2bfd7043e0c4c12d8b5593de666c1e81d67b83c474a0a79282cc5c4ef845460
  md5: 7de5386c8fea29e76b303f37dde4c352
  depends:
  - python >=3.4
  license: MIT
  license_family: MIT
  purls:
  - pkg:pypi/imagesize?source=conda-forge-mapping
  size: 10164
  timestamp: 1656939625410
- kind: conda
  name: imath
  version: 3.1.11
  build: h12be248_0
  subdir: win-64
  url: https://conda.anaconda.org/conda-forge/win-64/imath-3.1.11-h12be248_0.conda
  sha256: fa7e36df9074ac6d1e67bd655a784b280e83d1cbac24fecdc5c21c716b832809
  md5: c6849d593fda3d4992a8126d251f50c3
  depends:
  - libzlib >=1.2.13,<2.0.0a0
  - ucrt >=10.0.20348.0
  - vc >=14.2,<15
  - vc14_runtime >=14.29.30139
  license: BSD-3-Clause
  license_family: BSD
  purls: []
  size: 160297
  timestamp: 1709194525395
- kind: conda
  name: imath
  version: 3.1.11
  build: hfc55251_0
  subdir: linux-64
  url: https://conda.anaconda.org/conda-forge/linux-64/imath-3.1.11-hfc55251_0.conda
  sha256: b394465d3c6a9c5b17351562a87df2a5ef541d66f1a2d95d80fe28c9ca7638c3
  md5: 07268e57799c7ad50809cadc297a515e
  depends:
  - libgcc-ng >=12
  - libstdcxx-ng >=12
  - libzlib >=1.2.13,<2.0.0a0
  license: BSD-3-Clause
  license_family: BSD
  purls: []
  size: 162530
  timestamp: 1709194196768
- kind: conda
  name: importlib-metadata
  version: 8.4.0
  build: pyha770c72_0
  subdir: noarch
  noarch: python
  url: https://conda.anaconda.org/conda-forge/noarch/importlib-metadata-8.4.0-pyha770c72_0.conda
  sha256: 02c95f6f62675012e0b2ab945eba6fc14fa6a693c17bced3554db7b62d586f0c
  md5: 6e3dbc422d3749ad72659243d6ac8b2b
  depends:
  - python >=3.8
  - zipp >=0.5
  license: Apache-2.0
  license_family: APACHE
  purls:
  - pkg:pypi/importlib-metadata?source=conda-forge-mapping
  size: 28338
  timestamp: 1724187329246
- kind: conda
  name: importlib_metadata
  version: 8.4.0
  build: hd8ed1ab_0
  subdir: noarch
  noarch: generic
  url: https://conda.anaconda.org/conda-forge/noarch/importlib_metadata-8.4.0-hd8ed1ab_0.conda
  sha256: c9c782fdf59fb169220b69ea0bbefc3fdc7f58c9fdbdf2d6ff734aa033647b59
  md5: 01b7411c765c3d863dcc920207f258bd
  depends:
  - importlib-metadata >=8.4.0,<8.4.1.0a0
  license: Apache-2.0
  license_family: APACHE
  purls:
  - pkg:pypi/importlib-metadata?source=conda-forge-mapping
  size: 9292
  timestamp: 1724187331653
- kind: conda
  name: importlib_resources
  version: 6.4.4
  build: pyhd8ed1ab_0
  subdir: noarch
  noarch: python
  url: https://conda.anaconda.org/conda-forge/noarch/importlib_resources-6.4.4-pyhd8ed1ab_0.conda
  sha256: 13e277624eaef453af3ff4d925ba1169376baa7008eabd8eaae7c5772bec9fc2
  md5: 99aa3edd3f452d61c305a30e78140513
  depends:
  - python >=3.8
  - zipp >=3.1.0
  constrains:
  - importlib-resources >=6.4.4,<6.4.5.0a0
  license: Apache-2.0
  license_family: APACHE
  purls:
  - pkg:pypi/importlib-resources?source=conda-forge-mapping
  size: 32258
  timestamp: 1724314749050
- kind: conda
  name: iniconfig
  version: 2.0.0
  build: pyhd8ed1ab_0
  subdir: noarch
  noarch: python
  url: https://conda.anaconda.org/conda-forge/noarch/iniconfig-2.0.0-pyhd8ed1ab_0.conda
  sha256: 38740c939b668b36a50ef455b077e8015b8c9cf89860d421b3fff86048f49666
  md5: f800d2da156d08e289b14e87e43c1ae5
  depends:
  - python >=3.7
  license: MIT
  license_family: MIT
  purls:
  - pkg:pypi/iniconfig?source=conda-forge-mapping
  size: 11101
  timestamp: 1673103208955
- kind: conda
  name: intel-cmplr-lib-rt
  version: 2024.1.0
  build: h7d207ad_964
  build_number: 964
  subdir: win-64
  url: https://repo.prefix.dev/code-aster/win-64/intel-cmplr-lib-rt-2024.1.0-h7d207ad_964.conda
  sha256: 5259e9393887a83ea5c61e9c2fd78a326fe0e5f18b9944bff081e4491c1a621a
  depends:
  - khronos-opencl-icd-loader >=2023.4.17
  - libzlib >=1.2.13,<2.0a0
  - ucrt >=10.0.20348.0
  - vc >=14.3,<15
  - vc14_runtime >=14.40.33810
  arch: x86_64
  platform: win
  license: LicenseRef-Proprietary-Intel-End-User-License-Agreement-for-Developer-Tools
  license_family: Proprietary
  purls: []
  size: 16529738
  timestamp: 1718971256786
- kind: conda
  name: intel-cmplr-lic-rt
  version: 2024.1.0
  build: '964'
  build_number: 964
  subdir: win-64
  url: https://repo.prefix.dev/code-aster/win-64/intel-cmplr-lic-rt-2024.1.0-964.conda
  sha256: 933791f213137cfc27a07459c5d365f734ae7324945e422d1cd2c65b3f2de858
  arch: x86_64
  platform: win
  license: LicenseRef-Proprietary-Intel-End-User-License-Agreement-for-Developer-Tools
  license_family: Proprietary
  purls: []
  size: 54454
  timestamp: 1718971284326
- kind: conda
  name: intel-fortran-rt
  version: 2024.1.0
  build: he01afda_964
  build_number: 964
  subdir: win-64
  url: https://repo.prefix.dev/code-aster/win-64/intel-fortran-rt-2024.1.0-he01afda_964.conda
  sha256: 0d195ed105fa866305d80929465fdfe36f63a05b48769b4c84f6970556a0606b
  depends:
  - intel-cmplr-lib-rt 2024.1.0 h7d207ad_964
  - intel-cmplr-lic-rt 2024.1.0 964
  - intel-openmp
  - ucrt >=10.0.20348.0
  - vc >=14.3,<15
  - vc14_runtime >=14.40.33810
  arch: x86_64
  platform: win
  license: LicenseRef-Proprietary-Intel-End-User-License-Agreement-for-Developer-Tools
  license_family: Proprietary
  purls: []
  size: 980465
  timestamp: 1718971294272
- kind: conda
  name: intel-openmp
  version: 2024.2.1
  build: h57928b3_1083
  build_number: 1083
  subdir: win-64
  url: https://conda.anaconda.org/conda-forge/win-64/intel-openmp-2024.2.1-h57928b3_1083.conda
  sha256: 0fd2b0b84c854029041b0ede8f4c2369242ee92acc0092f8407b1fe9238a8209
  md5: 2d89243bfb53652c182a7c73182cce4f
  license: LicenseRef-IntelSimplifiedSoftwareOct2022
  license_family: Proprietary
  purls: []
  size: 1852356
  timestamp: 1723739573141
- kind: conda
  name: ipykernel
  version: 6.29.5
  build: pyh3099207_0
  subdir: noarch
  noarch: python
  url: https://conda.anaconda.org/conda-forge/noarch/ipykernel-6.29.5-pyh3099207_0.conda
  sha256: 33cfd339bb4efac56edf93474b37ddc049e08b1b4930cf036c893cc1f5a1f32a
  md5: b40131ab6a36ac2c09b7c57d4d3fbf99
  depends:
  - __linux
  - comm >=0.1.1
  - debugpy >=1.6.5
  - ipython >=7.23.1
  - jupyter_client >=6.1.12
  - jupyter_core >=4.12,!=5.0.*
  - matplotlib-inline >=0.1
  - nest-asyncio
  - packaging
  - psutil
  - python >=3.8
  - pyzmq >=24
  - tornado >=6.1
  - traitlets >=5.4.0
  license: BSD-3-Clause
  license_family: BSD
  purls:
  - pkg:pypi/ipykernel?source=conda-forge-mapping
  size: 119084
  timestamp: 1719845605084
- kind: conda
  name: ipykernel
  version: 6.29.5
  build: pyh4bbf305_0
  subdir: noarch
  noarch: python
  url: https://conda.anaconda.org/conda-forge/noarch/ipykernel-6.29.5-pyh4bbf305_0.conda
  sha256: dc569094125127c0078aa536f78733f383dd7e09507277ef8bcd1789786e7086
  md5: 18df5fc4944a679e085e0e8f31775fc8
  depends:
  - __win
  - comm >=0.1.1
  - debugpy >=1.6.5
  - ipython >=7.23.1
  - jupyter_client >=6.1.12
  - jupyter_core >=4.12,!=5.0.*
  - matplotlib-inline >=0.1
  - nest-asyncio
  - packaging
  - psutil
  - python >=3.8
  - pyzmq >=24
  - tornado >=6.1
  - traitlets >=5.4.0
  license: BSD-3-Clause
  license_family: BSD
  purls:
  - pkg:pypi/ipykernel?source=conda-forge-mapping
  size: 119853
  timestamp: 1719845858082
- kind: conda
  name: ipython
  version: 8.27.0
  build: pyh707e725_0
  subdir: noarch
  noarch: python
  url: https://conda.anaconda.org/conda-forge/noarch/ipython-8.27.0-pyh707e725_0.conda
  sha256: 4eaa22b1afdbd0076ab1cc8da99d9c62f5c5f14cd0a30ff99c133e22f2db5a58
  md5: 0ed09f0c0f62f50b4b7dd2744af13629
  depends:
  - __unix
  - decorator
  - exceptiongroup
  - jedi >=0.16
  - matplotlib-inline
  - pexpect >4.3
  - pickleshare
  - prompt-toolkit >=3.0.41,<3.1.0
  - pygments >=2.4.0
  - python >=3.10
  - stack_data
  - traitlets >=5.13.0
  - typing_extensions >=4.6
  license: BSD-3-Clause
  license_family: BSD
  purls:
  - pkg:pypi/ipython?source=conda-forge-mapping
  size: 598878
  timestamp: 1725050237172
- kind: conda
  name: ipython
  version: 8.27.0
  build: pyh7428d3b_0
  subdir: noarch
  noarch: python
  url: https://conda.anaconda.org/conda-forge/noarch/ipython-8.27.0-pyh7428d3b_0.conda
  sha256: 2826fae9530bf5ea53b3b825483d9bd1c01b5635aebc37e0f56003bab434ade6
  md5: d7f3d6377b3988475bd1fa6493b7b115
  depends:
  - __win
  - colorama
  - decorator
  - exceptiongroup
  - jedi >=0.16
  - matplotlib-inline
  - pickleshare
  - prompt-toolkit >=3.0.41,<3.1.0
  - pygments >=2.4.0
  - python >=3.10
  - stack_data
  - traitlets >=5.13.0
  - typing_extensions >=4.6
  license: BSD-3-Clause
  license_family: BSD
  purls:
  - pkg:pypi/ipython?source=conda-forge-mapping
  size: 600176
  timestamp: 1725050732048
- kind: conda
  name: ipywidgets
  version: 8.1.5
  build: pyhd8ed1ab_0
  subdir: noarch
  noarch: python
  url: https://conda.anaconda.org/conda-forge/noarch/ipywidgets-8.1.5-pyhd8ed1ab_0.conda
  sha256: ae27447f300c85a184d5d4fa08674eaa93931c12275daca981eb986f5d7795b3
  md5: a022d34163147d16b27de86dc53e93fc
  depends:
  - comm >=0.1.3
  - ipython >=6.1.0
  - jupyterlab_widgets >=3.0.13,<3.1.0
  - python >=3.7
  - traitlets >=4.3.1
  - widgetsnbextension >=4.0.13,<4.1.0
  license: BSD-3-Clause
  license_family: BSD
  purls:
  - pkg:pypi/ipywidgets?source=conda-forge-mapping
  size: 113497
  timestamp: 1724334989324
- kind: conda
  name: isoduration
  version: 20.11.0
  build: pyhd8ed1ab_0
  subdir: noarch
  noarch: python
  url: https://conda.anaconda.org/conda-forge/noarch/isoduration-20.11.0-pyhd8ed1ab_0.tar.bz2
  sha256: 7bb5c4d994361022f47a807b5e7d101b3dce16f7dd8a0af6ffad9f479d346493
  md5: 4cb68948e0b8429534380243d063a27a
  depends:
  - arrow >=0.15.0
  - python >=3.7
  license: MIT
  license_family: MIT
  purls:
  - pkg:pypi/isoduration?source=conda-forge-mapping
  size: 17189
  timestamp: 1638811664194
- kind: conda
  name: isort
  version: 5.13.2
  build: pyhd8ed1ab_0
  subdir: noarch
  noarch: python
  url: https://conda.anaconda.org/conda-forge/noarch/isort-5.13.2-pyhd8ed1ab_0.conda
  sha256: 78a7e2037029366d2149f73c8d02e93cac903d535e208cc4517808b0b42e85f2
  md5: 1d25ed2b95b92b026aaa795eabec8d91
  depends:
  - python >=3.8,<4.0
  - setuptools
  license: MIT
  license_family: MIT
  size: 73783
  timestamp: 1702518633821
- kind: conda
  name: jedi
  version: 0.19.1
  build: pyhd8ed1ab_0
  subdir: noarch
  noarch: python
  url: https://conda.anaconda.org/conda-forge/noarch/jedi-0.19.1-pyhd8ed1ab_0.conda
  sha256: 362f0936ef37dfd1eaa860190e42a6ebf8faa094eaa3be6aa4d9ace95f40047a
  md5: 81a3be0b2023e1ea8555781f0ad904a2
  depends:
  - parso >=0.8.3,<0.9.0
  - python >=3.6
  license: MIT
  license_family: MIT
  purls:
  - pkg:pypi/jedi?source=conda-forge-mapping
  size: 841312
  timestamp: 1696326218364
- kind: conda
  name: jinja2
  version: 3.1.4
  build: pyhd8ed1ab_0
  subdir: noarch
  noarch: python
  url: https://conda.anaconda.org/conda-forge/noarch/jinja2-3.1.4-pyhd8ed1ab_0.conda
  sha256: 27380d870d42d00350d2d52598cddaf02f9505fb24be09488da0c9b8d1428f2d
  md5: 7b86ecb7d3557821c649b3c31e3eb9f2
  depends:
  - markupsafe >=2.0
  - python >=3.7
  license: BSD-3-Clause
  license_family: BSD
  purls:
  - pkg:pypi/jinja2?source=conda-forge-mapping
  size: 111565
  timestamp: 1715127275924
- kind: conda
  name: json5
  version: 0.9.25
  build: pyhd8ed1ab_0
  subdir: noarch
  noarch: python
  url: https://conda.anaconda.org/conda-forge/noarch/json5-0.9.25-pyhd8ed1ab_0.conda
  sha256: 0c75e428970e8bb72ba1dd3a6dc32b8d68f6534b4fe16b38e53364963fdc8e38
  md5: 5d8c241a9261e720a34a07a3e1ac4109
  depends:
  - python >=3.7,<4.0
  license: Apache-2.0
  license_family: APACHE
  purls:
  - pkg:pypi/json5?source=conda-forge-mapping
  size: 27995
  timestamp: 1712986338874
- kind: conda
  name: jsonpointer
  version: 3.0.0
  build: py312h2e8e312_0
  subdir: win-64
  url: https://conda.anaconda.org/conda-forge/win-64/jsonpointer-3.0.0-py312h2e8e312_0.conda
  sha256: 74d440e8250ff2ca05013b959de954bc85d84ff14a3b60c9e3dc7e071cddfa42
  md5: 6509bc42d9d26be656db3332da504913
  depends:
  - python >=3.12,<3.13.0a0
  - python_abi 3.12.* *_cp312
  license: BSD-3-Clause
  license_family: BSD
  purls:
  - pkg:pypi/jsonpointer?source=conda-forge-mapping
  size: 42461
  timestamp: 1718283943216
- kind: conda
  name: jsonpointer
  version: 3.0.0
  build: py312h7900ff3_0
  subdir: linux-64
  url: https://conda.anaconda.org/conda-forge/linux-64/jsonpointer-3.0.0-py312h7900ff3_0.conda
  sha256: b5d17c5db3c7306d3625745a27359f806a6dd94707d76d74cba541fc1daa2ae3
  md5: 320338762418ae59539ae368d4386085
  depends:
  - python >=3.12,<3.13.0a0
  - python_abi 3.12.* *_cp312
  license: BSD-3-Clause
  license_family: BSD
  purls:
  - pkg:pypi/jsonpointer?source=conda-forge-mapping
  size: 17497
  timestamp: 1718283512438
- kind: conda
  name: jsonschema
  version: 4.23.0
  build: pyhd8ed1ab_0
  subdir: noarch
  noarch: python
  url: https://conda.anaconda.org/conda-forge/noarch/jsonschema-4.23.0-pyhd8ed1ab_0.conda
  sha256: 7d0c4c0346b26be9f220682b7c5c0d84606d48c6dbc36fc238e4452dda733aff
  md5: da304c192ad59975202859b367d0f6a2
  depends:
  - attrs >=22.2.0
  - importlib_resources >=1.4.0
  - jsonschema-specifications >=2023.03.6
  - pkgutil-resolve-name >=1.3.10
  - python >=3.8
  - referencing >=0.28.4
  - rpds-py >=0.7.1
  license: MIT
  license_family: MIT
  purls:
  - pkg:pypi/jsonschema?source=conda-forge-mapping
  size: 74323
  timestamp: 1720529611305
- kind: conda
  name: jsonschema-specifications
  version: 2023.12.1
  build: pyhd8ed1ab_0
  subdir: noarch
  noarch: python
  url: https://conda.anaconda.org/conda-forge/noarch/jsonschema-specifications-2023.12.1-pyhd8ed1ab_0.conda
  sha256: a9630556ddc3121c0be32f4cbf792dd9102bd380d5cd81d57759d172cf0c2da2
  md5: a0e4efb5f35786a05af4809a2fb1f855
  depends:
  - importlib_resources >=1.4.0
  - python >=3.8
  - referencing >=0.31.0
  license: MIT
  license_family: MIT
  purls:
  - pkg:pypi/jsonschema-specifications?source=conda-forge-mapping
  size: 16431
  timestamp: 1703778502971
- kind: conda
  name: jsonschema-with-format-nongpl
  version: 4.23.0
  build: hd8ed1ab_0
  subdir: noarch
  noarch: generic
  url: https://conda.anaconda.org/conda-forge/noarch/jsonschema-with-format-nongpl-4.23.0-hd8ed1ab_0.conda
  sha256: 007a0a506a0d1805b099629cb0ee743ad0afe7d9749e57339f32c168119e0139
  md5: 16b37612b3a2fd77f409329e213b530c
  depends:
  - fqdn
  - idna
  - isoduration
  - jsonpointer >1.13
  - jsonschema >=4.23.0,<4.23.1.0a0
  - rfc3339-validator
  - rfc3986-validator >0.1.0
  - uri-template
  - webcolors >=24.6.0
  license: MIT
  license_family: MIT
  purls: []
  size: 7143
  timestamp: 1720529619500
- kind: conda
  name: jupyter-lsp
  version: 2.2.5
  build: pyhd8ed1ab_0
  subdir: noarch
  noarch: python
  url: https://conda.anaconda.org/conda-forge/noarch/jupyter-lsp-2.2.5-pyhd8ed1ab_0.conda
  sha256: 2151c2c63e0442a4c69ee0ad8a634195eedab10b7b74c0ec8266471842239a93
  md5: 885867f6adab3d7ecdf8ab6ca0785f51
  depends:
  - importlib-metadata >=4.8.3
  - jupyter_server >=1.1.2
  - python >=3.8
  license: BSD-3-Clause
  license_family: BSD
  purls:
  - pkg:pypi/jupyter-lsp?source=conda-forge-mapping
  size: 55539
  timestamp: 1712707521811
- kind: conda
  name: jupyter_client
  version: 8.6.2
  build: pyhd8ed1ab_0
  subdir: noarch
  noarch: python
  url: https://conda.anaconda.org/conda-forge/noarch/jupyter_client-8.6.2-pyhd8ed1ab_0.conda
  sha256: 634f065cdd1d0aacd4bb6848ebf240dcebc8578135d65f4ad4aa42b2276c4e0c
  md5: 3cdbb2fa84490e5fd44c9f9806c0d292
  depends:
  - importlib_metadata >=4.8.3
  - jupyter_core >=4.12,!=5.0.*
  - python >=3.8
  - python-dateutil >=2.8.2
  - pyzmq >=23.0
  - tornado >=6.2
  - traitlets >=5.3
  license: BSD-3-Clause
  license_family: BSD
  purls:
  - pkg:pypi/jupyter-client?source=conda-forge-mapping
  size: 106248
  timestamp: 1716472312833
- kind: conda
  name: jupyter_core
  version: 5.7.2
  build: py312h2e8e312_0
  subdir: win-64
  url: https://conda.anaconda.org/conda-forge/win-64/jupyter_core-5.7.2-py312h2e8e312_0.conda
  sha256: bf2a315febec297e05fa77e39bd371d53553bd1c347e495ac34198fec18afb11
  md5: 3ed5c1981d05f125696f392407d36ce2
  depends:
  - platformdirs >=2.5
  - python >=3.12,<3.13.0a0
  - python_abi 3.12.* *_cp312
  - pywin32 >=300
  - traitlets >=5.3
  license: BSD-3-Clause
  license_family: BSD
  purls:
  - pkg:pypi/jupyter-core?source=conda-forge-mapping
  size: 109880
  timestamp: 1710257719549
- kind: conda
  name: jupyter_core
  version: 5.7.2
  build: py312h7900ff3_0
  subdir: linux-64
  url: https://conda.anaconda.org/conda-forge/linux-64/jupyter_core-5.7.2-py312h7900ff3_0.conda
  sha256: 22a6259c2b139191c76ed7633d1865757b3c15007989f6c74304a80f28e5a262
  md5: eee5a2e3465220ed87196bbb5665f420
  depends:
  - platformdirs >=2.5
  - python >=3.12,<3.13.0a0
  - python_abi 3.12.* *_cp312
  - traitlets >=5.3
  license: BSD-3-Clause
  license_family: BSD
  purls:
  - pkg:pypi/jupyter-core?source=conda-forge-mapping
  size: 92843
  timestamp: 1710257533875
- kind: conda
  name: jupyter_events
  version: 0.10.0
  build: pyhd8ed1ab_0
  subdir: noarch
  noarch: python
  url: https://conda.anaconda.org/conda-forge/noarch/jupyter_events-0.10.0-pyhd8ed1ab_0.conda
  sha256: cd3f41dc093162a41d4bae171e40a1b9b115c4d488e9bb837a8fa9d084931fb9
  md5: ed45423c41b3da15ea1df39b1f80c2ca
  depends:
  - jsonschema-with-format-nongpl >=4.18.0
  - python >=3.8
  - python-json-logger >=2.0.4
  - pyyaml >=5.3
  - referencing
  - rfc3339-validator
  - rfc3986-validator >=0.1.1
  - traitlets >=5.3
  license: BSD-3-Clause
  license_family: BSD
  purls:
  - pkg:pypi/jupyter-events?source=conda-forge-mapping
  size: 21475
  timestamp: 1710805759187
- kind: conda
  name: jupyter_server
  version: 2.14.2
  build: pyhd8ed1ab_0
  subdir: noarch
  noarch: python
  url: https://conda.anaconda.org/conda-forge/noarch/jupyter_server-2.14.2-pyhd8ed1ab_0.conda
  sha256: edab71a05feceac54bdb90e755a257545af7832b9911607c1a70f09be44ba985
  md5: ca23c71f70a7c7935b3d03f0f1a5801d
  depends:
  - anyio >=3.1.0
  - argon2-cffi >=21.1
  - jinja2 >=3.0.3
  - jupyter_client >=7.4.4
  - jupyter_core >=4.12,!=5.0.*
  - jupyter_events >=0.9.0
  - jupyter_server_terminals >=0.4.4
  - nbconvert-core >=6.4.4
  - nbformat >=5.3.0
  - overrides >=5.0
  - packaging >=22.0
  - prometheus_client >=0.9
  - python >=3.8
  - pyzmq >=24
  - send2trash >=1.8.2
  - terminado >=0.8.3
  - tornado >=6.2.0
  - traitlets >=5.6.0
  - websocket-client >=1.7
  license: BSD-3-Clause
  license_family: BSD
  purls:
  - pkg:pypi/jupyter-server?source=conda-forge-mapping
  size: 323978
  timestamp: 1720816754998
- kind: conda
  name: jupyter_server_terminals
  version: 0.5.3
  build: pyhd8ed1ab_0
  subdir: noarch
  noarch: python
  url: https://conda.anaconda.org/conda-forge/noarch/jupyter_server_terminals-0.5.3-pyhd8ed1ab_0.conda
  sha256: 038efbc7e4b2e72d49ed193cfb2bbbe9fbab2459786ce9350301f466a32567db
  md5: 219b3833aa8ed91d47d1be6ca03f30be
  depends:
  - python >=3.8
  - terminado >=0.8.3
  license: BSD-3-Clause
  license_family: BSD
  purls:
  - pkg:pypi/jupyter-server-terminals?source=conda-forge-mapping
  size: 19818
  timestamp: 1710262791393
- kind: conda
  name: jupyterlab
  version: 4.2.5
  build: pyhd8ed1ab_0
  subdir: noarch
  noarch: python
  url: https://conda.anaconda.org/conda-forge/noarch/jupyterlab-4.2.5-pyhd8ed1ab_0.conda
  sha256: db08036a6fd846c178ebdce7327be1130bda10ac96113c17b04bce2bc4d67dda
  md5: 594762eddc55b82feac6097165a88e3c
  depends:
  - async-lru >=1.0.0
  - httpx >=0.25.0
  - importlib_metadata >=4.8.3
  - importlib_resources >=1.4
  - ipykernel >=6.5.0
  - jinja2 >=3.0.3
  - jupyter-lsp >=2.0.0
  - jupyter_core
  - jupyter_server >=2.4.0,<3
  - jupyterlab_server >=2.27.1,<3
  - notebook-shim >=0.2
  - packaging
  - python >=3.8
  - setuptools >=40.1.0
  - tomli >=1.2.2
  - tornado >=6.2.0
  - traitlets
  license: BSD-3-Clause
  license_family: BSD
  purls:
  - pkg:pypi/jupyterlab?source=conda-forge-mapping
  size: 7361961
  timestamp: 1724745262468
- kind: conda
  name: jupyterlab_pygments
  version: 0.3.0
  build: pyhd8ed1ab_1
  build_number: 1
  subdir: noarch
  noarch: python
  url: https://conda.anaconda.org/conda-forge/noarch/jupyterlab_pygments-0.3.0-pyhd8ed1ab_1.conda
  sha256: 4aa622bbcf97e44cd1adf0100b7ff71b7e20268f043bdf6feae4d16152f1f242
  md5: afcd1b53bcac8844540358e33f33d28f
  depends:
  - pygments >=2.4.1,<3
  - python >=3.7
  constrains:
  - jupyterlab >=4.0.8,<5.0.0
  license: BSD-3-Clause
  license_family: BSD
  purls:
  - pkg:pypi/jupyterlab-pygments?source=conda-forge-mapping
  size: 18776
  timestamp: 1707149279640
- kind: conda
  name: jupyterlab_server
  version: 2.27.3
  build: pyhd8ed1ab_0
  subdir: noarch
  noarch: python
  url: https://conda.anaconda.org/conda-forge/noarch/jupyterlab_server-2.27.3-pyhd8ed1ab_0.conda
  sha256: a23b26d1a35bccdb91b9232119e5f402624e1e1a252b0e64cc20c6eb5b87cefb
  md5: af8239bf1ba7e8c69b689f780f653488
  depends:
  - babel >=2.10
  - importlib-metadata >=4.8.3
  - jinja2 >=3.0.3
  - json5 >=0.9.0
  - jsonschema >=4.18
  - jupyter_server >=1.21,<3
  - packaging >=21.3
  - python >=3.8
  - requests >=2.31
  constrains:
  - openapi-core >=0.18.0,<0.19.0
  license: BSD-3-Clause
  license_family: BSD
  purls:
  - pkg:pypi/jupyterlab-server?source=conda-forge-mapping
  size: 49355
  timestamp: 1721163412436
- kind: conda
  name: jupyterlab_widgets
  version: 3.0.13
  build: pyhd8ed1ab_0
  subdir: noarch
  noarch: python
  url: https://conda.anaconda.org/conda-forge/noarch/jupyterlab_widgets-3.0.13-pyhd8ed1ab_0.conda
  sha256: 0e7ec7936d766f39d5a0a8eafc63f5543f488883ad3645246bc22db6d632566e
  md5: ccea946e6dce9f330fbf7fca97fe8de7
  depends:
  - python >=3.7
  constrains:
  - jupyterlab >=3,<5
  license: BSD-3-Clause
  license_family: BSD
  purls:
  - pkg:pypi/jupyterlab-widgets?source=conda-forge-mapping
  size: 186024
  timestamp: 1724331451102
- kind: conda
  name: jxrlib
  version: '1.1'
  build: hcfcfb64_3
  build_number: 3
  subdir: win-64
  url: https://conda.anaconda.org/conda-forge/win-64/jxrlib-1.1-hcfcfb64_3.conda
  sha256: a9ac265bcf65fce57cfb6512a1b072d5489445d14aa1b60c9bdf73370cf261b2
  md5: a9dff8432c11dfa980346e934c29ca3f
  depends:
  - ucrt >=10.0.20348.0
  - vc >=14.2,<15
  - vc14_runtime >=14.29.30139
  license: BSD-2-Clause
  license_family: BSD
  purls: []
  size: 355340
  timestamp: 1703334132631
- kind: conda
  name: jxrlib
  version: '1.1'
  build: hd590300_3
  build_number: 3
  subdir: linux-64
  url: https://conda.anaconda.org/conda-forge/linux-64/jxrlib-1.1-hd590300_3.conda
  sha256: 2057ca87b313bde5b74b93b0e696f8faab69acd4cb0edebb78469f3f388040c0
  md5: 5aeabe88534ea4169d4c49998f293d6c
  depends:
  - libgcc-ng >=12
  license: BSD-2-Clause
  license_family: BSD
  purls: []
  size: 239104
  timestamp: 1703333860145
- kind: conda
  name: kaleido-core
  version: 0.1.0
  build: h3644ca4_0
  subdir: linux-64
  url: https://conda.anaconda.org/conda-forge/linux-64/kaleido-core-0.1.0-h3644ca4_0.tar.bz2
  sha256: fe6c2a431242a1a5661ed8280c270abc51b8dc1a22110f94e51a65a8f0a5f3be
  md5: a646f26e7a59badf986e243e8afd3bf1
  depends:
  - __glibc >=2.17,<3.0.a0
  - expat >=2.2.9,<3.0.0a0
  - fontconfig
  - fonts-conda-forge
  - libgcc-ng >=9.3.0
  - nspr >=4.29,<5.0a0
  - nss >=3.59,<4.0a0
  - sqlite >=3.34.0,<4.0a0
  license: MIT
  license_family: MIT
  purls: []
  size: 59023347
  timestamp: 1607208868917
- kind: conda
  name: kaleido-core
  version: 0.1.0
  build: h8ffe710_0
  subdir: win-64
  url: https://conda.anaconda.org/conda-forge/win-64/kaleido-core-0.1.0-h8ffe710_0.tar.bz2
  sha256: b1fe2ae43e6e77ca8f167673a41dedd4e1e464e6db624f5dd47f5346a2201fae
  md5: fe18b339f48aff632aa3d9f2f7c3e8f2
  depends:
  - vc >=14.1,<15.0a0
  - vs2015_runtime >=14.16.27012
  license: MIT
  license_family: MIT
  purls: []
  size: 51830039
  timestamp: 1607209195016
- kind: conda
  name: keyutils
  version: 1.6.1
  build: h166bdaf_0
  subdir: linux-64
  url: https://conda.anaconda.org/conda-forge/linux-64/keyutils-1.6.1-h166bdaf_0.tar.bz2
  sha256: 150c05a6e538610ca7c43beb3a40d65c90537497a4f6a5f4d15ec0451b6f5ebb
  md5: 30186d27e2c9fa62b45fb1476b7200e3
  depends:
  - libgcc-ng >=10.3.0
  license: LGPL-2.1-or-later
  purls: []
  size: 117831
  timestamp: 1646151697040
- kind: conda
  name: khronos-opencl-icd-loader
  version: 2023.04.17
  build: h64bf75a_1
  build_number: 1
  subdir: win-64
  url: https://conda.anaconda.org/conda-forge/win-64/khronos-opencl-icd-loader-2023.04.17-h64bf75a_1.conda
  sha256: c9a98f54a7b0dc8360285c71c3a5623f05276fd77ad10b37b3fa7118e5733364
  md5: 796b3630250f121b56cc70b616b942a8
  depends:
  - ucrt >=10.0.20348.0
  - vc >=14.2,<15
  - vc14_runtime >=14.29.30139
  license: Apache-2.0
  license_family: APACHE
  purls: []
  size: 86227
  timestamp: 1717164911259
- kind: conda
  name: krb5
  version: 1.21.3
  build: h659f571_0
  subdir: linux-64
  url: https://conda.anaconda.org/conda-forge/linux-64/krb5-1.21.3-h659f571_0.conda
  sha256: 99df692f7a8a5c27cd14b5fb1374ee55e756631b9c3d659ed3ee60830249b238
  md5: 3f43953b7d3fb3aaa1d0d0723d91e368
  depends:
  - keyutils >=1.6.1,<2.0a0
  - libedit >=3.1.20191231,<3.2.0a0
  - libedit >=3.1.20191231,<4.0a0
  - libgcc-ng >=12
  - libstdcxx-ng >=12
  - openssl >=3.3.1,<4.0a0
  license: MIT
  license_family: MIT
  purls: []
  size: 1370023
  timestamp: 1719463201255
- kind: conda
  name: krb5
  version: 1.21.3
  build: hdf4eb48_0
  subdir: win-64
  url: https://conda.anaconda.org/conda-forge/win-64/krb5-1.21.3-hdf4eb48_0.conda
  sha256: 18e8b3430d7d232dad132f574268f56b3eb1a19431d6d5de8c53c29e6c18fa81
  md5: 31aec030344e962fbd7dbbbbd68e60a9
  depends:
  - openssl >=3.3.1,<4.0a0
  - ucrt >=10.0.20348.0
  - vc >=14.2,<15
  - vc14_runtime >=14.29.30139
  license: MIT
  license_family: MIT
  purls: []
  size: 712034
  timestamp: 1719463874284
- kind: conda
  name: lark
  version: 1.2.2
  build: pyhd8ed1ab_0
  subdir: noarch
  noarch: python
  url: https://conda.anaconda.org/conda-forge/noarch/lark-1.2.2-pyhd8ed1ab_0.conda
  sha256: a71d0e5c0975803b43c93df9b4e92850fc291c6fc3dd6c6e38aeacc64cc43737
  md5: e69ddc63e66565bc5283b169b350a851
  depends:
  - python >=3.8
  license: MIT
  license_family: MIT
  purls:
  - pkg:pypi/lark?source=conda-forge-mapping
  size: 91970
  timestamp: 1723661628720
- kind: conda
  name: lcms2
  version: '2.16'
  build: h67d730c_0
  subdir: win-64
  url: https://conda.anaconda.org/conda-forge/win-64/lcms2-2.16-h67d730c_0.conda
  sha256: f9fd9e80e46358a57d9bb97b1e37a03da4022143b019aa3c4476d8a7795de290
  md5: d3592435917b62a8becff3a60db674f6
  depends:
  - libjpeg-turbo >=3.0.0,<4.0a0
  - libtiff >=4.6.0,<4.7.0a0
  - ucrt >=10.0.20348.0
  - vc >=14.2,<15
  - vc14_runtime >=14.29.30139
  license: MIT
  license_family: MIT
  purls: []
  size: 507632
  timestamp: 1701648249706
- kind: conda
  name: lcms2
  version: '2.16'
  build: hb7c19ff_0
  subdir: linux-64
  url: https://conda.anaconda.org/conda-forge/linux-64/lcms2-2.16-hb7c19ff_0.conda
  sha256: 5c878d104b461b7ef922abe6320711c0d01772f4cd55de18b674f88547870041
  md5: 51bb7010fc86f70eee639b4bb7a894f5
  depends:
  - libgcc-ng >=12
  - libjpeg-turbo >=3.0.0,<4.0a0
  - libtiff >=4.6.0,<4.7.0a0
  license: MIT
  license_family: MIT
  purls: []
  size: 245247
  timestamp: 1701647787198
- kind: conda
  name: ld_impl_linux-64
  version: '2.40'
  build: hf3520f5_7
  build_number: 7
  subdir: linux-64
  url: https://conda.anaconda.org/conda-forge/linux-64/ld_impl_linux-64-2.40-hf3520f5_7.conda
  sha256: 764b6950aceaaad0c67ef925417594dd14cd2e22fff864aeef455ac259263d15
  md5: b80f2f396ca2c28b8c14c437a4ed1e74
  constrains:
  - binutils_impl_linux-64 2.40
  license: GPL-3.0-only
  license_family: GPL
  purls: []
  size: 707602
  timestamp: 1718625640445
- kind: conda
  name: lerc
  version: 4.0.0
  build: h27087fc_0
  subdir: linux-64
  url: https://conda.anaconda.org/conda-forge/linux-64/lerc-4.0.0-h27087fc_0.tar.bz2
  sha256: cb55f36dcd898203927133280ae1dc643368af041a48bcf7c026acb7c47b0c12
  md5: 76bbff344f0134279f225174e9064c8f
  depends:
  - libgcc-ng >=12
  - libstdcxx-ng >=12
  license: Apache-2.0
  license_family: Apache
  purls: []
  size: 281798
  timestamp: 1657977462600
- kind: conda
  name: lerc
  version: 4.0.0
  build: h63175ca_0
  subdir: win-64
  url: https://conda.anaconda.org/conda-forge/win-64/lerc-4.0.0-h63175ca_0.tar.bz2
  sha256: f4f39d7f6a2f9b407f8fb567a6c25755270421731d70f0ff331f5de4fa367488
  md5: 1900cb3cab5055833cfddb0ba233b074
  depends:
  - vc >=14.2,<15
  - vs2015_runtime >=14.29.30037
  license: Apache-2.0
  license_family: Apache
  purls: []
  size: 194365
  timestamp: 1657977692274
- kind: conda
  name: libaec
  version: 1.1.3
  build: h59595ed_0
  subdir: linux-64
  url: https://conda.anaconda.org/conda-forge/linux-64/libaec-1.1.3-h59595ed_0.conda
  sha256: 2ef420a655528bca9d269086cf33b7e90d2f54ad941b437fb1ed5eca87cee017
  md5: 5e97e271911b8b2001a8b71860c32faa
  depends:
  - libgcc-ng >=12
  - libstdcxx-ng >=12
  license: BSD-2-Clause
  license_family: BSD
  purls: []
  size: 35446
  timestamp: 1711021212685
- kind: conda
  name: libaec
  version: 1.1.3
  build: h63175ca_0
  subdir: win-64
  url: https://conda.anaconda.org/conda-forge/win-64/libaec-1.1.3-h63175ca_0.conda
  sha256: f5c293d3cfc00f71dfdb64bd65ab53625565f8778fc2d5790575bef238976ebf
  md5: 8723000f6ffdbdaef16025f0a01b64c5
  depends:
  - ucrt >=10.0.20348.0
  - vc >=14.2,<15
  - vc14_runtime >=14.29.30139
  license: BSD-2-Clause
  license_family: BSD
  purls: []
  size: 32567
  timestamp: 1711021603471
- kind: conda
  name: libblas
  version: 3.9.0
  build: 23_linux64_openblas
  build_number: 23
  subdir: linux-64
  url: https://conda.anaconda.org/conda-forge/linux-64/libblas-3.9.0-23_linux64_openblas.conda
  sha256: edb1cee5da3ac4936940052dcab6969673ba3874564f90f5110f8c11eed789c2
  md5: 96c8450a40aa2b9733073a9460de972c
  depends:
  - libopenblas >=0.3.27,<0.3.28.0a0
  - libopenblas >=0.3.27,<1.0a0
  constrains:
  - liblapacke 3.9.0 23_linux64_openblas
  - libcblas 3.9.0 23_linux64_openblas
  - liblapack 3.9.0 23_linux64_openblas
  - blas * openblas
  license: BSD-3-Clause
  license_family: BSD
  purls: []
  size: 14880
  timestamp: 1721688759937
- kind: conda
  name: libblas
  version: 3.9.0
  build: 23_win64_blis
  build_number: 23
  subdir: win-64
  url: https://conda.anaconda.org/conda-forge/win-64/libblas-3.9.0-23_win64_blis.conda
  sha256: ed1e289b1acf2773d68a8b5662105485849999ce9e939ef27d021302357ae7cc
  md5: 25cb51eb284f85f75b0bfe6c1c692878
  depends:
  - blis 0.9.0 h2466b09_2
  constrains:
  - libcblas 3.9.0 23_win64_blis
  - blas * blis
  track_features:
  - blas_blis
  license: BSD-3-Clause
  license_family: BSD
  purls: []
  size: 1575969
  timestamp: 1721689727300
- kind: conda
  name: libboost
  version: 1.84.0
  build: h0ccab89_5
  build_number: 5
  subdir: linux-64
  url: https://conda.anaconda.org/conda-forge/linux-64/libboost-1.84.0-h0ccab89_5.conda
  sha256: f66f16ce2402eedb58f4cf1a09b4edfab644e540bb287fe65a7d52f529fe00d1
  md5: b26bd978e55fad1d173ea96c1c50c6c2
  depends:
  - __glibc >=2.17,<3.0.a0
  - bzip2 >=1.0.8,<2.0a0
  - icu >=75.1,<76.0a0
  - libgcc-ng >=12
  - libstdcxx-ng >=12
  - libzlib >=1.3.1,<2.0a0
  - xz >=5.2.6,<6.0a0
  - zstd >=1.5.6,<1.6.0a0
  constrains:
  - boost-cpp =1.84.0
  license: BSL-1.0
  purls: []
  size: 2857449
  timestamp: 1722289875483
- kind: conda
  name: libboost
  version: 1.84.0
  build: h444863b_5
  build_number: 5
  subdir: win-64
  url: https://conda.anaconda.org/conda-forge/win-64/libboost-1.84.0-h444863b_5.conda
  sha256: 20bbc904bf20981211f124027402a0e34bdcf15f92dabfbecd54b4f6bc1ac370
  md5: 92d25c5b7de60c0b262fe747fbe9d928
  depends:
  - bzip2 >=1.0.8,<2.0a0
  - libiconv >=1.17,<2.0a0
  - libzlib >=1.3.1,<2.0a0
  - ucrt >=10.0.20348.0
  - vc >=14.2,<15
  - vc14_runtime >=14.29.30139
  - xz >=5.2.6,<6.0a0
  - zstd >=1.5.6,<1.6.0a0
  constrains:
  - boost-cpp =1.84.0
  license: BSL-1.0
  purls: []
  size: 2413653
  timestamp: 1722291119070
- kind: conda
  name: libboost-devel
  version: 1.84.0
  build: h00ab1b0_5
  build_number: 5
  subdir: linux-64
  url: https://conda.anaconda.org/conda-forge/linux-64/libboost-devel-1.84.0-h00ab1b0_5.conda
  sha256: f126001a1f8ef95ea56dbd93767f3a54f26dc1b555e5bf1484d69edd228b9c43
  md5: 8781c46806d1a66c50676614f0dcc2df
  depends:
  - libboost 1.84.0 h0ccab89_5
  - libboost-headers 1.84.0 ha770c72_5
  constrains:
  - boost-cpp =1.84.0
  license: BSL-1.0
  purls: []
  size: 39471
  timestamp: 1722289996647
- kind: conda
  name: libboost-devel
  version: 1.84.0
  build: h91493d7_5
  build_number: 5
  subdir: win-64
  url: https://conda.anaconda.org/conda-forge/win-64/libboost-devel-1.84.0-h91493d7_5.conda
  sha256: 82241c90f9564cd8a8316efc5937158854f282908ff152fdfa3d2b1f2c06a961
  md5: 978d58f100bb759089ef28a48449f610
  depends:
  - libboost 1.84.0 h444863b_5
  - libboost-headers 1.84.0 h57928b3_5
  constrains:
  - boost-cpp =1.84.0
  license: BSL-1.0
  purls: []
  size: 41698
  timestamp: 1722291418618
- kind: conda
  name: libboost-headers
  version: 1.84.0
  build: h57928b3_5
  build_number: 5
  subdir: win-64
  url: https://conda.anaconda.org/conda-forge/win-64/libboost-headers-1.84.0-h57928b3_5.conda
  sha256: 3ed7b049aaabff496edf85a9f10452eb24cd191bdf083881ec029bcc945dcfb1
  md5: c86a120ddea5803b611849d7dd040bfc
  constrains:
  - boost-cpp =1.84.0
  license: BSL-1.0
  purls: []
  size: 13887896
  timestamp: 1722291217938
- kind: conda
  name: libboost-headers
  version: 1.84.0
  build: ha770c72_5
  build_number: 5
  subdir: linux-64
  url: https://conda.anaconda.org/conda-forge/linux-64/libboost-headers-1.84.0-ha770c72_5.conda
  sha256: 85257c026772e47054683aa466c358fbd229d54055f42126974a77d577b0192f
  md5: 39d4e07ebb688d3d4b331e9b20389d05
  constrains:
  - boost-cpp =1.84.0
  license: BSL-1.0
  purls: []
  size: 13664568
  timestamp: 1722289895857
- kind: conda
  name: libboost-python
  version: 1.84.0
  build: py312hbaa7e33_5
  build_number: 5
  subdir: win-64
  url: https://conda.anaconda.org/conda-forge/win-64/libboost-python-1.84.0-py312hbaa7e33_5.conda
  sha256: 907dfba63f9e8e3fbfb3c6b5b018c327b26bed13db8537ad2ee73c9b4319dfd4
  md5: 85ce716981c6f23948c7aa21db336e54
  depends:
  - numpy >=1.19,<3
  - python >=3.12,<3.13.0a0
  - python_abi 3.12.* *_cp312
  - ucrt >=10.0.20348.0
  - vc >=14.2,<15
  - vc14_runtime >=14.29.30139
  constrains:
  - py-boost <0.0a0
  - boost =1.84.0
  license: BSL-1.0
  purls: []
  size: 114638
  timestamp: 1722291673733
- kind: conda
  name: libboost-python
  version: 1.84.0
  build: py312hf74af30_5
  build_number: 5
  subdir: linux-64
  url: https://conda.anaconda.org/conda-forge/linux-64/libboost-python-1.84.0-py312hf74af30_5.conda
  sha256: a4edc94962eda2f0185c3e61bada39bbf063dc562dfbfd46980bd3d8b24169f4
  md5: 56712a4ad5e24124ce37d4a6bc2c0e94
  depends:
  - __glibc >=2.17,<3.0.a0
  - libgcc-ng >=12
  - libstdcxx-ng >=12
  - numpy >=1.19,<3
  - python >=3.12,<3.13.0a0
  - python_abi 3.12.* *_cp312
  constrains:
  - boost =1.84.0
  - py-boost <0.0a0
  license: BSL-1.0
  purls: []
  size: 124878
  timestamp: 1722290442257
- kind: conda
  name: libcblas
  version: 3.9.0
  build: 23_linux64_openblas
  build_number: 23
  subdir: linux-64
  url: https://conda.anaconda.org/conda-forge/linux-64/libcblas-3.9.0-23_linux64_openblas.conda
  sha256: 3e7a3236e7e03e308e1667d91d0aa70edd0cba96b4b5563ef4adde088e0881a5
  md5: eede29b40efa878cbe5bdcb767e97310
  depends:
  - libblas 3.9.0 23_linux64_openblas
  constrains:
  - liblapacke 3.9.0 23_linux64_openblas
  - liblapack 3.9.0 23_linux64_openblas
  - blas * openblas
  license: BSD-3-Clause
  license_family: BSD
  purls: []
  size: 14798
  timestamp: 1721688767584
- kind: conda
  name: libcblas
  version: 3.9.0
  build: 23_win64_blis
  build_number: 23
  subdir: win-64
  url: https://conda.anaconda.org/conda-forge/win-64/libcblas-3.9.0-23_win64_blis.conda
  sha256: 68596cc9237eb65c0982e38e2ea283628189b9e3a20d2276c4441fb2f0995c0d
  md5: 5a78123877554193d626848400cddbde
  depends:
  - libblas 3.9.0 23_win64_blis
  constrains:
  - blas * blis
  track_features:
  - blas_blis
  license: BSD-3-Clause
  license_family: BSD
  purls: []
  size: 1575861
  timestamp: 1721689773380
- kind: conda
  name: libcurl
  version: 8.9.1
  build: h18fefc2_0
  subdir: win-64
  url: https://conda.anaconda.org/conda-forge/win-64/libcurl-8.9.1-h18fefc2_0.conda
  sha256: 024be133aed5f100c0b222761e747cc27a2bdf94af51947ad5f70e88cf824988
  md5: 099a1016d23baa4f41148a985351a7a8
  depends:
  - krb5 >=1.21.3,<1.22.0a0
  - libssh2 >=1.11.0,<2.0a0
  - libzlib >=1.3.1,<2.0a0
  - ucrt >=10.0.20348.0
  - vc >=14.2,<15
  - vc14_runtime >=14.29.30139
  license: curl
  license_family: MIT
  purls: []
  size: 339298
  timestamp: 1722440239161
- kind: conda
  name: libcurl
  version: 8.9.1
  build: hdb1bdb2_0
  subdir: linux-64
  url: https://conda.anaconda.org/conda-forge/linux-64/libcurl-8.9.1-hdb1bdb2_0.conda
  sha256: 0ba60f83709068e9ec1ab543af998cb5a201c8379c871205447684a34b5abfd8
  md5: 7da1d242ca3591e174a3c7d82230d3c0
  depends:
  - krb5 >=1.21.3,<1.22.0a0
  - libgcc-ng >=12
  - libnghttp2 >=1.58.0,<2.0a0
  - libssh2 >=1.11.0,<2.0a0
  - libzlib >=1.3.1,<2.0a0
  - openssl >=3.3.1,<4.0a0
  - zstd >=1.5.6,<1.6.0a0
  license: curl
  license_family: MIT
  purls: []
  size: 416057
  timestamp: 1722439924963
- kind: conda
  name: libdeflate
  version: '1.21'
  build: h2466b09_0
  subdir: win-64
  url: https://conda.anaconda.org/conda-forge/win-64/libdeflate-1.21-h2466b09_0.conda
  sha256: ebb21b910164d97dc23be83ba29a8004b9bba7536dc850c6d8b00bbb84259e78
  md5: 4ebe2206ebf4bf38f6084ad836110361
  depends:
  - ucrt >=10.0.20348.0
  - vc >=14.2,<15
  - vc14_runtime >=14.29.30139
  license: MIT
  license_family: MIT
  purls: []
  size: 155801
  timestamp: 1722820571739
- kind: conda
  name: libdeflate
  version: '1.21'
  build: h4bc722e_0
  subdir: linux-64
  url: https://conda.anaconda.org/conda-forge/linux-64/libdeflate-1.21-h4bc722e_0.conda
  sha256: 728c24ce835700bfdfdf106bf04233fdb040a61ca4ecfd3f41b46fa90cd4f971
  md5: 36ce76665bf67f5aac36be7a0d21b7f3
  depends:
  - __glibc >=2.17,<3.0.a0
  - libgcc-ng >=12
  license: MIT
  license_family: MIT
  purls: []
  size: 71163
  timestamp: 1722820138782
- kind: conda
  name: libedit
  version: 3.1.20191231
  build: he28a2e2_2
  build_number: 2
  subdir: linux-64
  url: https://conda.anaconda.org/conda-forge/linux-64/libedit-3.1.20191231-he28a2e2_2.tar.bz2
  sha256: a57d37c236d8f7c886e01656f4949d9dcca131d2a0728609c6f7fa338b65f1cf
  md5: 4d331e44109e3f0e19b4cb8f9b82f3e1
  depends:
  - libgcc-ng >=7.5.0
  - ncurses >=6.2,<7.0.0a0
  license: BSD-2-Clause
  license_family: BSD
  purls: []
  size: 123878
  timestamp: 1597616541093
- kind: conda
  name: libev
  version: '4.33'
  build: hd590300_2
  build_number: 2
  subdir: linux-64
  url: https://conda.anaconda.org/conda-forge/linux-64/libev-4.33-hd590300_2.conda
  sha256: 1cd6048169fa0395af74ed5d8f1716e22c19a81a8a36f934c110ca3ad4dd27b4
  md5: 172bf1cd1ff8629f2b1179945ed45055
  depends:
  - libgcc-ng >=12
  license: BSD-2-Clause
  license_family: BSD
  purls: []
  size: 112766
  timestamp: 1702146165126
- kind: conda
  name: libexpat
  version: 2.6.2
  build: h59595ed_0
  subdir: linux-64
  url: https://conda.anaconda.org/conda-forge/linux-64/libexpat-2.6.2-h59595ed_0.conda
  sha256: 331bb7c7c05025343ebd79f86ae612b9e1e74d2687b8f3179faec234f986ce19
  md5: e7ba12deb7020dd080c6c70e7b6f6a3d
  depends:
  - libgcc-ng >=12
  constrains:
  - expat 2.6.2.*
  license: MIT
  license_family: MIT
  purls: []
  size: 73730
  timestamp: 1710362120304
- kind: conda
  name: libexpat
  version: 2.6.2
  build: h63175ca_0
  subdir: win-64
  url: https://conda.anaconda.org/conda-forge/win-64/libexpat-2.6.2-h63175ca_0.conda
  sha256: 79f612f75108f3e16bbdc127d4885bb74729cf66a8702fca0373dad89d40c4b7
  md5: bc592d03f62779511d392c175dcece64
  constrains:
  - expat 2.6.2.*
  license: MIT
  license_family: MIT
  purls: []
  size: 139224
  timestamp: 1710362609641
- kind: conda
  name: libffi
  version: 3.4.2
  build: h7f98852_5
  build_number: 5
  subdir: linux-64
  url: https://conda.anaconda.org/conda-forge/linux-64/libffi-3.4.2-h7f98852_5.tar.bz2
  sha256: ab6e9856c21709b7b517e940ae7028ae0737546122f83c2aa5d692860c3b149e
  md5: d645c6d2ac96843a2bfaccd2d62b3ac3
  depends:
  - libgcc-ng >=9.4.0
  license: MIT
  license_family: MIT
  purls: []
  size: 58292
  timestamp: 1636488182923
- kind: conda
  name: libffi
  version: 3.4.2
  build: h8ffe710_5
  build_number: 5
  subdir: win-64
  url: https://conda.anaconda.org/conda-forge/win-64/libffi-3.4.2-h8ffe710_5.tar.bz2
  sha256: 1951ab740f80660e9bc07d2ed3aefb874d78c107264fd810f24a1a6211d4b1a5
  md5: 2c96d1b6915b408893f9472569dee135
  depends:
  - vc >=14.1,<15.0a0
  - vs2015_runtime >=14.16.27012
  license: MIT
  license_family: MIT
  purls: []
  size: 42063
  timestamp: 1636489106777
- kind: conda
  name: libflang
  version: 18.1.8
  build: he0c23c2_5
  build_number: 5
  subdir: win-64
  url: https://conda.anaconda.org/conda-forge/win-64/libflang-18.1.8-he0c23c2_5.conda
  sha256: 026d8aa2a5b34f62dec764b9d939919ae0feebe34e9a6ce532d04a8cd3406664
  md5: 7934827e6cf0333f31420c538338e183
  depends:
  - ucrt >=10.0.20348.0
  - vc >=14.2,<15
  - vc14_runtime >=14.29.30139
  license: Apache-2.0
  license_family: APACHE
  purls: []
  size: 1147001
  timestamp: 1722780167407
- kind: conda
  name: libgcc
  version: 14.1.0
  build: h77fa898_1
  build_number: 1
  subdir: linux-64
  url: https://conda.anaconda.org/conda-forge/linux-64/libgcc-14.1.0-h77fa898_1.conda
  sha256: 10fa74b69266a2be7b96db881e18fa62cfa03082b65231e8d652e897c4b335a3
  md5: 002ef4463dd1e2b44a94a4ace468f5d2
  depends:
  - _libgcc_mutex 0.1 conda_forge
  - _openmp_mutex >=4.5
  constrains:
  - libgomp 14.1.0 h77fa898_1
  - libgcc-ng ==14.1.0=*_1
  license: GPL-3.0-only WITH GCC-exception-3.1
  license_family: GPL
  purls: []
  size: 846380
  timestamp: 1724801836552
- kind: conda
  name: libgcc-ng
  version: 14.1.0
  build: h69a702a_1
  build_number: 1
  subdir: linux-64
  url: https://conda.anaconda.org/conda-forge/linux-64/libgcc-ng-14.1.0-h69a702a_1.conda
  sha256: b91f7021e14c3d5c840fbf0dc75370d6e1f7c7ff4482220940eaafb9c64613b7
  md5: 1efc0ad219877a73ef977af7dbb51f17
  depends:
  - libgcc 14.1.0 h77fa898_1
  license: GPL-3.0-only WITH GCC-exception-3.1
  license_family: GPL
  purls: []
  size: 52170
  timestamp: 1724801842101
- kind: conda
  name: libgfortran
  version: 14.1.0
  build: h69a702a_1
  build_number: 1
  subdir: linux-64
  url: https://conda.anaconda.org/conda-forge/linux-64/libgfortran-14.1.0-h69a702a_1.conda
  sha256: ed77f04f873e43a26e24d443dd090631eedc7d0ace3141baaefd96a123e47535
  md5: 591e631bc1ae62c64f2ab4f66178c097
  depends:
  - libgfortran5 14.1.0 hc5f4f2c_1
  constrains:
  - libgfortran-ng ==14.1.0=*_1
  license: GPL-3.0-only WITH GCC-exception-3.1
  license_family: GPL
  purls: []
  size: 52142
  timestamp: 1724801872472
- kind: conda
  name: libgfortran-ng
  version: 14.1.0
  build: h69a702a_1
  build_number: 1
  subdir: linux-64
  url: https://conda.anaconda.org/conda-forge/linux-64/libgfortran-ng-14.1.0-h69a702a_1.conda
  sha256: a2dc35cb7f87bb5beebf102d4085574c6a740e1df58e743185d4434cc5e4e0ae
  md5: 16cec94c5992d7f42ae3f9fa8b25df8d
  depends:
  - libgfortran 14.1.0 h69a702a_1
  license: GPL-3.0-only WITH GCC-exception-3.1
  license_family: GPL
  purls: []
  size: 52212
  timestamp: 1724802086021
- kind: conda
  name: libgfortran5
  version: 14.1.0
  build: hc5f4f2c_1
  build_number: 1
  subdir: linux-64
  url: https://conda.anaconda.org/conda-forge/linux-64/libgfortran5-14.1.0-hc5f4f2c_1.conda
  sha256: c40d7db760296bf9c776de12597d2f379f30e890b9ae70c1de962ff2aa1999f6
  md5: 10a0cef64b784d6ab6da50ebca4e984d
  depends:
  - libgcc >=14.1.0
  constrains:
  - libgfortran 14.1.0
  license: GPL-3.0-only WITH GCC-exception-3.1
  license_family: GPL
  purls: []
  size: 1459939
  timestamp: 1724801851300
- kind: conda
  name: libglib
  version: 2.80.3
  build: h315aac3_2
  build_number: 2
  subdir: linux-64
  url: https://conda.anaconda.org/conda-forge/linux-64/libglib-2.80.3-h315aac3_2.conda
  sha256: 7470e664b780b91708bed356cc634874dfc3d6f17cbf884a1d6f5d6d59c09f91
  md5: b0143a3e98136a680b728fdf9b42a258
  depends:
  - __glibc >=2.17,<3.0.a0
  - libffi >=3.4,<4.0a0
  - libgcc-ng >=12
  - libiconv >=1.17,<2.0a0
  - libzlib >=1.3.1,<2.0a0
  - pcre2 >=10.44,<10.45.0a0
  constrains:
  - glib 2.80.3 *_2
  license: LGPL-2.1-or-later
  purls: []
  size: 3922900
  timestamp: 1723208802469
- kind: conda
  name: libglib
  version: 2.80.3
  build: h7025463_2
  build_number: 2
  subdir: win-64
  url: https://conda.anaconda.org/conda-forge/win-64/libglib-2.80.3-h7025463_2.conda
  sha256: 1461eb3b10814630acd1f3a11fc47dbb81c46a4f1f32ed389e3ae050a09c4903
  md5: b60894793e7e4a555027bfb4e4ed1d54
  depends:
  - libffi >=3.4,<4.0a0
  - libiconv >=1.17,<2.0a0
  - libintl >=0.22.5,<1.0a0
  - libzlib >=1.3.1,<2.0a0
  - pcre2 >=10.44,<10.45.0a0
  - ucrt >=10.0.20348.0
  - vc >=14.2,<15
  - vc14_runtime >=14.29.30139
  constrains:
  - glib 2.80.3 *_2
  license: LGPL-2.1-or-later
  purls: []
  size: 3726738
  timestamp: 1723209368854
- kind: conda
  name: libglu
  version: 9.0.0
  build: ha6d2627_1004
  build_number: 1004
  subdir: linux-64
  url: https://conda.anaconda.org/conda-forge/linux-64/libglu-9.0.0-ha6d2627_1004.conda
  sha256: c4a14878c2be8c18b7e89a19917f0f6c964dd962c91a079fe5e0c6e8b8b1bbd4
  md5: df069bea331c8486ac21814969301c1f
  depends:
  - libgcc-ng >=12
  - libstdcxx-ng >=12
  - libxcb >=1.16,<1.17.0a0
  - xorg-libx11 >=1.8.9,<2.0a0
  - xorg-libxext >=1.3.4,<2.0a0
  - xorg-xextproto >=7.3.0,<8.0a0
  license: SGI-2
  purls: []
  size: 325824
  timestamp: 1718880563533
- kind: conda
  name: libgomp
  version: 14.1.0
  build: h77fa898_1
  build_number: 1
  subdir: linux-64
  url: https://conda.anaconda.org/conda-forge/linux-64/libgomp-14.1.0-h77fa898_1.conda
  sha256: c96724c8ae4ee61af7674c5d9e5a3fbcf6cd887a40ad5a52c99aa36f1d4f9680
  md5: 23c255b008c4f2ae008f81edcabaca89
  depends:
  - _libgcc_mutex 0.1 conda_forge
  license: GPL-3.0-only WITH GCC-exception-3.1
  license_family: GPL
  purls: []
  size: 460218
  timestamp: 1724801743478
- kind: conda
  name: libhwloc
  version: 2.11.1
  build: default_h8125262_1000
  build_number: 1000
  subdir: win-64
  url: https://conda.anaconda.org/conda-forge/win-64/libhwloc-2.11.1-default_h8125262_1000.conda
  sha256: 92728e292640186759d6dddae3334a1bc0b139740b736ffaeccb825fb8c07a2e
  md5: 933bad6e4658157f1aec9b171374fde2
  depends:
  - libxml2 >=2.12.7,<3.0a0
  - pthreads-win32
  - ucrt >=10.0.20348.0
  - vc >=14.2,<15
  - vc14_runtime >=14.29.30139
  license: BSD-3-Clause
  license_family: BSD
  purls: []
  size: 2379689
  timestamp: 1720461835526
- kind: conda
  name: libiconv
  version: '1.17'
  build: hcfcfb64_2
  build_number: 2
  subdir: win-64
  url: https://conda.anaconda.org/conda-forge/win-64/libiconv-1.17-hcfcfb64_2.conda
  sha256: 5f844dd19b046d43174ad80c6ea75b5d504020e3b63cfbc4ace97b8730d35c7b
  md5: e1eb10b1cca179f2baa3601e4efc8712
  depends:
  - ucrt >=10.0.20348.0
  - vc >=14.2,<15
  - vc14_runtime >=14.29.30139
  license: LGPL-2.1-only
  purls: []
  size: 636146
  timestamp: 1702682547199
- kind: conda
  name: libiconv
  version: '1.17'
  build: hd590300_2
  build_number: 2
  subdir: linux-64
  url: https://conda.anaconda.org/conda-forge/linux-64/libiconv-1.17-hd590300_2.conda
  sha256: 8ac2f6a9f186e76539439e50505d98581472fedb347a20e7d1f36429849f05c9
  md5: d66573916ffcf376178462f1b61c941e
  depends:
  - libgcc-ng >=12
  license: LGPL-2.1-only
  purls: []
  size: 705775
  timestamp: 1702682170569
- kind: conda
  name: libintl
  version: 0.22.5
  build: h5728263_3
  build_number: 3
  subdir: win-64
  url: https://conda.anaconda.org/conda-forge/win-64/libintl-0.22.5-h5728263_3.conda
  sha256: c7e4600f28bcada8ea81456a6530c2329312519efcf0c886030ada38976b0511
  md5: 2cf0cf76cc15d360dfa2f17fd6cf9772
  depends:
  - libiconv >=1.17,<2.0a0
  license: LGPL-2.1-or-later
  purls: []
  size: 95568
  timestamp: 1723629479451
- kind: conda
  name: libjpeg-turbo
  version: 3.0.0
  build: hcfcfb64_1
  build_number: 1
  subdir: win-64
  url: https://conda.anaconda.org/conda-forge/win-64/libjpeg-turbo-3.0.0-hcfcfb64_1.conda
  sha256: 4e7808e3098b4b4ed7e287f63bb24f9045cc4d95bfd39f0db870fc2837d74dff
  md5: 3f1b948619c45b1ca714d60c7389092c
  depends:
  - ucrt >=10.0.20348.0
  - vc >=14.2,<15
  - vc14_runtime >=14.29.30139
  constrains:
  - jpeg <0.0.0a
  license: IJG AND BSD-3-Clause AND Zlib
  purls: []
  size: 822966
  timestamp: 1694475223854
- kind: conda
  name: libjpeg-turbo
  version: 3.0.0
  build: hd590300_1
  build_number: 1
  subdir: linux-64
  url: https://conda.anaconda.org/conda-forge/linux-64/libjpeg-turbo-3.0.0-hd590300_1.conda
  sha256: b954e09b7e49c2f2433d6f3bb73868eda5e378278b0f8c1dd10a7ef090e14f2f
  md5: ea25936bb4080d843790b586850f82b8
  depends:
  - libgcc-ng >=12
  constrains:
  - jpeg <0.0.0a
  license: IJG AND BSD-3-Clause AND Zlib
  purls: []
  size: 618575
  timestamp: 1694474974816
- kind: conda
  name: liblapack
  version: 3.9.0
  build: 23_linux64_openblas
  build_number: 23
  subdir: linux-64
  url: https://conda.anaconda.org/conda-forge/linux-64/liblapack-3.9.0-23_linux64_openblas.conda
  sha256: 25c7aef86c8a1d9db0e8ee61aa7462ba3b46b482027a65d66eb83e3e6f949043
  md5: 2af0879961951987e464722fd00ec1e0
  depends:
  - libblas 3.9.0 23_linux64_openblas
  constrains:
  - liblapacke 3.9.0 23_linux64_openblas
  - libcblas 3.9.0 23_linux64_openblas
  - blas * openblas
  license: BSD-3-Clause
  license_family: BSD
  purls: []
  size: 14823
  timestamp: 1721688775172
- kind: conda
  name: liblapack
  version: 3.9.0
  build: 5_hd5c7e75_netlib
  build_number: 5
  subdir: win-64
  url: https://conda.anaconda.org/conda-forge/win-64/liblapack-3.9.0-5_hd5c7e75_netlib.tar.bz2
  sha256: b60ac4f2f367126ae56bfb887ff70a2b202b30597ada35506b13691c76c844e0
  md5: 5cd729d515884d1302f78010c4bf8748
  depends:
  - libblas 3.9.0.*
  - m2w64-gcc-libs
  track_features:
  - blas_netlib
  license: BSD-3-Clause
  license_family: BSD
  purls: []
  size: 2878872
  timestamp: 1618013145083
- kind: conda
  name: libmed
  version: 4.1.1.5
  build: py312_nompi_release_h71ac2c7_312
  build_number: 312
  subdir: win-64
  url: https://repo.prefix.dev/code-aster/win-64/libmed-4.1.1.5-py312_nompi_release_h71ac2c7_312.conda
  sha256: 9d31a8b0b4caef1f26379157b960bfe5f609c4c9d1e2c42d2f18615bddf9fdc6
  depends:
  - hdf5 >=1.14.4,<1.14.5.0a0
  - hdf5 >=1.14.4,<1.14.5.0a0 *release*
  - libzlib >=1.2.13,<2.0a0
  - python >=3.12,<3.13.0a0
  - python_abi 3.12.* *_cp312
  - ucrt >=10.0.20348.0
  - vc >=14.3,<15
  - vc14_runtime >=14.40.33810
  arch: x86_64
  platform: win
  license: LGPL-3.0-only
  license_family: LGPL
  purls: []
  size: 1746758
  timestamp: 1722511144588
- kind: conda
  name: libmed
  version: 4.1.1.6
  build: py312_nompi_release_h9dba8e9_300
  build_number: 300
  subdir: linux-64
  url: https://repo.prefix.dev/code-aster/linux-64/libmed-4.1.1.6-py312_nompi_release_h9dba8e9_300.conda
  sha256: 6cea7607264b25d8453ca1a38dbd0a61e9e35718d552bd0e77046391099526d3
  depends:
  - hdf5 >=1.14.4,<1.14.5.0a0
  - hdf5 >=1.14.4,<1.14.5.0a0 *release*
  - libgcc-ng >=12
  - libgfortran-ng
  - libgfortran5 >=12.4.0
  - libstdcxx-ng >=12
  - libzlib >=1.2.13,<2.0a0
  - python >=3.12,<3.13.0a0
  - python_abi 3.12.* *_cp312
  arch: x86_64
  platform: linux
  license: LGPL-3.0-only
  license_family: LGPL
  purls: []
  size: 1912907
  timestamp: 1723391460076
- kind: conda
  name: libnetcdf
  version: 4.9.2
  build: nompi_release_h2b7a960_124
  build_number: 124
  subdir: win-64
  url: https://repo.prefix.dev/code-aster/win-64/libnetcdf-4.9.2-nompi_release_h2b7a960_124.conda
  sha256: d24d5164e2f7a5dd31ceb26f5f87d46736fb4f9a6c11523d4547e3e983356319
  depends:
  - blosc >=1.21.5,<2.0a0
  - bzip2 >=1.0.8,<2.0a0
  - hdf4 >=4.2.15,<4.2.16.0a0
  - hdf5 >=1.14.4,<1.14.5.0a0 *release*
  - libaec >=1.1.3,<2.0a0
  - libcurl >=8.8.0,<9.0a0
  - libxml2 >=2.12,<2.13.0a0
  - libzip >=1.10.1,<2.0a0
  - libzlib >=1.2.13,<2.0a0
  - ucrt >=10.0.20348.0
  - vc >=14.3,<15
  - vc14_runtime >=14.40.33810
  - zlib
  - zstd >=1.5.6,<1.6.0a0
  arch: x86_64
  platform: win
  license: MIT
  purls: []
  size: 617806
  timestamp: 1722703416285
- kind: conda
  name: libnetcdf
  version: 4.9.2
  build: nompi_release_hf7a52c6_124
  build_number: 124
  subdir: linux-64
  url: https://repo.prefix.dev/code-aster/linux-64/libnetcdf-4.9.2-nompi_release_hf7a52c6_124.conda
  sha256: 5c47f8592cfe98f70d71d9dfd3bacb0c1bed63f3d855d8c25cb5d098b20d6fac
  depends:
  - __glibc >=2.17,<3.0.a0
  - blosc >=1.21.5,<2.0a0
  - bzip2 >=1.0.8,<2.0a0
  - hdf4 >=4.2.15,<4.2.16.0a0
  - hdf5 >=1.14.4,<1.14.5.0a0 *release*
  - libaec >=1.1.3,<2.0a0
  - libcurl >=8.8.0,<9.0a0
  - libgcc-ng >=12
  - libstdcxx-ng >=12
  - libxml2 >=2.12,<2.13.0a0
  - libzip >=1.10.1,<2.0a0
  - libzlib >=1.2.13,<2.0a0
  - openssl >=3.3.1,<4.0a0
  - zlib
  - zstd >=1.5.6,<1.6.0a0
  arch: x86_64
  platform: linux
  license: MIT
  purls: []
  size: 845830
  timestamp: 1723316949529
- kind: conda
  name: libnghttp2
  version: 1.58.0
  build: h47da74e_1
  build_number: 1
  subdir: linux-64
  url: https://conda.anaconda.org/conda-forge/linux-64/libnghttp2-1.58.0-h47da74e_1.conda
  sha256: 1910c5306c6aa5bcbd623c3c930c440e9c77a5a019008e1487810e3c1d3716cb
  md5: 700ac6ea6d53d5510591c4344d5c989a
  depends:
  - c-ares >=1.23.0,<2.0a0
  - libev >=4.33,<4.34.0a0
  - libev >=4.33,<5.0a0
  - libgcc-ng >=12
  - libstdcxx-ng >=12
  - libzlib >=1.2.13,<2.0.0a0
  - openssl >=3.2.0,<4.0a0
  license: MIT
  license_family: MIT
  purls: []
  size: 631936
  timestamp: 1702130036271
- kind: conda
  name: libnsl
  version: 2.0.1
  build: hd590300_0
  subdir: linux-64
  url: https://conda.anaconda.org/conda-forge/linux-64/libnsl-2.0.1-hd590300_0.conda
  sha256: 26d77a3bb4dceeedc2a41bd688564fe71bf2d149fdcf117049970bc02ff1add6
  md5: 30fd6e37fe21f86f4bd26d6ee73eeec7
  depends:
  - libgcc-ng >=12
  license: LGPL-2.1-only
  license_family: GPL
  purls: []
  size: 33408
  timestamp: 1697359010159
- kind: conda
  name: libopenblas
  version: 0.3.27
  build: pthreads_hac2b453_1
  build_number: 1
  subdir: linux-64
  url: https://conda.anaconda.org/conda-forge/linux-64/libopenblas-0.3.27-pthreads_hac2b453_1.conda
  sha256: 714cb82d7c4620ea2635a92d3df263ab841676c9b183d0c01992767bb2451c39
  md5: ae05ece66d3924ac3d48b4aa3fa96cec
  depends:
  - libgcc-ng >=12
  - libgfortran-ng
  - libgfortran5 >=12.3.0
  constrains:
  - openblas >=0.3.27,<0.3.28.0a0
  license: BSD-3-Clause
  license_family: BSD
  purls: []
  size: 5563053
  timestamp: 1720426334043
- kind: conda
  name: libpng
  version: 1.6.43
  build: h19919ed_0
  subdir: win-64
  url: https://conda.anaconda.org/conda-forge/win-64/libpng-1.6.43-h19919ed_0.conda
  sha256: 6ad31bf262a114de5bbe0c6ba73b29ed25239d0f46f9d59700310d2ea0b3c142
  md5: 77e398acc32617a0384553aea29e866b
  depends:
  - libzlib >=1.2.13,<2.0.0a0
  - ucrt >=10.0.20348.0
  - vc >=14.2,<15
  - vc14_runtime >=14.29.30139
  license: zlib-acknowledgement
  purls: []
  size: 347514
  timestamp: 1708780763195
- kind: conda
  name: libpng
  version: 1.6.43
  build: h2797004_0
  subdir: linux-64
  url: https://conda.anaconda.org/conda-forge/linux-64/libpng-1.6.43-h2797004_0.conda
  sha256: 502f6ff148ac2777cc55ae4ade01a8fc3543b4ffab25c4e0eaa15f94e90dd997
  md5: 009981dd9cfcaa4dbfa25ffaed86bcae
  depends:
  - libgcc-ng >=12
  - libzlib >=1.2.13,<2.0.0a0
  license: zlib-acknowledgement
  purls: []
  size: 288221
  timestamp: 1708780443939
- kind: conda
  name: libraw
  version: 0.21.1
  build: h2a13503_2
  build_number: 2
  subdir: linux-64
  url: https://conda.anaconda.org/conda-forge/linux-64/libraw-0.21.1-h2a13503_2.conda
  sha256: a23ab9470bbf0ae0505b2991f139085e0a99b32f8640a22d3c540b515c352301
  md5: 63ab3e0cf149917a08af38b2786320c0
  depends:
  - _openmp_mutex >=4.5
  - lcms2 >=2.15,<3.0a0
  - libgcc-ng >=12
  - libjpeg-turbo >=3.0.0,<4.0a0
  - libstdcxx-ng >=12
  - libzlib >=1.2.13,<2.0.0a0
  license: LGPL-2.1-only
  license_family: LGPL
  purls: []
  size: 637871
  timestamp: 1695983515562
- kind: conda
  name: libraw
  version: 0.21.1
  build: h5557f11_2
  build_number: 2
  subdir: win-64
  url: https://conda.anaconda.org/conda-forge/win-64/libraw-0.21.1-h5557f11_2.conda
  sha256: 415698048e8432089194a6fdfb23b7b7a224c74cd80a51a12ffe4b0adbccfc79
  md5: ba1769fa936edd69b4276c9ef352c2cb
  depends:
  - lcms2 >=2.15,<3.0a0
  - libjpeg-turbo >=3.0.0,<4.0a0
  - libzlib >=1.2.13,<2.0.0a0
  - ucrt >=10.0.20348.0
  - vc >=14.2,<15
  - vc14_runtime >=14.29.30139
  license: LGPL-2.1-only
  license_family: LGPL
  purls: []
  size: 489009
  timestamp: 1695984134380
- kind: conda
  name: libscotch
  version: 7.0.4
  build: aster_nompi_release_h49d36e5_302
  build_number: 302
  subdir: linux-64
  url: https://repo.prefix.dev/code-aster/linux-64/libscotch-7.0.4-aster_nompi_release_h49d36e5_302.conda
  sha256: 3482302499e09731759827ab5618f2813bd2678ae2c2a9b484243bf7e512ea0e
  depends:
  - __glibc >=2.17,<3.0.a0
  - bzip2 >=1.0.8,<2.0a0
  - libgcc-ng >=12
  - libgfortran-ng
  - libgfortran5 >=12.4.0
  - libzlib >=1.2.13,<2.0a0
  - xz >=5.2.6,<6.0a0
  - zlib
  arch: x86_64
  platform: linux
  license: CECILL-C
  purls: []
  size: 320184
  timestamp: 1723390374729
- kind: conda
  name: libscotch
  version: 7.0.4
  build: aster_nompi_release_h565e894_302
  build_number: 302
  subdir: win-64
  url: https://repo.prefix.dev/code-aster/win-64/libscotch-7.0.4-aster_nompi_release_h565e894_302.conda
  sha256: 5d447f6a6e77e5884e3a0cc6bf8428fd4c1950513e4e36924c78f1fbfa78d62e
  depends:
  - bzip2 >=1.0.8,<2.0a0
  - libzlib >=1.2.13,<2.0a0
  - pthreads-win32
  - ucrt >=10.0.20348.0
  - vc >=14.3,<15
  - vc14_runtime >=14.40.33810
  - xz >=5.2.6,<6.0a0
  - zlib
  arch: x86_64
  platform: win
  license: CECILL-C
  purls: []
  size: 372536
  timestamp: 1722509839408
- kind: conda
  name: libsodium
  version: 1.0.18
  build: h36c2ea0_1
  build_number: 1
  subdir: linux-64
  url: https://conda.anaconda.org/conda-forge/linux-64/libsodium-1.0.18-h36c2ea0_1.tar.bz2
  sha256: 53da0c8b79659df7b53eebdb80783503ce72fb4b10ed6e9e05cc0e9e4207a130
  md5: c3788462a6fbddafdb413a9f9053e58d
  depends:
  - libgcc-ng >=7.5.0
  license: ISC
  purls: []
  size: 374999
  timestamp: 1605135674116
- kind: conda
  name: libsodium
  version: 1.0.18
  build: h8d14728_1
  build_number: 1
  subdir: win-64
  url: https://conda.anaconda.org/conda-forge/win-64/libsodium-1.0.18-h8d14728_1.tar.bz2
  sha256: ecc463f0ab6eaf6bc5bd6ff9c17f65595de6c7a38db812222ab8ffde0d3f4bc2
  md5: 5c1fb45b5e2912c19098750ae8a32604
  depends:
  - vc >=14.1,<15.0a0
  - vs2015_runtime >=14.16.27012
  license: ISC
  purls: []
  size: 713431
  timestamp: 1605135918736
- kind: conda
  name: libsqlite
  version: 3.46.0
  build: h2466b09_0
  subdir: win-64
  url: https://conda.anaconda.org/conda-forge/win-64/libsqlite-3.46.0-h2466b09_0.conda
  sha256: 662bd7e0d63c5b8c31cca19b91649e798319b93568a2ba8d1375efb91eeb251b
  md5: 951b0a3a463932e17414cd9f047fa03d
  depends:
  - ucrt >=10.0.20348.0
  - vc >=14.2,<15
  - vc14_runtime >=14.29.30139
  license: Unlicense
  purls: []
  size: 876677
  timestamp: 1718051113874
- kind: conda
  name: libsqlite
  version: 3.46.0
  build: hde9e2c9_0
  subdir: linux-64
  url: https://conda.anaconda.org/conda-forge/linux-64/libsqlite-3.46.0-hde9e2c9_0.conda
  sha256: daee3f68786231dad457d0dfde3f7f1f9a7f2018adabdbb864226775101341a8
  md5: 18aa975d2094c34aef978060ae7da7d8
  depends:
  - libgcc-ng >=12
  - libzlib >=1.2.13,<2.0a0
  license: Unlicense
  purls: []
  size: 865346
  timestamp: 1718050628718
- kind: conda
  name: libssh2
  version: 1.11.0
  build: h0841786_0
  subdir: linux-64
  url: https://conda.anaconda.org/conda-forge/linux-64/libssh2-1.11.0-h0841786_0.conda
  sha256: 50e47fd9c4f7bf841a11647ae7486f65220cfc988ec422a4475fe8d5a823824d
  md5: 1f5a58e686b13bcfde88b93f547d23fe
  depends:
  - libgcc-ng >=12
  - libzlib >=1.2.13,<2.0.0a0
  - openssl >=3.1.1,<4.0a0
  license: BSD-3-Clause
  license_family: BSD
  purls: []
  size: 271133
  timestamp: 1685837707056
- kind: conda
  name: libssh2
  version: 1.11.0
  build: h7dfc565_0
  subdir: win-64
  url: https://conda.anaconda.org/conda-forge/win-64/libssh2-1.11.0-h7dfc565_0.conda
  sha256: 813fd04eed2a2d5d9c36e53c554f9c1f08e9324e2922bd60c9c52dbbed2dbcec
  md5: dc262d03aae04fe26825062879141a41
  depends:
  - libzlib >=1.2.13,<2.0.0a0
  - openssl >=3.1.1,<4.0a0
  - ucrt >=10.0.20348.0
  - vc >=14.2,<15
  - vc14_runtime >=14.29.30139
  license: BSD-3-Clause
  license_family: BSD
  purls: []
  size: 266806
  timestamp: 1685838242099
- kind: conda
  name: libstdcxx
  version: 14.1.0
  build: hc0a3c3a_1
  build_number: 1
  subdir: linux-64
  url: https://conda.anaconda.org/conda-forge/linux-64/libstdcxx-14.1.0-hc0a3c3a_1.conda
  sha256: 44decb3d23abacf1c6dd59f3c152a7101b7ca565b4ef8872804ceaedcc53a9cd
  md5: 9dbb9699ea467983ba8a4ba89b08b066
  depends:
  - libgcc 14.1.0 h77fa898_1
  license: GPL-3.0-only WITH GCC-exception-3.1
  license_family: GPL
  purls: []
  size: 3892781
  timestamp: 1724801863728
- kind: conda
  name: libstdcxx
  version: 14.1.0
  build: hc0a3c3a_1
  build_number: 1
  subdir: linux-64
  url: https://conda.anaconda.org/conda-forge/linux-64/libstdcxx-14.1.0-hc0a3c3a_1.conda
  sha256: 44decb3d23abacf1c6dd59f3c152a7101b7ca565b4ef8872804ceaedcc53a9cd
  md5: 9dbb9699ea467983ba8a4ba89b08b066
  depends:
  - libgcc 14.1.0 h77fa898_1
  license: GPL-3.0-only WITH GCC-exception-3.1
  license_family: GPL
  size: 3892781
  timestamp: 1724801863728
- kind: conda
<<<<<<< HEAD
  name: libstdcxx-ng
  version: 14.1.0
  build: h4852527_1
  build_number: 1
  subdir: linux-64
  url: https://conda.anaconda.org/conda-forge/linux-64/libstdcxx-ng-14.1.0-h4852527_1.conda
  sha256: a2dc44f97290740cc187bfe94ce543e6eb3c2ea8964d99f189a1d8c97b419b8c
  md5: bd2598399a70bb86d8218e95548d735e
  depends:
  - libstdcxx 14.1.0 hc0a3c3a_1
  license: GPL-3.0-only WITH GCC-exception-3.1
  license_family: GPL
  purls: []
  size: 52219
  timestamp: 1724801897766
- kind: conda
=======
>>>>>>> 6f6dca42
  name: libstdcxx-ng
  version: 14.1.0
  build: h4852527_1
  build_number: 1
  subdir: linux-64
  url: https://conda.anaconda.org/conda-forge/linux-64/libstdcxx-ng-14.1.0-h4852527_1.conda
  sha256: a2dc44f97290740cc187bfe94ce543e6eb3c2ea8964d99f189a1d8c97b419b8c
  md5: bd2598399a70bb86d8218e95548d735e
  depends:
  - libstdcxx 14.1.0 hc0a3c3a_1
  license: GPL-3.0-only WITH GCC-exception-3.1
  license_family: GPL
<<<<<<< HEAD
=======
  purls: []
  size: 52219
  timestamp: 1724801897766
- kind: conda
  name: libstdcxx-ng
  version: 14.1.0
  build: h4852527_1
  build_number: 1
  subdir: linux-64
  url: https://conda.anaconda.org/conda-forge/linux-64/libstdcxx-ng-14.1.0-h4852527_1.conda
  sha256: a2dc44f97290740cc187bfe94ce543e6eb3c2ea8964d99f189a1d8c97b419b8c
  md5: bd2598399a70bb86d8218e95548d735e
  depends:
  - libstdcxx 14.1.0 hc0a3c3a_1
  license: GPL-3.0-only WITH GCC-exception-3.1
  license_family: GPL
>>>>>>> 6f6dca42
  size: 52219
  timestamp: 1724801897766
- kind: conda
  name: libtiff
  version: 4.6.0
  build: h46a8edc_4
  build_number: 4
  subdir: linux-64
  url: https://conda.anaconda.org/conda-forge/linux-64/libtiff-4.6.0-h46a8edc_4.conda
  sha256: 8d42dd7c6602187d4351fc3b69ff526f1c262bfcbfd6ce05d06008f4e0b99b58
  md5: a7e3a62981350e232e0e7345b5aea580
  depends:
  - __glibc >=2.17,<3.0.a0
  - lerc >=4.0.0,<5.0a0
  - libdeflate >=1.21,<1.22.0a0
  - libgcc-ng >=12
  - libjpeg-turbo >=3.0.0,<4.0a0
  - libstdcxx-ng >=12
  - libwebp-base >=1.4.0,<2.0a0
  - libzlib >=1.3.1,<2.0a0
  - xz >=5.2.6,<6.0a0
  - zstd >=1.5.6,<1.6.0a0
  license: HPND
  purls: []
  size: 282236
  timestamp: 1722871642189
- kind: conda
  name: libtiff
  version: 4.6.0
  build: hb151862_4
  build_number: 4
  subdir: win-64
  url: https://conda.anaconda.org/conda-forge/win-64/libtiff-4.6.0-hb151862_4.conda
  sha256: 1d5a8972f344da2e81b5a27ac0eda977803351151b8923f16cbc056515f5b8c6
  md5: 7d35d9aa8f051d548116039f5813c8ec
  depends:
  - lerc >=4.0.0,<5.0a0
  - libdeflate >=1.21,<1.22.0a0
  - libjpeg-turbo >=3.0.0,<4.0a0
  - libzlib >=1.3.1,<2.0a0
  - ucrt >=10.0.20348.0
  - vc >=14.2,<15
  - vc14_runtime >=14.29.30139
  - xz >=5.2.6,<6.0a0
  - zstd >=1.5.6,<1.6.0a0
  license: HPND
  purls: []
  size: 784657
  timestamp: 1722871883822
- kind: conda
  name: libuuid
  version: 2.38.1
  build: h0b41bf4_0
  subdir: linux-64
  url: https://conda.anaconda.org/conda-forge/linux-64/libuuid-2.38.1-h0b41bf4_0.conda
  sha256: 787eb542f055a2b3de553614b25f09eefb0a0931b0c87dbcce6efdfd92f04f18
  md5: 40b61aab5c7ba9ff276c41cfffe6b80b
  depends:
  - libgcc-ng >=12
  license: BSD-3-Clause
  license_family: BSD
  purls: []
  size: 33601
  timestamp: 1680112270483
- kind: conda
  name: libuv
  version: 1.48.0
  build: hd590300_0
  subdir: linux-64
  url: https://conda.anaconda.org/conda-forge/linux-64/libuv-1.48.0-hd590300_0.conda
  sha256: b7c0e8a0c93c2621be7645b37123d4e8d27e8a974da26a3fba47a9c37711aa7f
  md5: 7e8b914b1062dd4386e3de4d82a3ead6
  depends:
  - libgcc-ng >=12
  license: MIT
  license_family: MIT
  size: 899979
  timestamp: 1709913354710
- kind: conda
  name: libwebp-base
  version: 1.4.0
  build: hcfcfb64_0
  subdir: win-64
  url: https://conda.anaconda.org/conda-forge/win-64/libwebp-base-1.4.0-hcfcfb64_0.conda
  sha256: d0ca51cb1de9192be9a3238e71fbcca5a535619c499c4f4c9b2ed41c14d36770
  md5: abd61d0ab127ec5cd68f62c2969e6f34
  depends:
  - ucrt >=10.0.20348.0
  - vc >=14.2,<15
  - vc14_runtime >=14.29.30139
  constrains:
  - libwebp 1.4.0
  license: BSD-3-Clause
  license_family: BSD
  purls: []
  size: 274359
  timestamp: 1713200524021
- kind: conda
  name: libwebp-base
  version: 1.4.0
  build: hd590300_0
  subdir: linux-64
  url: https://conda.anaconda.org/conda-forge/linux-64/libwebp-base-1.4.0-hd590300_0.conda
  sha256: 49bc5f6b1e11cb2babf2a2a731d1a680a5e08a858280876a779dbda06c78c35f
  md5: b26e8aa824079e1be0294e7152ca4559
  depends:
  - libgcc-ng >=12
  constrains:
  - libwebp 1.4.0
  license: BSD-3-Clause
  license_family: BSD
  purls: []
  size: 438953
  timestamp: 1713199854503
- kind: conda
  name: libxcb
  version: '1.16'
  build: h013a479_1
  build_number: 1
  subdir: win-64
  url: https://conda.anaconda.org/conda-forge/win-64/libxcb-1.16-h013a479_1.conda
  sha256: abae56e12a4c62730b899fdfb82628a9ac171c4ce144fc9f34ae024957a82a0e
  md5: f0b599acdc82d5bc7e3b105833e7c5c8
  depends:
  - m2w64-gcc-libs
  - m2w64-gcc-libs-core
  - pthread-stubs
  - xorg-libxau >=1.0.11,<2.0a0
  - xorg-libxdmcp
  license: MIT
  license_family: MIT
  purls: []
  size: 989459
  timestamp: 1724419883091
- kind: conda
  name: libxcb
  version: '1.16'
  build: hb9d3cd8_1
  build_number: 1
  subdir: linux-64
  url: https://conda.anaconda.org/conda-forge/linux-64/libxcb-1.16-hb9d3cd8_1.conda
  sha256: 33aa5fc997468b07ab3020b142eacc5479e4e2c2169f467b20ab220f33dd08de
  md5: 3601598f0db0470af28985e3e7ad0158
  depends:
  - __glibc >=2.17,<3.0.a0
  - libgcc-ng >=13
  - pthread-stubs
  - xorg-libxau >=1.0.11,<2.0a0
  - xorg-libxdmcp
  license: MIT
  license_family: MIT
  purls: []
  size: 395570
  timestamp: 1724419104778
- kind: conda
  name: libxcrypt
  version: 4.4.36
  build: hd590300_1
  build_number: 1
  subdir: linux-64
  url: https://conda.anaconda.org/conda-forge/linux-64/libxcrypt-4.4.36-hd590300_1.conda
  sha256: 6ae68e0b86423ef188196fff6207ed0c8195dd84273cb5623b85aa08033a410c
  md5: 5aa797f8787fe7a17d1b0821485b5adc
  depends:
  - libgcc-ng >=12
  license: LGPL-2.1-or-later
  purls: []
  size: 100393
  timestamp: 1702724383534
- kind: conda
  name: libxkbcommon
  version: 1.7.0
  build: h2c5496b_1
  build_number: 1
  subdir: linux-64
  url: https://conda.anaconda.org/conda-forge/linux-64/libxkbcommon-1.7.0-h2c5496b_1.conda
  sha256: 6804c2a7062d10de6f159f7106dc45ebccc8d42bfb925f7919e26e567fa6da6b
  md5: e2eaefa4de2b7237af7c907b8bbc760a
  depends:
  - libgcc-ng >=12
  - libstdcxx-ng >=12
  - libxcb >=1.16,<1.17.0a0
  - libxml2 >=2.12.7,<3.0a0
  - xkeyboard-config
  - xorg-libxau >=1.0.11,<2.0a0
  license: MIT/X11 Derivative
  license_family: MIT
  purls: []
  size: 593336
  timestamp: 1718819935698
- kind: conda
  name: libxml2
  version: 2.12.7
  build: h0f24e4e_4
  build_number: 4
  subdir: win-64
  url: https://conda.anaconda.org/conda-forge/win-64/libxml2-2.12.7-h0f24e4e_4.conda
  sha256: ae78197961b09b0eef4ee194a44e4adc4555c0f2f20c348086b0cd8aaf2f7731
  md5: ed4d301f0d2149b34deb9c4fecafd836
  depends:
  - libiconv >=1.17,<2.0a0
  - libzlib >=1.3.1,<2.0a0
  - ucrt >=10.0.20348.0
  - vc >=14.2,<15
  - vc14_runtime >=14.29.30139
  license: MIT
  license_family: MIT
  purls: []
  size: 1682090
  timestamp: 1721031296951
- kind: conda
  name: libxml2
  version: 2.12.7
  build: he7c6b58_4
  build_number: 4
  subdir: linux-64
  url: https://conda.anaconda.org/conda-forge/linux-64/libxml2-2.12.7-he7c6b58_4.conda
  sha256: 10e9e0ac52b9a516a17edbc07f8d559e23778e54f1a7721b2e0e8219284fed3b
  md5: 08a9265c637230c37cb1be4a6cad4536
  depends:
  - __glibc >=2.17,<3.0.a0
  - icu >=75.1,<76.0a0
  - libgcc-ng >=12
  - libiconv >=1.17,<2.0a0
  - libzlib >=1.3.1,<2.0a0
  - xz >=5.2.6,<6.0a0
  license: MIT
  license_family: MIT
  purls: []
  size: 707169
  timestamp: 1721031016143
- kind: conda
  name: libxslt
  version: 1.1.39
  build: h3df6e99_0
  subdir: win-64
  url: https://conda.anaconda.org/conda-forge/win-64/libxslt-1.1.39-h3df6e99_0.conda
  sha256: 6e3d99466d2076c35e7ac8dcdfe604da3d593f55b74a5b8e96c2b2ff63c247aa
  md5: 279ee338c9b34871d578cb3c7aa68f70
  depends:
  - libxml2 >=2.12.1,<3.0.0a0
  - ucrt >=10.0.20348.0
  - vc >=14.2,<15
  - vc14_runtime >=14.29.30139
  license: MIT
  license_family: MIT
  purls: []
  size: 418542
  timestamp: 1701629338549
- kind: conda
  name: libxslt
  version: 1.1.39
  build: h76b75d6_0
  subdir: linux-64
  url: https://conda.anaconda.org/conda-forge/linux-64/libxslt-1.1.39-h76b75d6_0.conda
  sha256: 684e9b67ef7b9ca0ca993762eeb39705ec58e2e7f958555c758da7ef416db9f3
  md5: e71f31f8cfb0a91439f2086fc8aa0461
  depends:
  - libgcc-ng >=12
  - libxml2 >=2.12.1,<3.0.0a0
  license: MIT
  license_family: MIT
  purls: []
  size: 254297
  timestamp: 1701628814990
- kind: conda
  name: libzip
  version: 1.10.1
  build: h1d365fa_3
  build_number: 3
  subdir: win-64
  url: https://conda.anaconda.org/conda-forge/win-64/libzip-1.10.1-h1d365fa_3.conda
  sha256: 221698b52dd7a3dcfc67ff9460e9c8649fc6c86506a2a2ab6f57b97e7489bb9f
  md5: 5c629cd12d89e2856c17b1dc5fcf44a4
  depends:
  - bzip2 >=1.0.8,<2.0a0
  - libzlib >=1.2.13,<2.0.0a0
  - openssl >=3.1.2,<4.0a0
  - ucrt >=10.0.20348.0
  - vc >=14.2,<15
  - vc14_runtime >=14.29.30139
  license: BSD-3-Clause
  license_family: BSD
  purls: []
  size: 146434
  timestamp: 1694417117772
- kind: conda
  name: libzip
  version: 1.10.1
  build: h2629f0a_3
  build_number: 3
  subdir: linux-64
  url: https://conda.anaconda.org/conda-forge/linux-64/libzip-1.10.1-h2629f0a_3.conda
  sha256: 84e93f189072dcfcbe77744f19c7e4171523fbecfaba7352e5a23bbe014574c7
  md5: ac79812548e7e8cf61f7b0abdef01d3b
  depends:
  - bzip2 >=1.0.8,<2.0a0
  - libgcc-ng >=12
  - libzlib >=1.2.13,<2.0.0a0
  - openssl >=3.1.2,<4.0a0
  license: BSD-3-Clause
  license_family: BSD
  purls: []
  size: 107198
  timestamp: 1694416433629
- kind: conda
  name: libzlib
  version: 1.3.1
  build: h2466b09_1
  build_number: 1
  subdir: win-64
  url: https://conda.anaconda.org/conda-forge/win-64/libzlib-1.3.1-h2466b09_1.conda
  sha256: b13846a54a15243e15f96fec06b526d8155adc6a1ac2b6ed47a88f6a71a94b68
  md5: d4483ca8afc57ddf1f6dded53b36c17f
  depends:
  - ucrt >=10.0.20348.0
  - vc >=14.2,<15
  - vc14_runtime >=14.29.30139
  constrains:
  - zlib 1.3.1 *_1
  license: Zlib
  license_family: Other
  purls: []
  size: 56186
  timestamp: 1716874730539
- kind: conda
  name: libzlib
  version: 1.3.1
  build: h4ab18f5_1
  build_number: 1
  subdir: linux-64
  url: https://conda.anaconda.org/conda-forge/linux-64/libzlib-1.3.1-h4ab18f5_1.conda
  sha256: adf6096f98b537a11ae3729eaa642b0811478f0ea0402ca67b5108fe2cb0010d
  md5: 57d7dc60e9325e3de37ff8dffd18e814
  depends:
  - libgcc-ng >=12
  constrains:
  - zlib 1.3.1 *_1
  license: Zlib
  license_family: Other
  purls: []
  size: 61574
  timestamp: 1716874187109
- kind: conda
  name: lxml
  version: 5.3.0
  build: py312h53bce91_0
  subdir: win-64
  url: https://conda.anaconda.org/conda-forge/win-64/lxml-5.3.0-py312h53bce91_0.conda
  sha256: 651c5ab9286cfba77cdfb499bcaf6f4deff948e4459014e8fce22917e4d4950f
  md5: 44fc86cb5d07f287c6a277d1cacc710a
  depends:
  - libxml2 >=2.12.7,<3.0a0
  - libxslt >=1.1.39,<2.0a0
  - libzlib >=1.3.1,<2.0a0
  - python >=3.12,<3.13.0a0
  - python_abi 3.12.* *_cp312
  - ucrt >=10.0.20348.0
  - vc >=14.2,<15
  - vc14_runtime >=14.29.30139
  license: BSD-3-Clause and MIT-CMU
  purls:
  - pkg:pypi/lxml?source=conda-forge-mapping
  size: 1050167
  timestamp: 1723458763120
- kind: conda
  name: lxml
  version: 5.3.0
  build: py312hf3a79e2_0
  subdir: linux-64
  url: https://conda.anaconda.org/conda-forge/linux-64/lxml-5.3.0-py312hf3a79e2_0.conda
  sha256: 3cbb7f16bc8dec511b5d1c89b348902f3a348dec47e0b4616f87aaa082d5610a
  md5: adfddce3b8f93681ad66a8fd4a6616bd
  depends:
  - __glibc >=2.17,<3.0.a0
  - libgcc-ng >=12
  - libxml2 >=2.12.7,<3.0a0
  - libxslt >=1.1.39,<2.0a0
  - libzlib >=1.3.1,<2.0a0
  - python >=3.12,<3.13.0a0
  - python_abi 3.12.* *_cp312
  license: BSD-3-Clause and MIT-CMU
  purls:
  - pkg:pypi/lxml?source=conda-forge-mapping
  size: 1397094
  timestamp: 1723458522386
- kind: conda
  name: lz4-c
  version: 1.9.4
  build: hcb278e6_0
  subdir: linux-64
  url: https://conda.anaconda.org/conda-forge/linux-64/lz4-c-1.9.4-hcb278e6_0.conda
  sha256: 1b4c105a887f9b2041219d57036f72c4739ab9e9fe5a1486f094e58c76b31f5f
  md5: 318b08df404f9c9be5712aaa5a6f0bb0
  depends:
  - libgcc-ng >=12
  - libstdcxx-ng >=12
  license: BSD-2-Clause
  license_family: BSD
  purls: []
  size: 143402
  timestamp: 1674727076728
- kind: conda
  name: lz4-c
  version: 1.9.4
  build: hcfcfb64_0
  subdir: win-64
  url: https://conda.anaconda.org/conda-forge/win-64/lz4-c-1.9.4-hcfcfb64_0.conda
  sha256: a0954b4b1590735ea5f3d0f4579c3883f8ac837387afd5b398b241fda85124ab
  md5: e34720eb20a33fc3bfb8451dd837ab7a
  depends:
  - ucrt >=10.0.20348.0
  - vc >=14.2,<15
  - vs2015_runtime >=14.29.30139
  license: BSD-2-Clause
  license_family: BSD
  purls: []
  size: 134235
  timestamp: 1674728465431
- kind: conda
  name: m2w64-gcc-libgfortran
  version: 5.3.0
  build: '6'
  build_number: 6
  subdir: win-64
  url: https://conda.anaconda.org/conda-forge/win-64/m2w64-gcc-libgfortran-5.3.0-6.tar.bz2
  sha256: 9de95a7996d5366ae0808eef2acbc63f9b11b874aa42375f55379e6715845dc6
  md5: 066552ac6b907ec6d72c0ddab29050dc
  depends:
  - m2w64-gcc-libs-core
  - msys2-conda-epoch ==20160418
  license: GPL, LGPL, FDL, custom
  purls: []
  size: 350687
  timestamp: 1608163451316
- kind: conda
  name: m2w64-gcc-libs
  version: 5.3.0
  build: '7'
  build_number: 7
  subdir: win-64
  url: https://conda.anaconda.org/conda-forge/win-64/m2w64-gcc-libs-5.3.0-7.tar.bz2
  sha256: 3bd1ab02b7c89a5b153a17be03b36d833f1517ff2a6a77ead7c4a808b88196aa
  md5: fe759119b8b3bfa720b8762c6fdc35de
  depends:
  - m2w64-gcc-libgfortran
  - m2w64-gcc-libs-core
  - m2w64-gmp
  - m2w64-libwinpthread-git
  - msys2-conda-epoch ==20160418
  license: GPL3+, partial:GCCRLE, partial:LGPL2+
  purls: []
  size: 532390
  timestamp: 1608163512830
- kind: conda
  name: m2w64-gcc-libs-core
  version: 5.3.0
  build: '7'
  build_number: 7
  subdir: win-64
  url: https://conda.anaconda.org/conda-forge/win-64/m2w64-gcc-libs-core-5.3.0-7.tar.bz2
  sha256: 58afdfe859ed2e9a9b1cc06bc408720cb2c3a6a132e59d4805b090d7574f4ee0
  md5: 4289d80fb4d272f1f3b56cfe87ac90bd
  depends:
  - m2w64-gmp
  - m2w64-libwinpthread-git
  - msys2-conda-epoch ==20160418
  license: GPL3+, partial:GCCRLE, partial:LGPL2+
  purls: []
  size: 219240
  timestamp: 1608163481341
- kind: conda
  name: m2w64-gmp
  version: 6.1.0
  build: '2'
  build_number: 2
  subdir: win-64
  url: https://conda.anaconda.org/conda-forge/win-64/m2w64-gmp-6.1.0-2.tar.bz2
  sha256: 7e3cd95f554660de45f8323fca359e904e8d203efaf07a4d311e46d611481ed1
  md5: 53a1c73e1e3d185516d7e3af177596d9
  depends:
  - msys2-conda-epoch ==20160418
  license: LGPL3
  purls: []
  size: 743501
  timestamp: 1608163782057
- kind: conda
  name: m2w64-libwinpthread-git
  version: 5.0.0.4634.697f757
  build: '2'
  build_number: 2
  subdir: win-64
  url: https://conda.anaconda.org/conda-forge/win-64/m2w64-libwinpthread-git-5.0.0.4634.697f757-2.tar.bz2
  sha256: f63a09b2cae7defae0480f1740015d6235f1861afa6fe2e2d3e10bd0d1314ee0
  md5: 774130a326dee16f1ceb05cc687ee4f0
  depends:
  - msys2-conda-epoch ==20160418
  license: MIT, BSD
  purls: []
  size: 31928
  timestamp: 1608166099896
- kind: conda
  name: markdown-it-py
  version: 3.0.0
  build: pyhd8ed1ab_0
  subdir: noarch
  noarch: python
  url: https://conda.anaconda.org/conda-forge/noarch/markdown-it-py-3.0.0-pyhd8ed1ab_0.conda
  sha256: c041b0eaf7a6af3344d5dd452815cdc148d6284fec25a4fa3f4263b3a021e962
  md5: 93a8e71256479c62074356ef6ebf501b
  depends:
  - mdurl >=0.1,<1
  - python >=3.8
  license: MIT
  license_family: MIT
  purls:
  - pkg:pypi/markdown-it-py?source=conda-forge-mapping
  size: 64356
  timestamp: 1686175179621
- kind: conda
  name: markupsafe
  version: 2.1.5
  build: py312h4389bb4_1
  build_number: 1
  subdir: win-64
  url: https://conda.anaconda.org/conda-forge/win-64/markupsafe-2.1.5-py312h4389bb4_1.conda
  sha256: e0445364902a4c0ab45b6683a09459b574466198f4ad81919bae4cd291e75208
  md5: 79843153b0fa98a7e63b9d9ed525596b
  depends:
  - python >=3.12,<3.13.0a0
  - python_abi 3.12.* *_cp312
  - ucrt >=10.0.20348.0
  - vc >=14.2,<15
  - vc14_runtime >=14.29.30139
  constrains:
  - jinja2 >=3.0.0
  license: BSD-3-Clause
  license_family: BSD
  purls:
  - pkg:pypi/markupsafe?source=conda-forge-mapping
  size: 29136
  timestamp: 1724959968176
- kind: conda
  name: markupsafe
  version: 2.1.5
  build: py312h66e93f0_1
  build_number: 1
  subdir: linux-64
  url: https://conda.anaconda.org/conda-forge/linux-64/markupsafe-2.1.5-py312h66e93f0_1.conda
  sha256: 5c88cd6e19437015de16bde30dd25791aca63ac9cbb8d66b65f365ecff1b235b
  md5: 80b79ce0d3dc127e96002dfdcec0a2a5
  depends:
  - __glibc >=2.17,<3.0.a0
  - libgcc >=13
  - python >=3.12,<3.13.0a0
  - python_abi 3.12.* *_cp312
  constrains:
  - jinja2 >=3.0.0
  license: BSD-3-Clause
  license_family: BSD
  purls:
  - pkg:pypi/markupsafe?source=conda-forge-mapping
  size: 26772
  timestamp: 1724959630484
- kind: conda
  name: matplotlib-inline
  version: 0.1.7
  build: pyhd8ed1ab_0
  subdir: noarch
  noarch: python
  url: https://conda.anaconda.org/conda-forge/noarch/matplotlib-inline-0.1.7-pyhd8ed1ab_0.conda
  sha256: 7ea68676ea35fbb095420bbcc1c82c4767b8be7bb56abb6989b7f89d957a3bab
  md5: 779345c95648be40d22aaa89de7d4254
  depends:
  - python >=3.6
  - traitlets
  license: BSD-3-Clause
  license_family: BSD
  purls:
  - pkg:pypi/matplotlib-inline?source=conda-forge-mapping
  size: 14599
  timestamp: 1713250613726
- kind: conda
  name: mdit-py-plugins
  version: 0.4.1
  build: pyhd8ed1ab_0
  subdir: noarch
  noarch: python
  url: https://conda.anaconda.org/conda-forge/noarch/mdit-py-plugins-0.4.1-pyhd8ed1ab_0.conda
  sha256: 3525b8e4598ccaab913a2bcb8a63998c6e5cc1870d0c5a5b4e867aa69c720aa1
  md5: eb90dd178bcdd0260dfaa6e1cbccf042
  depends:
  - markdown-it-py >=1.0.0,<4.0.0
  - python >=3.8
  license: MIT
  license_family: MIT
  purls:
  - pkg:pypi/mdit-py-plugins?source=conda-forge-mapping
  size: 41972
  timestamp: 1715570303416
- kind: conda
  name: mdurl
  version: 0.1.2
  build: pyhd8ed1ab_0
  subdir: noarch
  noarch: python
  url: https://conda.anaconda.org/conda-forge/noarch/mdurl-0.1.2-pyhd8ed1ab_0.conda
  sha256: 64073dfb6bb429d52fff30891877b48c7ec0f89625b1bf844905b66a81cce6e1
  md5: 776a8dd9e824f77abac30e6ef43a8f7a
  depends:
  - python >=3.6
  license: MIT
  license_family: MIT
  purls:
  - pkg:pypi/mdurl?source=conda-forge-mapping
  size: 14680
  timestamp: 1704317789138
- kind: conda
  name: medcoupling
  version: 9.12.0
  build: py312_nompi_release_h7bdc618_302
  build_number: 302
  subdir: win-64
  url: https://repo.prefix.dev/code-aster/win-64/medcoupling-9.12.0-py312_nompi_release_h7bdc618_302.conda
  sha256: 3d1528790be6c21be17ddf24c083f85009ac8b28c0f3b58f37e35dd971c038d7
  depends:
  - libboost >=1.84,<1.85.0a0
  - libmed >=4.1,<4.2.0a0
  - libxml2 >=2.12,<2.13.0a0
  - numpy >=1.26,<1.27.0a0
  - python >=3.12,<3.13.0a0
  - python_abi 3.12.* *_cp312
  - ucrt >=10.0.20348.0
  - vc >=14.3,<15
  - vc14_runtime >=14.40.33810
  arch: x86_64
  platform: win
  license: LGPL-2.1-or-later
  license_family: LGPL
  purls: []
  size: 8463072
  timestamp: 1722512039737
- kind: conda
  name: medcoupling
  version: 9.12.0
  build: py312_nompi_release_h969545f_302
  build_number: 302
  subdir: linux-64
  url: https://repo.prefix.dev/code-aster/linux-64/medcoupling-9.12.0-py312_nompi_release_h969545f_302.conda
  sha256: c91c33d376830023489176d8e8d72e34455bb3ccf5fdf67bb990daa3a776f951
  depends:
  - __glibc >=2.17,<3.0.a0
  - libboost >=1.84,<1.85.0a0
  - libgcc-ng >=12
  - libmed >=4.1,<4.2.0a0
  - libstdcxx-ng >=12
  - libxml2 >=2.12,<2.13.0a0
  - numpy >=1.26,<1.27.0a0
  - python >=3.12,<3.13.0a0
  - python_abi 3.12.* *_cp312
  arch: x86_64
  platform: linux
  license: LGPL-2.1-or-later
  license_family: LGPL
  purls: []
  size: 12251040
  timestamp: 1723392023890
- kind: conda
  name: meshio
  version: 5.3.5
  build: pyhd8ed1ab_0
  subdir: noarch
  noarch: python
  url: https://conda.anaconda.org/conda-forge/noarch/meshio-5.3.5-pyhd8ed1ab_0.conda
  sha256: 8818467a7490dea7876e1c6d112af7c0e326a5a54cd829a384a493a152d8596a
  md5: 2ea6ce24274096bf2df6c8c50f373d5b
  depends:
  - h5py
  - importlib_metadata
  - netcdf4
  - numpy
  - python >=3.7
  - rich
  license: MIT
  license_family: MIT
  purls:
  - pkg:pypi/meshio?source=conda-forge-mapping
  size: 383105
  timestamp: 1706720749456
- kind: conda
  name: metis
  version: 5.1.0.4
  build: aster4_release_h8025b42_203
  build_number: 203
  subdir: win-64
  url: https://repo.prefix.dev/code-aster/win-64/metis-5.1.0.4-aster4_release_h8025b42_203.conda
  sha256: f5ad323369e7acb6e0659944d7de0f8bd14c8a6f2d4c807615cecd27702284a7
  depends:
  - ucrt >=10.0.20348.0
  - vc >=14.3,<15
  - vc14_runtime >=14.40.33810
  arch: x86_64
  platform: win
  license: Apache-2.0
  license_family: Apache
  purls: []
  size: 394631
  timestamp: 1722509945796
- kind: conda
  name: metis
  version: 5.1.0.4
  build: aster4_release_hcd68848_203
  build_number: 203
  subdir: linux-64
  url: https://repo.prefix.dev/code-aster/linux-64/metis-5.1.0.4-aster4_release_hcd68848_203.conda
  sha256: 560178a95de719d96a41161a18696875927bd5442bb6e3ab8a94066a42c4a166
  depends:
  - libgcc-ng >=12
  - libstdcxx-ng >=12
  arch: x86_64
  platform: linux
  license: Apache-2.0
  license_family: Apache
  purls: []
  size: 217113
  timestamp: 1723390344131
- kind: conda
  name: mfront
  version: 4.2.0
  build: py312_release_h16783ba_203
  build_number: 203
  subdir: linux-64
  url: https://repo.prefix.dev/code-aster/linux-64/mfront-4.2.0-py312_release_h16783ba_203.conda
  sha256: 7dadacb9102eb1ea6cc101bfbdc3711a664c78894a81366618fa3d9a57c0c5ba
  depends:
  - _openmp_mutex >=4.5
  - libboost-python >=1.84.0,<1.85.0a0
  - libgcc-ng >=12
  - libgfortran-ng
  - libgfortran5 >=12.4.0
  - libstdcxx-ng >=12
  - libzlib >=1.2.13,<2.0a0
  - python >=3.12,<3.13.0a0
  - python_abi 3.12.* *_cp312
  arch: x86_64
  platform: linux
  license: GPL-3.0-only
  license_family: GPL
  purls: []
  size: 5788848
  timestamp: 1723391282930
- kind: conda
  name: mfront
  version: 4.2.0
  build: py312_release_h470f469_203
  build_number: 203
  subdir: win-64
  url: https://repo.prefix.dev/code-aster/win-64/mfront-4.2.0-py312_release_h470f469_203.conda
  sha256: ff7dc073b7e0f9de274c3a4974cb355c8b1a910a4353da4b933f7ea2cece6067
  depends:
  - intel-openmp
  - libboost-python >=1.84.0,<1.85.0a0
  - libflang >=18.1.8
  - python >=3.12,<3.13.0a0
  - python_abi 3.12.* *_cp312
  - ucrt >=10.0.20348.0
  - vc >=14.3,<15
  - vc14_runtime >=14.40.33810
  arch: x86_64
  platform: win
  license: GPL-3.0-only
  license_family: GPL
  purls: []
  size: 7907998
  timestamp: 1722510958559
- kind: conda
  name: mgis
  version: '2.2'
  build: py312_release_ha42980e_202
  build_number: 202
  subdir: win-64
  url: https://repo.prefix.dev/code-aster/win-64/mgis-2.2-py312_release_ha42980e_202.conda
  sha256: 4a9105674f0f36cfabd08f9c3e53cd6e6046559ede501259f273b2ae5eac3bc3
  depends:
  - libboost-python >=1.84.0,<1.85.0a0
  - libflang >=18.1.8
  - mfront >=4.2,<5.0a0 *release*
  - numpy >=1.26,<1.27.0a0
  - python >=3.12,<3.13.0a0
  - python_abi 3.12.* *_cp312
  - ucrt >=10.0.20348.0
  - vc >=14.3,<15
  - vc14_runtime >=14.40.33810
  arch: x86_64
  platform: win
  license: Apache-2.0
  license_family: Apache
  purls: []
  size: 622509
  timestamp: 1722512036754
- kind: conda
  name: mgis
  version: '2.2'
  build: py312_release_hce40cdd_202
  build_number: 202
  subdir: linux-64
  url: https://repo.prefix.dev/code-aster/linux-64/mgis-2.2-py312_release_hce40cdd_202.conda
  sha256: 6dc4480adecdd00a05a1b50823fadeebec465075c442d630defdf2aec3c91a3f
  depends:
  - libboost-python >=1.84.0,<1.85.0a0
  - libgcc-ng >=12
  - libgfortran-ng
  - libgfortran5 >=12.4.0
  - libstdcxx-ng >=12
  - mfront >=4.2,<5.0a0 *release*
  - numpy >=1.26,<1.27.0a0
  - python >=3.12,<3.13.0a0
  - python_abi 3.12.* *_cp312
  arch: x86_64
  platform: linux
  license: Apache-2.0
  license_family: Apache
  purls: []
  size: 389289
  timestamp: 1723391567959
- kind: conda
  name: mistune
  version: 3.0.2
  build: pyhd8ed1ab_0
  subdir: noarch
  noarch: python
  url: https://conda.anaconda.org/conda-forge/noarch/mistune-3.0.2-pyhd8ed1ab_0.conda
  sha256: f95cb70007e3cc2ba44e17c29a056b499e6dadf08746706d0c817c8e2f47e05c
  md5: 5cbee699846772cc939bef23a0d524ed
  depends:
  - python >=3.7
  license: BSD-3-Clause
  license_family: BSD
  purls:
  - pkg:pypi/mistune?source=conda-forge-mapping
  size: 66022
  timestamp: 1698947249750
- kind: conda
  name: mkl
  version: 2024.2.1
  build: h66d3029_102
  build_number: 102
  subdir: win-64
  url: https://conda.anaconda.org/conda-forge/win-64/mkl-2024.2.1-h66d3029_102.conda
  sha256: e24a29193a331a3c9d9ccbc5814d172d33e77700ff42a1fd2ffe6ac6805e9513
  md5: 15ec42c007829df364f4343e3edad979
  depends:
  - intel-openmp 2024.*
  - tbb 2021.*
  license: LicenseRef-IntelSimplifiedSoftwareOct2022
  license_family: Proprietary
  purls: []
  size: 102856459
  timestamp: 1723740115269
- kind: conda
  name: mpfr
  version: 4.2.1
  build: h38ae2d0_2
  build_number: 2
  subdir: linux-64
  url: https://conda.anaconda.org/conda-forge/linux-64/mpfr-4.2.1-h38ae2d0_2.conda
  sha256: 016981edf60146a6c553e22457ca3d121ff52b98d24b2191b82ef2aefa89cc7f
  md5: 168e18a2bba4f8520e6c5e38982f5847
  depends:
  - __glibc >=2.17,<3.0.a0
  - gmp >=6.3.0,<7.0a0
  - libgcc-ng >=12
  license: LGPL-3.0-only
  license_family: LGPL
  purls: []
  size: 640978
  timestamp: 1722132616744
- kind: conda
  name: mpfr
  version: 4.2.1
  build: h64bf75a_1
  build_number: 1
  subdir: win-64
  url: https://conda.anaconda.org/conda-forge/win-64/mpfr-4.2.1-h64bf75a_1.conda
  sha256: 5bcfa98079e66428f113131d07aa6beacd370728f2a39a151631c45200fcc7cc
  md5: b651d6be33090cfb6bd4ff3b20e64bbc
  depends:
  - mpir >=3.0.0,<4.0a0
  - ucrt >=10.0.20348.0
  - vc >=14.2,<15
  - vc14_runtime >=14.29.30139
  license: LGPL-3.0-only
  license_family: LGPL
  purls: []
  size: 389837
  timestamp: 1712341209071
- kind: conda
  name: mpir
  version: 3.0.0
  build: he025d50_1002
  build_number: 1002
  subdir: win-64
  url: https://conda.anaconda.org/conda-forge/win-64/mpir-3.0.0-he025d50_1002.tar.bz2
  sha256: c7243b2c3f8e849a9367eab8d77babcd8dd5b828d6b5068441297edc86843b69
  md5: 126ea50b4b4a33448c3994df2ff8b0cc
  depends:
  - vc >=14,<15.0a0
  license: LGPL 3
  purls: []
  size: 3119992
  timestamp: 1543566020324
- kind: conda
  name: msys2-conda-epoch
  version: '20160418'
  build: '1'
  build_number: 1
  subdir: win-64
  url: https://conda.anaconda.org/conda-forge/win-64/msys2-conda-epoch-20160418-1.tar.bz2
  sha256: 99358d58d778abee4dca82ad29fb58058571f19b0f86138363c260049d4ac7f1
  md5: b0309b72560df66f71a9d5e34a5efdfa
  purls: []
  size: 3227
  timestamp: 1608166968312
- kind: conda
  name: mumps
  version: 5.7.2
  build: aster_py312_nompi_release_h2891d56_302
  build_number: 302
  subdir: win-64
  url: https://repo.prefix.dev/code-aster/win-64/mumps-5.7.2-aster_py312_nompi_release_h2891d56_302.conda
  sha256: af20d43fd443ac11b93b3068a47ed98007ff216feda201ac25bf805174103921
  depends:
  - libblas >=3.9.0,<4.0a0
  - liblapack >=3.9.0,<3.10.0a0
  - libzlib >=1.2.13,<2.0a0
  - metis >=5.1,<6.0a0 *release*
  - mkl >=2024.1.0,<2025.0a0
  - numpy >=1.26,<1.27.0a0
  - python_abi 3.12.* *_cp312
  - scotch >=7.0.4,<7.0.5.0a0 *release*
  - ucrt >=10.0.20348.0
  - vc >=14.3,<15
  - vc14_runtime >=14.40.33810
  arch: x86_64
  platform: win
  license: CeCILL-C
  purls: []
  size: 2931087
  timestamp: 1722510700022
- kind: conda
  name: mumps
  version: 5.7.2
  build: aster_py312_nompi_release_h59e4c4c_302
  build_number: 302
  subdir: linux-64
  url: https://repo.prefix.dev/code-aster/linux-64/mumps-5.7.2-aster_py312_nompi_release_h59e4c4c_302.conda
  sha256: 3d3b4b35369359699f777dd49eb7ea01c569fa7080429e41240917957275b565
  depends:
  - libblas >=3.9.0,<4.0a0
  - libgcc-ng >=12
  - libgfortran-ng
  - libgfortran5 >=12.4.0
  - liblapack >=3.9.0,<4.0a0
  - libstdcxx-ng >=12
  - libzlib >=1.2.13,<2.0a0
  - metis >=5.1,<6.0a0 *release*
  - numpy >=1.26,<1.27.0a0
  - python_abi 3.12.* *_cp312
  - scotch >=7.0.4,<7.0.5.0a0 *release*
  arch: x86_64
  platform: linux
  license: CeCILL-C
  purls: []
  size: 2368636
  timestamp: 1723391453212
- kind: conda
  name: mypy_extensions
  version: 1.0.0
  build: pyha770c72_0
  subdir: noarch
  noarch: python
  url: https://conda.anaconda.org/conda-forge/noarch/mypy_extensions-1.0.0-pyha770c72_0.conda
  sha256: f240217476e148e825420c6bc3a0c0efb08c0718b7042fae960400c02af858a3
  md5: 4eccaeba205f0aed9ac3a9ea58568ca3
  depends:
  - python >=3.5
  license: MIT
  license_family: MIT
  size: 10492
  timestamp: 1675543414256
- kind: conda
  name: myst-parser
  version: 4.0.0
  build: pyhd8ed1ab_0
  subdir: noarch
  noarch: python
  url: https://conda.anaconda.org/conda-forge/noarch/myst-parser-4.0.0-pyhd8ed1ab_0.conda
  sha256: 0657ce1d09bd2d29af7a8d59643148251df95d387845dbef1486b42a38708e85
  md5: ea5aa87c2aa98c233933dcca849e0f61
  depends:
  - docutils >=0.19,<0.22
  - jinja2
  - markdown-it-py >=3.0.0,<4.0.0
  - mdit-py-plugins >=0.4.1,<1
  - python >=3.10
  - pyyaml
  - sphinx >=7,<9
  license: MIT
  license_family: MIT
  purls:
  - pkg:pypi/myst-parser?source=conda-forge-mapping
  size: 72798
  timestamp: 1722964397370
- kind: conda
  name: nbclient
  version: 0.10.0
  build: pyhd8ed1ab_0
  subdir: noarch
  noarch: python
  url: https://conda.anaconda.org/conda-forge/noarch/nbclient-0.10.0-pyhd8ed1ab_0.conda
  sha256: 589d72d36d61a23b39d6fff2c488f93e29e20de4fc6f5d315b5f2c16e81028bf
  md5: 15b51397e0fe8ea7d7da60d83eb76ebc
  depends:
  - jupyter_client >=6.1.12
  - jupyter_core >=4.12,!=5.0.*
  - nbformat >=5.1
  - python >=3.8
  - traitlets >=5.4
  license: BSD-3-Clause
  license_family: BSD
  purls:
  - pkg:pypi/nbclient?source=conda-forge-mapping
  size: 27851
  timestamp: 1710317767117
- kind: conda
  name: nbconvert-core
  version: 7.16.4
  build: pyhd8ed1ab_1
  build_number: 1
  subdir: noarch
  noarch: python
  url: https://conda.anaconda.org/conda-forge/noarch/nbconvert-core-7.16.4-pyhd8ed1ab_1.conda
  sha256: 074d858c5808e0a832acc0da37cd70de1565e8d6e17a62d5a11b3902b5e78319
  md5: e2d2abb421c13456a9a9f80272fdf543
  depends:
  - beautifulsoup4
  - bleach
  - defusedxml
  - entrypoints >=0.2.2
  - jinja2 >=3.0
  - jupyter_core >=4.7
  - jupyterlab_pygments
  - markupsafe >=2.0
  - mistune >=2.0.3,<4
  - nbclient >=0.5.0
  - nbformat >=5.1
  - packaging
  - pandocfilters >=1.4.1
  - pygments >=2.4.1
  - python >=3.8
  - tinycss2
  - traitlets >=5.0
  constrains:
  - nbconvert =7.16.4=*_1
  - pandoc >=2.9.2,<4.0.0
  license: BSD-3-Clause
  license_family: BSD
  purls:
  - pkg:pypi/nbconvert?source=conda-forge-mapping
  size: 189599
  timestamp: 1718135529468
- kind: conda
  name: nbformat
  version: 5.10.4
  build: pyhd8ed1ab_0
  subdir: noarch
  noarch: python
  url: https://conda.anaconda.org/conda-forge/noarch/nbformat-5.10.4-pyhd8ed1ab_0.conda
  sha256: 36fe73da4d37bc7ac2d1540526ecd294fbd09acda04e096181ab8f1ccd2b464c
  md5: 0b57b5368ab7fc7cdc9e3511fa867214
  depends:
  - jsonschema >=2.6
  - jupyter_core >=4.12,!=5.0.*
  - python >=3.8
  - python-fastjsonschema >=2.15
  - traitlets >=5.1
  license: BSD-3-Clause
  license_family: BSD
  purls:
  - pkg:pypi/nbformat?source=conda-forge-mapping
  size: 101232
  timestamp: 1712239122969
- kind: conda
  name: ncurses
  version: '6.5'
  build: he02047a_1
  build_number: 1
  subdir: linux-64
  url: https://conda.anaconda.org/conda-forge/linux-64/ncurses-6.5-he02047a_1.conda
  sha256: 6a1d5d8634c1a07913f1c525db6455918cbc589d745fac46d9d6e30340c8731a
  md5: 70caf8bb6cf39a0b6b7efc885f51c0fe
  depends:
  - __glibc >=2.17,<3.0.a0
  - libgcc-ng >=12
  license: X11 AND BSD-3-Clause
  purls: []
  size: 889086
  timestamp: 1724658547447
- kind: conda
  name: nest-asyncio
  version: 1.6.0
  build: pyhd8ed1ab_0
  subdir: noarch
  noarch: python
  url: https://conda.anaconda.org/conda-forge/noarch/nest-asyncio-1.6.0-pyhd8ed1ab_0.conda
  sha256: 30db21d1f7e59b3408b831a7e0417b83b53ee6223afae56482c5f26da3ceb49a
  md5: 6598c056f64dc8800d40add25e4e2c34
  depends:
  - python >=3.5
  license: BSD-2-Clause
  license_family: BSD
  purls:
  - pkg:pypi/nest-asyncio?source=conda-forge-mapping
  size: 11638
  timestamp: 1705850780510
- kind: conda
  name: netcdf4
  version: 1.7.1
  build: nompi_release_h143bb62_112
  build_number: 112
  subdir: linux-64
  url: https://repo.prefix.dev/code-aster/linux-64/netcdf4-1.7.1-nompi_release_h143bb62_112.conda
  sha256: afd5b7e0bb29b6ffcf7a53e82b605edb60f3ca2735a35f7c8632a81ef8f9cfeb
  depends:
  - __glibc >=2.17,<3.0.a0
  - certifi
  - cftime
  - hdf5 >=1.14.4,<1.14.5.0a0 *release*
  - libgcc-ng >=12
  - libnetcdf >=4.9.2,<4.9.3.0a0
  - libzlib >=1.2.13,<2.0a0
  - numpy >=1.26,<1.27.0a0
  - python >=3.12,<3.13.0a0
  - python_abi 3.12.* *_cp312
  - setuptools
  arch: x86_64
  platform: linux
  license: MIT
  purls: []
  size: 1136417
  timestamp: 1723317162710
- kind: conda
  name: netcdf4
  version: 1.7.1
  build: nompi_release_hb1a7255_112
  build_number: 112
  subdir: win-64
  url: https://repo.prefix.dev/code-aster/win-64/netcdf4-1.7.1-nompi_release_hb1a7255_112.conda
  sha256: cde7b512aec8dc030d8c93abc32e929e81d0c0a8dc43bfd75ec18af0cef43b19
  depends:
  - certifi
  - cftime
  - hdf5 >=1.14.4,<1.14.5.0a0 *release*
  - libnetcdf >=4.9.2,<4.9.3.0a0
  - libzlib >=1.2.13,<2.0a0
  - numpy >=1.26,<1.27.0a0
  - python >=3.12,<3.13.0a0
  - python_abi 3.12.* *_cp312
  - setuptools
  - ucrt >=10.0.20348.0
  - vc >=14.3,<15
  - vc14_runtime >=14.40.33810
  arch: x86_64
  platform: win
  license: MIT
  purls: []
  size: 992965
  timestamp: 1722704130398
- kind: conda
  name: nodejs
  version: 22.7.0
  build: h57928b3_0
  subdir: win-64
  url: https://conda.anaconda.org/conda-forge/win-64/nodejs-22.7.0-h57928b3_0.conda
  sha256: 4d2b483480231e5d25a8375f3c424609cd1c0983b657338d544b9160e2a8743a
  md5: f69c88e6ac2b9c0dba88ab9abf677516
  license: MIT
  license_family: MIT
  size: 25602394
  timestamp: 1724440325962
- kind: conda
  name: nodejs
  version: 22.7.0
  build: hf235a45_0
  subdir: linux-64
  url: https://conda.anaconda.org/conda-forge/linux-64/nodejs-22.7.0-hf235a45_0.conda
  sha256: 8b10c42cc2d6f6ac5a20a42f216f94a9480bde7f5fedee3f84b71cae426d54d6
  md5: 11cb180c84856b35a4d8d419b6274892
  depends:
  - __glibc >=2.28,<3.0.a0
  - icu >=75.1,<76.0a0
  - libgcc-ng >=13
  - libstdcxx-ng >=13
  - libuv >=1.48.0,<2.0a0
  - libzlib >=1.3.1,<2.0a0
  - openssl >=3.3.1,<4.0a0
  - zlib
  license: MIT
  license_family: MIT
  size: 21386879
  timestamp: 1724445846043
- kind: conda
  name: notebook-shim
  version: 0.2.4
  build: pyhd8ed1ab_0
  subdir: noarch
  noarch: python
  url: https://conda.anaconda.org/conda-forge/noarch/notebook-shim-0.2.4-pyhd8ed1ab_0.conda
  sha256: 9b5fdef9ebe89222baa9da2796ebe7bc02ec6c5a1f61327b651d6b92cf9a0230
  md5: 3d85618e2c97ab896b5b5e298d32b5b3
  depends:
  - jupyter_server >=1.8,<3
  - python >=3.7
  license: BSD-3-Clause
  license_family: BSD
  purls:
  - pkg:pypi/notebook-shim?source=conda-forge-mapping
  size: 16880
  timestamp: 1707957948029
- kind: conda
  name: nspr
  version: '4.35'
  build: h27087fc_0
  subdir: linux-64
  url: https://conda.anaconda.org/conda-forge/linux-64/nspr-4.35-h27087fc_0.conda
  sha256: 8fadeebb2b7369a4f3b2c039a980d419f65c7b18267ba0c62588f9f894396d0c
  md5: da0ec11a6454ae19bff5b02ed881a2b1
  depends:
  - libgcc-ng >=12
  - libstdcxx-ng >=12
  license: MPL-2.0
  license_family: MOZILLA
  purls: []
  size: 226848
  timestamp: 1669784948267
- kind: conda
  name: nss
  version: '3.104'
  build: hd34e28f_0
  subdir: linux-64
  url: https://conda.anaconda.org/conda-forge/linux-64/nss-3.104-hd34e28f_0.conda
  sha256: 0beb64ae310a34537c41e43110ebc24352c4319e6348cebe3d8a89b02382212c
  md5: 0664e59f6937a660eba9f3d2f9123fa8
  depends:
  - __glibc >=2.17,<3.0.a0
  - libgcc >=13
  - libsqlite >=3.46.0,<4.0a0
  - libstdcxx >=13
  - libzlib >=1.3.1,<2.0a0
  - nspr >=4.35,<5.0a0
  license: MPL-2.0
  purls: []
  size: 1979701
  timestamp: 1725079209552
- kind: conda
  name: numpy
  version: 1.26.4
  build: py312h8753938_0
  subdir: win-64
  url: https://conda.anaconda.org/conda-forge/win-64/numpy-1.26.4-py312h8753938_0.conda
  sha256: 73570817a5109d396b4ebbe5124a89525959269fd33fa33fd413700289fbe0ef
  md5: f9ac74c3b07c396014434aca1e58d362
  depends:
  - libblas >=3.9.0,<4.0a0
  - libcblas >=3.9.0,<4.0a0
  - liblapack >=3.9.0,<4.0a0
  - python >=3.12,<3.13.0a0
  - python_abi 3.12.* *_cp312
  - ucrt >=10.0.20348.0
  - vc >=14.2,<15
  - vc14_runtime >=14.29.30139
  constrains:
  - numpy-base <0a0
  license: BSD-3-Clause
  license_family: BSD
  purls:
  - pkg:pypi/numpy?source=conda-forge-mapping
  size: 6495445
  timestamp: 1707226412944
- kind: conda
  name: numpy
  version: 1.26.4
  build: py312heda63a1_0
  subdir: linux-64
  url: https://conda.anaconda.org/conda-forge/linux-64/numpy-1.26.4-py312heda63a1_0.conda
  sha256: fe3459c75cf84dcef6ef14efcc4adb0ade66038ddd27cadb894f34f4797687d8
  md5: d8285bea2a350f63fab23bf460221f3f
  depends:
  - libblas >=3.9.0,<4.0a0
  - libcblas >=3.9.0,<4.0a0
  - libgcc-ng >=12
  - liblapack >=3.9.0,<4.0a0
  - libstdcxx-ng >=12
  - python >=3.12,<3.13.0a0
  - python_abi 3.12.* *_cp312
  constrains:
  - numpy-base <0a0
  license: BSD-3-Clause
  license_family: BSD
  purls:
  - pkg:pypi/numpy?source=conda-forge-mapping
  size: 7484186
  timestamp: 1707225809722
- kind: conda
  name: occt
  version: 7.8.1
  build: novtk_h2e18687_102
  build_number: 102
  subdir: win-64
  url: https://conda.anaconda.org/conda-forge/win-64/occt-7.8.1-novtk_h2e18687_102.conda
  sha256: 5400935045e13e0aa16e3c1dd6ab5605fe563bca0f48408cd5f3ec59c1478787
  md5: 321e27ba104f87dc6cae240fb71e8d9e
  depends:
  - fontconfig >=2.14.2,<3.0a0
  - fonts-conda-ecosystem
  - freeimage >=3.18.0,<3.19.0a0
  - freetype >=2.12.1,<3.0a0
  - rapidjson
  - ucrt >=10.0.20348.0
  - vc >=14.2,<15
  - vc14_runtime >=14.29.30139
  license: LGPL-2.1-only
  license_family: LGPL
  purls: []
  size: 24713994
  timestamp: 1718830068946
- kind: conda
  name: occt
  version: 7.8.1
  build: novtk_h44cb049_102
  build_number: 102
  subdir: linux-64
  url: https://conda.anaconda.org/conda-forge/linux-64/occt-7.8.1-novtk_h44cb049_102.conda
  sha256: 90450bd13e5226b2d05c6d49ac86f69e4e4bd1a32d3b6093980244588abd0277
  md5: 19281d95f2bbf28430dbaab1feadb45f
  depends:
  - fontconfig >=2.14.2,<3.0a0
  - fonts-conda-ecosystem
  - freeimage >=3.18.0,<3.19.0a0
  - freetype >=2.12.1,<3.0a0
  - libgcc-ng >=12
  - libstdcxx-ng >=12
  - rapidjson
  - xorg-libxt >=1.3.0,<2.0a0
  license: LGPL-2.1-only
  license_family: LGPL
  purls: []
  size: 28339683
  timestamp: 1718828669408
- kind: conda
  name: openexr
  version: 3.2.2
  build: h72640d8_1
  build_number: 1
  subdir: win-64
  url: https://conda.anaconda.org/conda-forge/win-64/openexr-3.2.2-h72640d8_1.conda
  sha256: 23a080dc31c2d557719c928c2685e2952d5b36b70aecbfd962824bd0b414cf9c
  md5: 3cecd7892a09d59f64a3e119647630f9
  depends:
  - imath >=3.1.11,<3.1.12.0a0
  - libzlib >=1.2.13,<2.0.0a0
  - ucrt >=10.0.20348.0
  - vc >=14.2,<15
  - vc14_runtime >=14.29.30139
  license: BSD-3-Clause
  license_family: BSD
  purls: []
  size: 1208041
  timestamp: 1709260904190
- kind: conda
  name: openexr
  version: 3.2.2
  build: haf962dd_1
  build_number: 1
  subdir: linux-64
  url: https://conda.anaconda.org/conda-forge/linux-64/openexr-3.2.2-haf962dd_1.conda
  sha256: 01d773a14124929abd6c26169d900ce439f9df8a9e37d3ea197c7f71f61e7906
  md5: 34e58e21fc28e404207d6ce4287da264
  depends:
  - imath >=3.1.11,<3.1.12.0a0
  - libgcc-ng >=12
  - libstdcxx-ng >=12
  - libzlib >=1.2.13,<2.0.0a0
  license: BSD-3-Clause
  license_family: BSD
  purls: []
  size: 1466865
  timestamp: 1709260550301
- kind: conda
  name: openjpeg
  version: 2.5.2
  build: h3d672ee_0
  subdir: win-64
  url: https://conda.anaconda.org/conda-forge/win-64/openjpeg-2.5.2-h3d672ee_0.conda
  sha256: dda71cbe094234ab208f3552dec1f4ca6f2e614175d010808d6cb66ecf0bc753
  md5: 7e7099ad94ac3b599808950cec30ad4e
  depends:
  - libpng >=1.6.43,<1.7.0a0
  - libtiff >=4.6.0,<4.7.0a0
  - libzlib >=1.2.13,<2.0.0a0
  - ucrt >=10.0.20348.0
  - vc >=14.2,<15
  - vc14_runtime >=14.29.30139
  license: BSD-2-Clause
  license_family: BSD
  purls: []
  size: 237974
  timestamp: 1709159764160
- kind: conda
  name: openjpeg
  version: 2.5.2
  build: h488ebb8_0
  subdir: linux-64
  url: https://conda.anaconda.org/conda-forge/linux-64/openjpeg-2.5.2-h488ebb8_0.conda
  sha256: 5600a0b82df042bd27d01e4e687187411561dfc11cc05143a08ce29b64bf2af2
  md5: 7f2e286780f072ed750df46dc2631138
  depends:
  - libgcc-ng >=12
  - libpng >=1.6.43,<1.7.0a0
  - libstdcxx-ng >=12
  - libtiff >=4.6.0,<4.7.0a0
  - libzlib >=1.2.13,<2.0.0a0
  license: BSD-2-Clause
  license_family: BSD
  purls: []
  size: 341592
  timestamp: 1709159244431
- kind: conda
  name: openpyxl
  version: 3.1.5
  build: py312h98912ed_0
  subdir: linux-64
  url: https://conda.anaconda.org/conda-forge/linux-64/openpyxl-3.1.5-py312h98912ed_0.conda
  sha256: ec72232cb8c6a537f5b8f01cbc68d64486e62505d4cd9b25d5dc029f26db0cf9
  md5: 5265c8fb3517b52a39bf253387d35dcf
  depends:
  - et_xmlfile
  - libgcc-ng >=12
  - python >=3.12,<3.13.0a0
  - python_abi 3.12.* *_cp312
  license: MIT
  license_family: MIT
  purls:
  - pkg:pypi/openpyxl?source=conda-forge-mapping
  size: 696433
  timestamp: 1723459244053
- kind: conda
  name: openpyxl
  version: 3.1.5
  build: py312he70551f_0
  subdir: win-64
  url: https://conda.anaconda.org/conda-forge/win-64/openpyxl-3.1.5-py312he70551f_0.conda
  sha256: 42994cf45c2ce3f463872c4cf069b304142356b103da14cf5c25da9fd444a257
  md5: acde6d93e7518f0eda9fc1d7990e6723
  depends:
  - et_xmlfile
  - python >=3.12,<3.13.0a0
  - python_abi 3.12.* *_cp312
  - ucrt >=10.0.20348.0
  - vc >=14.2,<15
  - vc14_runtime >=14.29.30139
  license: MIT
  license_family: MIT
  purls:
  - pkg:pypi/openpyxl?source=conda-forge-mapping
  size: 625249
  timestamp: 1723459559708
- kind: conda
  name: openssl
  version: 3.3.1
  build: h2466b09_3
  build_number: 3
  subdir: win-64
  url: https://conda.anaconda.org/conda-forge/win-64/openssl-3.3.1-h2466b09_3.conda
  sha256: 76a10564ca450f56495cff06bf60bdf0fe42e6ef7a20469276894d4ac7c0140a
  md5: c6ebd3a1a2b393e040ca71c9f9ef8d97
  depends:
  - ca-certificates
  - ucrt >=10.0.20348.0
  - vc >=14.2,<15
  - vc14_runtime >=14.29.30139
  license: Apache-2.0
  license_family: Apache
  purls: []
  size: 8362062
  timestamp: 1724404916759
- kind: conda
  name: openssl
  version: 3.3.1
  build: hb9d3cd8_3
  build_number: 3
  subdir: linux-64
  url: https://conda.anaconda.org/conda-forge/linux-64/openssl-3.3.1-hb9d3cd8_3.conda
  sha256: 9e27441b273a7cf9071f6e88ba9ad565d926d8083b154c64a74b99fba167b137
  md5: 6c566a46baae794daf34775d41eb180a
  depends:
  - __glibc >=2.17,<3.0.a0
  - ca-certificates
  - libgcc-ng >=13
  license: Apache-2.0
  license_family: Apache
  purls: []
  size: 2892042
  timestamp: 1724402701933
- kind: conda
  name: overrides
  version: 7.7.0
  build: pyhd8ed1ab_0
  subdir: noarch
  noarch: python
  url: https://conda.anaconda.org/conda-forge/noarch/overrides-7.7.0-pyhd8ed1ab_0.conda
  sha256: 5e238e5e646414d517a13f6786c7227206ace58271e3ef63f6adca4d6a4c2839
  md5: 24fba5a9d161ad8103d4e84c0e1a3ed4
  depends:
  - python >=3.6
  - typing_utils
  license: Apache-2.0
  license_family: APACHE
  purls:
  - pkg:pypi/overrides?source=conda-forge-mapping
  size: 30232
  timestamp: 1706394723472
- kind: conda
  name: packaging
  version: '24.1'
  build: pyhd8ed1ab_0
  subdir: noarch
  noarch: python
  url: https://conda.anaconda.org/conda-forge/noarch/packaging-24.1-pyhd8ed1ab_0.conda
  sha256: 36aca948219e2c9fdd6d80728bcc657519e02f06c2703d8db3446aec67f51d81
  md5: cbe1bb1f21567018ce595d9c2be0f0db
  depends:
  - python >=3.8
  license: Apache-2.0
  license_family: APACHE
  purls:
<<<<<<< HEAD
  - pkg:pypi/packaging?source=conda-forge-mapping
=======
  - pkg:pypi/packaging?source=hash-mapping
>>>>>>> 6f6dca42
  size: 50290
  timestamp: 1718189540074
- kind: conda
  name: packaging
  version: '24.1'
  build: pyhd8ed1ab_0
  subdir: noarch
  noarch: python
  url: https://conda.anaconda.org/conda-forge/noarch/packaging-24.1-pyhd8ed1ab_0.conda
  sha256: 36aca948219e2c9fdd6d80728bcc657519e02f06c2703d8db3446aec67f51d81
  md5: cbe1bb1f21567018ce595d9c2be0f0db
  depends:
  - python >=3.8
  license: Apache-2.0
  license_family: APACHE
  size: 50290
  timestamp: 1718189540074
- kind: conda
  name: pandas
  version: 2.2.2
  build: py312h1d6d2e6_1
  build_number: 1
  subdir: linux-64
  url: https://conda.anaconda.org/conda-forge/linux-64/pandas-2.2.2-py312h1d6d2e6_1.conda
  sha256: 80fd53b68aa89b929d03874b99621ec8cc6a12629bd8bfbdca87a95f8852af96
  md5: ae00b61f3000d2284d1f2584d4dfafa8
  depends:
  - libgcc-ng >=12
  - libstdcxx-ng >=12
  - numpy >=1.19,<3
  - python >=3.12,<3.13.0a0
  - python-dateutil >=2.8.1
  - python-tzdata >=2022a
  - python_abi 3.12.* *_cp312
  - pytz >=2020.1
  license: BSD-3-Clause
  license_family: BSD
  purls:
  - pkg:pypi/pandas?source=conda-forge-mapping
  size: 15458981
  timestamp: 1715898284697
- kind: conda
  name: pandas
  version: 2.2.2
  build: py312h72972c8_1
  build_number: 1
  subdir: win-64
  url: https://conda.anaconda.org/conda-forge/win-64/pandas-2.2.2-py312h72972c8_1.conda
  sha256: f27b950c52cac5784b184a258c599cea81fcbfbd688897da799de4b6bf91af6e
  md5: 92a5cf9f4778c6c9e02582d99885b34d
  depends:
  - numpy >=1.19,<3
  - python >=3.12,<3.13.0a0
  - python-dateutil >=2.8.1
  - python-tzdata >=2022a
  - python_abi 3.12.* *_cp312
  - pytz >=2020.1
  - ucrt >=10.0.20348.0
  - vc >=14.2,<15
  - vc14_runtime >=14.29.30139
  license: BSD-3-Clause
  license_family: BSD
  purls:
  - pkg:pypi/pandas?source=conda-forge-mapping
  size: 14181121
  timestamp: 1715899159343
- kind: conda
  name: pandoc
  version: 3.1.2
  build: h32600fe_1
  build_number: 1
  subdir: linux-64
  url: https://conda.anaconda.org/conda-forge/linux-64/pandoc-3.1.2-h32600fe_1.conda
  sha256: 855aa8d8c398d8d6ad332c74e5f9c923e7d08bb1de1c2bff2aa818cdb75aafef
  md5: 9df1cf8f94af83a1b931bbd86ce0ce1d
  depends:
  - gmp
  - libzlib >=1.2.13,<2.0.0a0
  - zlib
  license: GPL-2.0-or-later
  license_family: GPL
  purls: []
  size: 27781919
  timestamp: 1684527297069
- kind: conda
  name: pandoc
  version: 3.1.2
  build: h57928b3_1
  build_number: 1
  subdir: win-64
  url: https://conda.anaconda.org/conda-forge/win-64/pandoc-3.1.2-h57928b3_1.conda
  sha256: f0a109ef35851e94f4028de550b8ff942158d79c19791c33496d1e59cde2c4d4
  md5: 69af7c7ea14deaf831a1f11137329177
  license: GPL-2.0-or-later
  license_family: GPL
  purls: []
  size: 17655477
  timestamp: 1684527714283
- kind: conda
  name: pandoc-crossref
  version: 0.3.16.0
  build: h57928b3_0
  subdir: win-64
  url: https://conda.anaconda.org/conda-forge/win-64/pandoc-crossref-0.3.16.0-h57928b3_0.conda
  sha256: 37ddcb226b3678201a49f797a063694b75f32ffff76d69d7623445d110231665
  md5: 866d8c0491b89c7b881840d516fff9ff
  depends:
  - pandoc >=3.0,<3.2
  license: GPL-2.0-or-later
  license_family: GPL
  purls: []
  size: 7183613
  timestamp: 1684721151688
- kind: conda
  name: pandoc-crossref
  version: 0.3.16.0
  build: ha770c72_0
  subdir: linux-64
  url: https://conda.anaconda.org/conda-forge/linux-64/pandoc-crossref-0.3.16.0-ha770c72_0.conda
  sha256: fe4c18a282327790f525d660891d8fb91993d64616d84260ebf257b7df1cb103
  md5: 08592040616bd3f0299f824c55a689f6
  depends:
  - pandoc >=3.0,<3.2
  license: GPL-2.0-or-later
  license_family: GPL
  purls: []
  size: 7293813
  timestamp: 1684720935428
- kind: conda
  name: pandocfilters
  version: 1.5.0
  build: pyhd8ed1ab_0
  subdir: noarch
  noarch: python
  url: https://conda.anaconda.org/conda-forge/noarch/pandocfilters-1.5.0-pyhd8ed1ab_0.tar.bz2
  sha256: 2bb9ba9857f4774b85900c2562f7e711d08dd48e2add9bee4e1612fbee27e16f
  md5: 457c2c8c08e54905d6954e79cb5b5db9
  depends:
  - python !=3.0,!=3.1,!=3.2,!=3.3
  license: BSD-3-Clause
  license_family: BSD
  purls:
  - pkg:pypi/pandocfilters?source=conda-forge-mapping
  size: 11627
  timestamp: 1631603397334
- kind: conda
  name: paradoc
  version: 0.3.3
  build: pyh707e725_0
  subdir: noarch
  noarch: python
  url: https://conda.anaconda.org/conda-forge/noarch/paradoc-0.3.3-pyh707e725_0.conda
  sha256: b2af5ab529e4b9783f208458ae1fb11615c253bd07b34c6b30fe986d6e8a93cb
  md5: e1173ab7df5d81f09faf93ea5007f9d4
  depends:
  - __unix
  - docxcompose
  - numpy
  - openpyxl
  - pandas
  - pandoc 3.1.2.*
  - pandoc-crossref 0.3.16.*
  - pypandoc 1.12.*
  - pytexit
  - python >=3.10
  - python-docx
  - svgwrite
  - tabulate
  - typer
  license: GPL-3.0-or-later
  license_family: GPL3
  purls:
  - pkg:pypi/paradoc?source=conda-forge-mapping
  size: 574177
  timestamp: 1723020742178
- kind: conda
  name: paradoc
  version: 0.3.3
  build: pyh7428d3b_0
  subdir: noarch
  noarch: python
  url: https://conda.anaconda.org/conda-forge/noarch/paradoc-0.3.3-pyh7428d3b_0.conda
  sha256: 75df4e0b6780586d0bac1558377b059aa12e6c14f7e7ee54caf3da644cbd8e51
  md5: 1d9f22ebfe42c0189648c4b5049a34e7
  depends:
  - __win
  - docxcompose
  - numpy
  - openpyxl
  - pandas
  - pandoc 3.1.2.*
  - pandoc-crossref 0.3.16.*
  - pypandoc 1.12.*
  - pytexit
  - python >=3.10
  - python-docx
  - pywin32
  - svgwrite
  - tabulate
  - typer
  license: GPL-3.0-or-later
  license_family: GPL3
  purls:
  - pkg:pypi/paradoc?source=conda-forge-mapping
  size: 574339
  timestamp: 1723021067236
- kind: conda
  name: parso
  version: 0.8.4
  build: pyhd8ed1ab_0
  subdir: noarch
  noarch: python
  url: https://conda.anaconda.org/conda-forge/noarch/parso-0.8.4-pyhd8ed1ab_0.conda
  sha256: bfe404eebb930cc41782d34f8fc04c0388ea692eeebe2c5fc28df8ec8d4d61ae
  md5: 81534b420deb77da8833f2289b8d47ac
  depends:
  - python >=3.6
  license: MIT
  license_family: MIT
  purls:
  - pkg:pypi/parso?source=conda-forge-mapping
  size: 75191
  timestamp: 1712320447201
- kind: conda
  name: pathspec
  version: 0.12.1
  build: pyhd8ed1ab_0
  subdir: noarch
  noarch: python
  url: https://conda.anaconda.org/conda-forge/noarch/pathspec-0.12.1-pyhd8ed1ab_0.conda
  sha256: 4e534e66bfe8b1e035d2169d0e5b185450546b17e36764272863e22e0370be4d
  md5: 17064acba08d3686f1135b5ec1b32b12
  depends:
  - python >=3.7
  license: MPL-2.0
  license_family: MOZILLA
  size: 41173
  timestamp: 1702250135032
- kind: conda
  name: pcre2
  version: '10.44'
  build: h3d7b363_2
  build_number: 2
  subdir: win-64
  url: https://conda.anaconda.org/conda-forge/win-64/pcre2-10.44-h3d7b363_2.conda
  sha256: f4a12cbf8a7c5bfa2592b9dc92b492c438781898e5b02f397979b0be6e1b5851
  md5: a3a3baddcfb8c80db84bec3cb7746fb8
  depends:
  - bzip2 >=1.0.8,<2.0a0
  - libzlib >=1.3.1,<2.0a0
  - ucrt >=10.0.20348.0
  - vc >=14.2,<15
  - vc14_runtime >=14.29.30139
  license: BSD-3-Clause
  license_family: BSD
  purls: []
  size: 820831
  timestamp: 1723489427046
- kind: conda
  name: pcre2
  version: '10.44'
  build: hba22ea6_2
  build_number: 2
  subdir: linux-64
  url: https://conda.anaconda.org/conda-forge/linux-64/pcre2-10.44-hba22ea6_2.conda
  sha256: 1087716b399dab91cc9511d6499036ccdc53eb29a288bebcb19cf465c51d7c0d
  md5: df359c09c41cd186fffb93a2d87aa6f5
  depends:
  - __glibc >=2.17,<3.0.a0
  - bzip2 >=1.0.8,<2.0a0
  - libgcc-ng >=12
  - libzlib >=1.3.1,<2.0a0
  license: BSD-3-Clause
  license_family: BSD
  purls: []
  size: 952308
  timestamp: 1723488734144
- kind: conda
  name: pexpect
  version: 4.9.0
  build: pyhd8ed1ab_0
  subdir: noarch
  noarch: python
  url: https://conda.anaconda.org/conda-forge/noarch/pexpect-4.9.0-pyhd8ed1ab_0.conda
  sha256: 90a09d134a4a43911b716d4d6eb9d169238aff2349056f7323d9db613812667e
  md5: 629f3203c99b32e0988910c93e77f3b6
  depends:
  - ptyprocess >=0.5
  - python >=3.7
  license: ISC
  purls:
  - pkg:pypi/pexpect?source=conda-forge-mapping
  size: 53600
  timestamp: 1706113273252
- kind: conda
  name: pickleshare
  version: 0.7.5
  build: py_1003
  build_number: 1003
  subdir: noarch
  noarch: python
  url: https://conda.anaconda.org/conda-forge/noarch/pickleshare-0.7.5-py_1003.tar.bz2
  sha256: a1ed1a094dd0d1b94a09ed85c283a0eb28943f2e6f22161fb45e128d35229738
  md5: 415f0ebb6198cc2801c73438a9fb5761
  depends:
  - python >=3
  license: MIT
  license_family: MIT
  purls:
  - pkg:pypi/pickleshare?source=conda-forge-mapping
  size: 9332
  timestamp: 1602536313357
- kind: conda
  name: pixi-pycharm
  version: 0.0.6
  build: unix_1234567_0
  subdir: noarch
  noarch: generic
  url: https://conda.anaconda.org/conda-forge/noarch/pixi-pycharm-0.0.6-unix_1234567_0.conda
  sha256: 156dd789a87ea8b6d7c329efbc202d7f21564d5afabbad9c6ac14017fb47c641
  md5: c140222c6019ef59c509f4740663fa75
  depends:
  - __unix
  - python >=3.8
  license: BSD-3-Clause
  license_family: BSD
  purls: []
  size: 8833
  timestamp: 1719726313982
- kind: conda
  name: pixi-pycharm
  version: 0.0.6
  build: win_1234567_0
  subdir: noarch
  noarch: generic
  url: https://conda.anaconda.org/conda-forge/noarch/pixi-pycharm-0.0.6-win_1234567_0.conda
  sha256: 569f2a3c8b3680a1905dcd9c0ca05523c6ab4f2b4b720a7068d8267ad3ef70d8
  md5: cb165db90fb6f09710c5a5fd81775bfa
  depends:
  - __win
  - python >=3.8
  license: BSD-3-Clause
  license_family: BSD
  purls: []
  size: 8629
  timestamp: 1719726272617
- kind: conda
  name: pixman
  version: 0.43.2
  build: h59595ed_0
  subdir: linux-64
  url: https://conda.anaconda.org/conda-forge/linux-64/pixman-0.43.2-h59595ed_0.conda
  sha256: 366d28e2a0a191d6c535e234741e0cd1d94d713f76073d8af4a5ccb2a266121e
  md5: 71004cbf7924e19c02746ccde9fd7123
  depends:
  - libgcc-ng >=12
  - libstdcxx-ng >=12
  license: MIT
  license_family: MIT
  purls: []
  size: 386826
  timestamp: 1706549500138
- kind: conda
  name: pixman
  version: 0.43.4
  build: h63175ca_0
  subdir: win-64
  url: https://conda.anaconda.org/conda-forge/win-64/pixman-0.43.4-h63175ca_0.conda
  sha256: 51de4d7fb41597b06d60f1b82e269dafcb55e994e08fdcca8e4d6f7d42bedd07
  md5: b98135614135d5f458b75ab9ebb9558c
  depends:
  - ucrt >=10.0.20348.0
  - vc >=14.2,<15
  - vc14_runtime >=14.29.30139
  license: MIT
  license_family: MIT
  purls: []
  size: 461854
  timestamp: 1709239971654
- kind: conda
  name: pkgutil-resolve-name
  version: 1.3.10
  build: pyhd8ed1ab_1
  build_number: 1
  subdir: noarch
  noarch: python
  url: https://conda.anaconda.org/conda-forge/noarch/pkgutil-resolve-name-1.3.10-pyhd8ed1ab_1.conda
  sha256: fecf95377134b0e8944762d92ecf7b0149c07d8186fb5db583125a2705c7ea0a
  md5: 405678b942f2481cecdb3e010f4925d9
  depends:
  - python >=3.6
  license: MIT AND PSF-2.0
  purls:
  - pkg:pypi/pkgutil-resolve-name?source=conda-forge-mapping
  size: 10778
  timestamp: 1694617398467
- kind: conda
  name: platformdirs
  version: 4.2.2
  build: pyhd8ed1ab_0
  subdir: noarch
  noarch: python
  url: https://conda.anaconda.org/conda-forge/noarch/platformdirs-4.2.2-pyhd8ed1ab_0.conda
  sha256: adc59384cf0b2fc6dc7362840151e8cb076349197a38f7230278252698a88442
  md5: 6f6cf28bf8e021933869bae3f84b8fc9
  depends:
  - python >=3.8
  license: MIT
  license_family: MIT
  purls:
<<<<<<< HEAD
  - pkg:pypi/platformdirs?source=conda-forge-mapping
=======
  - pkg:pypi/platformdirs?source=hash-mapping
>>>>>>> 6f6dca42
  size: 20572
  timestamp: 1715777739019
- kind: conda
  name: platformdirs
  version: 4.2.2
  build: pyhd8ed1ab_0
  subdir: noarch
  noarch: python
  url: https://conda.anaconda.org/conda-forge/noarch/platformdirs-4.2.2-pyhd8ed1ab_0.conda
  sha256: adc59384cf0b2fc6dc7362840151e8cb076349197a38f7230278252698a88442
  md5: 6f6cf28bf8e021933869bae3f84b8fc9
  depends:
  - python >=3.8
  license: MIT
  license_family: MIT
  size: 20572
  timestamp: 1715777739019
- kind: conda
  name: plotly
  version: 5.24.0
  build: pyhd8ed1ab_0
  subdir: noarch
  noarch: python
  url: https://conda.anaconda.org/conda-forge/noarch/plotly-5.24.0-pyhd8ed1ab_0.conda
  sha256: 5b30a1398cd2f5b748cec9353386a73f2f53027bffb77d18e828c16aab350dfd
  md5: 80a4a0867ded2a66687e78bca0bc70fc
  depends:
  - packaging
  - python >=3.6
  - tenacity >=6.2.0
  constrains:
  - ipywidgets >=7.6
  license: MIT
  license_family: MIT
  purls:
  - pkg:pypi/plotly?source=conda-forge-mapping
  size: 5928034
  timestamp: 1724987200192
- kind: conda
  name: pluggy
  version: 1.5.0
  build: pyhd8ed1ab_0
  subdir: noarch
  noarch: python
  url: https://conda.anaconda.org/conda-forge/noarch/pluggy-1.5.0-pyhd8ed1ab_0.conda
  sha256: 33eaa3359948a260ebccf9cdc2fd862cea5a6029783289e13602d8e634cd9a26
  md5: d3483c8fc2dc2cc3f5cf43e26d60cabf
  depends:
  - python >=3.8
  license: MIT
  license_family: MIT
  purls:
  - pkg:pypi/pluggy?source=conda-forge-mapping
  size: 23815
  timestamp: 1713667175451
- kind: conda
  name: prometheus_client
  version: 0.20.0
  build: pyhd8ed1ab_0
  subdir: noarch
  noarch: python
  url: https://conda.anaconda.org/conda-forge/noarch/prometheus_client-0.20.0-pyhd8ed1ab_0.conda
  sha256: 757cd91d01c2e0b64fadf6bc9a11f558cf7638d897dfbaf7415ddf324d5405c9
  md5: 9a19b94034dd3abb2b348c8b93388035
  depends:
  - python >=3.8
  license: Apache-2.0
  license_family: Apache
  purls:
  - pkg:pypi/prometheus-client?source=conda-forge-mapping
  size: 48913
  timestamp: 1707932844383
- kind: conda
  name: prompt-toolkit
  version: 3.0.47
  build: pyha770c72_0
  subdir: noarch
  noarch: python
  url: https://conda.anaconda.org/conda-forge/noarch/prompt-toolkit-3.0.47-pyha770c72_0.conda
  sha256: d93ac5853e398aaa10f0dd7addd64b411f94ace1f9104d619cd250e19a5ac5b4
  md5: 1247c861065d227781231950e14fe817
  depends:
  - python >=3.7
  - wcwidth
  constrains:
  - prompt_toolkit 3.0.47
  license: BSD-3-Clause
  license_family: BSD
  purls:
  - pkg:pypi/prompt-toolkit?source=conda-forge-mapping
  size: 270710
  timestamp: 1718048095491
- kind: conda
  name: psutil
  version: 6.0.0
  build: py312h4389bb4_0
  subdir: win-64
  url: https://conda.anaconda.org/conda-forge/win-64/psutil-6.0.0-py312h4389bb4_0.conda
  sha256: c9ed9457fa4c4900b7f2fc5e28493bdd3885acb823ed48c01dae59f043a65ad8
  md5: 86fd428b42be7495c93d0ff837adfc9e
  depends:
  - python >=3.12,<3.13.0a0
  - python_abi 3.12.* *_cp312
  - ucrt >=10.0.20348.0
  - vc >=14.2,<15
  - vc14_runtime >=14.29.30139
  license: BSD-3-Clause
  license_family: BSD
  purls:
  - pkg:pypi/psutil?source=conda-forge-mapping
  size: 509298
  timestamp: 1719275243368
- kind: conda
  name: psutil
  version: 6.0.0
  build: py312h9a8786e_0
  subdir: linux-64
  url: https://conda.anaconda.org/conda-forge/linux-64/psutil-6.0.0-py312h9a8786e_0.conda
  sha256: d629363515df957507411fd24db2a0635ac893e5d60b2ee2f656b53be9c70b1d
  md5: 1aeffa86c55972ca4e88ac843eccedf2
  depends:
  - libgcc-ng >=12
  - python >=3.12,<3.13.0a0
  - python_abi 3.12.* *_cp312
  license: BSD-3-Clause
  license_family: BSD
  purls:
  - pkg:pypi/psutil?source=conda-forge-mapping
  size: 493452
  timestamp: 1719274737481
- kind: conda
  name: pthread-stubs
  version: '0.4'
  build: h36c2ea0_1001
  build_number: 1001
  subdir: linux-64
  url: https://conda.anaconda.org/conda-forge/linux-64/pthread-stubs-0.4-h36c2ea0_1001.tar.bz2
  sha256: 67c84822f87b641d89df09758da498b2d4558d47b920fd1d3fe6d3a871e000ff
  md5: 22dad4df6e8630e8dff2428f6f6a7036
  depends:
  - libgcc-ng >=7.5.0
  license: MIT
  license_family: MIT
  purls: []
  size: 5625
  timestamp: 1606147468727
- kind: conda
  name: pthread-stubs
  version: '0.4'
  build: hcd874cb_1001
  build_number: 1001
  subdir: win-64
  url: https://conda.anaconda.org/conda-forge/win-64/pthread-stubs-0.4-hcd874cb_1001.tar.bz2
  sha256: bb5a6ddf1a609a63addd6d7b488b0f58d05092ea84e9203283409bff539e202a
  md5: a1f820480193ea83582b13249a7e7bd9
  depends:
  - m2w64-gcc-libs
  license: MIT
  license_family: MIT
  purls: []
  size: 6417
  timestamp: 1606147814351
- kind: conda
  name: pthreads-win32
  version: 2.9.1
  build: hfa6e2cd_3
  build_number: 3
  subdir: win-64
  url: https://conda.anaconda.org/conda-forge/win-64/pthreads-win32-2.9.1-hfa6e2cd_3.tar.bz2
  sha256: 576a228630a72f25d255a5e345e5f10878e153221a96560f2498040cd6f54005
  md5: e2da8758d7d51ff6aa78a14dfb9dbed4
  depends:
  - vc 14.*
  license: LGPL 2
  purls: []
  size: 144301
  timestamp: 1537755684331
- kind: conda
  name: ptyprocess
  version: 0.7.0
  build: pyhd3deb0d_0
  subdir: noarch
  noarch: python
  url: https://conda.anaconda.org/conda-forge/noarch/ptyprocess-0.7.0-pyhd3deb0d_0.tar.bz2
  sha256: fb31e006a25eb2e18f3440eb8d17be44c8ccfae559499199f73584566d0a444a
  md5: 359eeb6536da0e687af562ed265ec263
  depends:
  - python
  license: ISC
  purls:
  - pkg:pypi/ptyprocess?source=conda-forge-mapping
  size: 16546
  timestamp: 1609419417991
- kind: conda
  name: pure_eval
  version: 0.2.3
  build: pyhd8ed1ab_0
  subdir: noarch
  noarch: python
  url: https://conda.anaconda.org/conda-forge/noarch/pure_eval-0.2.3-pyhd8ed1ab_0.conda
  sha256: dcfcb3cee1ae0a89729601582cc3edea20ba13c9493967a03a693c67567af0c8
  md5: 0f051f09d992e0d08941706ad519ee0e
  depends:
  - python >=3.5
  license: MIT
  license_family: MIT
  purls:
  - pkg:pypi/pure-eval?source=conda-forge-mapping
  size: 16551
  timestamp: 1721585805256
- kind: conda
  name: pycparser
  version: '2.22'
  build: pyhd8ed1ab_0
  subdir: noarch
  noarch: python
  url: https://conda.anaconda.org/conda-forge/noarch/pycparser-2.22-pyhd8ed1ab_0.conda
  sha256: 406001ebf017688b1a1554b49127ca3a4ac4626ec0fd51dc75ffa4415b720b64
  md5: 844d9eb3b43095b031874477f7d70088
  depends:
  - python >=3.8
  license: BSD-3-Clause
  license_family: BSD
  purls:
  - pkg:pypi/pycparser?source=conda-forge-mapping
  size: 105098
  timestamp: 1711811634025
- kind: conda
  name: pygfx
  version: 0.3.0
  build: pyhd8ed1ab_0
  subdir: noarch
  noarch: python
  url: https://conda.anaconda.org/conda-forge/noarch/pygfx-0.3.0-pyhd8ed1ab_0.conda
  sha256: 992461211f198d394f40e4078b55190f66d610f8cbfb2f95c3b859caf317af42
  md5: 322434947f65b1b872f0adfb01af2ce3
  depends:
  - freetype-py
  - jinja2
  - numpy
  - pylinalg >=0.4.1,<0.5.0a
  - python >=3.8
  - uharfbuzz
  - wgpu-py >=0.15.1,<0.17.0a
  license: BSD-2-Clause
  license_family: BSD
  purls:
  - pkg:pypi/pygfx?source=conda-forge-mapping
  size: 799626
  timestamp: 1718881798023
- kind: conda
  name: pyglfw
  version: 2.7.0
  build: py312h2e8e312_0
  subdir: win-64
  url: https://conda.anaconda.org/conda-forge/win-64/pyglfw-2.7.0-py312h2e8e312_0.conda
  sha256: 157b485861d715e51086226976c9a355229535163235e067326ff4495293df1b
  md5: 393439605640c36941148dc6f2678389
  depends:
  - glfw
  - python >=3.12,<3.13.0a0
  - python_abi 3.12.* *_cp312
  license: MIT
  license_family: MIT
  purls:
  - pkg:pypi/glfw?source=conda-forge-mapping
  size: 71036
  timestamp: 1708777234195
- kind: conda
  name: pyglfw
  version: 2.7.0
  build: py312h7900ff3_0
  subdir: linux-64
  url: https://conda.anaconda.org/conda-forge/linux-64/pyglfw-2.7.0-py312h7900ff3_0.conda
  sha256: 6e4f3f3f1417e6ab9b2b205446c62c442f7e6514de3352a15de31c777c11a292
  md5: ee11dab6a30a0230251db161ec504d51
  depends:
  - glfw
  - python >=3.12,<3.13.0a0
  - python_abi 3.12.* *_cp312
  license: MIT
  license_family: MIT
  purls:
  - pkg:pypi/glfw?source=conda-forge-mapping
  size: 70803
  timestamp: 1708777037712
- kind: conda
  name: pygments
  version: 2.18.0
  build: pyhd8ed1ab_0
  subdir: noarch
  noarch: python
  url: https://conda.anaconda.org/conda-forge/noarch/pygments-2.18.0-pyhd8ed1ab_0.conda
  sha256: 78267adf4e76d0d64ea2ffab008c501156c108bb08fecb703816fb63e279780b
  md5: b7f5c092b8f9800150d998a71b76d5a1
  depends:
  - python >=3.8
  license: BSD-2-Clause
  license_family: BSD
  purls:
  - pkg:pypi/pygments?source=conda-forge-mapping
  size: 879295
  timestamp: 1714846885370
- kind: conda
  name: pylinalg
  version: 0.4.1
  build: pyhd8ed1ab_0
  subdir: noarch
  noarch: python
  url: https://conda.anaconda.org/conda-forge/noarch/pylinalg-0.4.1-pyhd8ed1ab_0.conda
  sha256: d4b61ddfd441a8f8bbd8c00f423d05c898933659f9fe1646001de53673693cfd
  md5: 40d79b50d4b7e3eff74f1cd7bf133e1f
  depends:
  - numpy >=1.20.0
  - python >=3.8
  license: MIT
  license_family: MIT
  purls:
  - pkg:pypi/pylinalg?source=conda-forge-mapping
  size: 18647
  timestamp: 1694901015546
- kind: conda
  name: pypandoc
  version: '1.12'
  build: pyhd8ed1ab_0
  subdir: noarch
  noarch: python
  url: https://conda.anaconda.org/conda-forge/noarch/pypandoc-1.12-pyhd8ed1ab_0.conda
  sha256: ae6f4f71d52b2633e2c28ba83b418a72a184aa9ffe08e8e3e2388d51da5a2b9d
  md5: 5493a4a4af039b717979507e9d71fc3e
  depends:
  - pandoc
  - python >=3.6,<4.0
  license: MIT
  license_family: MIT
  purls:
  - pkg:pypi/pypandoc?source=conda-forge-mapping
  size: 24744
  timestamp: 1697575427513
- kind: conda
  name: pyparsing
  version: 3.1.4
  build: pyhd8ed1ab_0
  subdir: noarch
  noarch: python
  url: https://conda.anaconda.org/conda-forge/noarch/pyparsing-3.1.4-pyhd8ed1ab_0.conda
  sha256: 8714a83f1aeac278b3eb33c7cb880c95c9a5924e7a5feeb9e87e7d0837afa085
  md5: 4d91352a50949d049cf9714c8563d433
  depends:
  - python >=3.6
  license: MIT
  license_family: MIT
  purls:
  - pkg:pypi/pyparsing?source=conda-forge-mapping
  size: 90129
  timestamp: 1724616224956
- kind: conda
  name: pyquaternion
  version: 0.9.9
  build: pyhd8ed1ab_1
  build_number: 1
  subdir: noarch
  noarch: python
  url: https://conda.anaconda.org/conda-forge/noarch/pyquaternion-0.9.9-pyhd8ed1ab_1.tar.bz2
  sha256: ab609caf9e9115af354b177cda674e87fa0dd86dc1cfd6c6160fca9fc843af7d
  md5: f7bd4a6a5884808f0c16b108193c497c
  depends:
  - numpy
  - python >=3.6
  license: MIT
  license_family: MIT
  purls:
  - pkg:pypi/pyquaternion?source=conda-forge-mapping
  size: 17638
  timestamp: 1666887492019
- kind: conda
  name: pysocks
  version: 1.7.1
  build: pyh0701188_6
  build_number: 6
  subdir: noarch
  noarch: python
  url: https://conda.anaconda.org/conda-forge/noarch/pysocks-1.7.1-pyh0701188_6.tar.bz2
  sha256: b3a612bc887f3dd0fb7c4199ad8e342bd148cf69a9b74fd9468a18cf2bef07b7
  md5: 56cd9fe388baac0e90c7149cfac95b60
  depends:
  - __win
  - python >=3.8
  - win_inet_pton
  license: BSD-3-Clause
  license_family: BSD
  purls:
  - pkg:pypi/pysocks?source=conda-forge-mapping
  size: 19348
  timestamp: 1661605138291
- kind: conda
  name: pysocks
  version: 1.7.1
  build: pyha2e5f31_6
  build_number: 6
  subdir: noarch
  noarch: python
  url: https://conda.anaconda.org/conda-forge/noarch/pysocks-1.7.1-pyha2e5f31_6.tar.bz2
  sha256: a42f826e958a8d22e65b3394f437af7332610e43ee313393d1cf143f0a2d274b
  md5: 2a7de29fb590ca14b5243c4c812c8025
  depends:
  - __unix
  - python >=3.8
  license: BSD-3-Clause
  license_family: BSD
  purls:
  - pkg:pypi/pysocks?source=conda-forge-mapping
  size: 18981
  timestamp: 1661604969727
- kind: conda
  name: pytest
  version: 8.3.2
  build: pyhd8ed1ab_0
  subdir: noarch
  noarch: python
  url: https://conda.anaconda.org/conda-forge/noarch/pytest-8.3.2-pyhd8ed1ab_0.conda
  sha256: 72c84a3cd9fe82835a88e975fd2a0dbf2071d1c423ea4f79e7930578c1014873
  md5: e010a224b90f1f623a917c35addbb924
  depends:
  - colorama
  - exceptiongroup >=1.0.0rc8
  - iniconfig
  - packaging
  - pluggy <2,>=1.5
  - python >=3.8
  - tomli >=1
  constrains:
  - pytest-faulthandler >=2
  license: MIT
  license_family: MIT
  purls:
  - pkg:pypi/pytest?source=conda-forge-mapping
  size: 257671
  timestamp: 1721923749407
- kind: conda
  name: pytexit
  version: 0.4.0
  build: pyhd8ed1ab_0
  subdir: noarch
  noarch: python
  url: https://conda.anaconda.org/conda-forge/noarch/pytexit-0.4.0-pyhd8ed1ab_0.conda
  sha256: 2e0f053e7281aeb054a366a9b3ef7647db90e7505ca6623393b8a804374faf0e
  md5: 512e475bab5b0dc414aa934580b34a0b
  depends:
  - python >=3.8
  - six
  license: CECILL-2.1
  license_family: OTHER
  purls:
  - pkg:pypi/pytexit?source=conda-forge-mapping
  size: 29146
  timestamp: 1723017859372
- kind: conda
  name: python
  version: 3.12.0
  build: h2628c8c_0_cpython
  subdir: win-64
  url: https://conda.anaconda.org/conda-forge/win-64/python-3.12.0-h2628c8c_0_cpython.conda
  sha256: 90553586879bf328f2f9efb8d8faa958ecba822faf379f0a20c3461467b9b955
  md5: defd5d375853a2caff36a19d2d81a28e
  depends:
  - bzip2 >=1.0.8,<2.0a0
  - libexpat >=2.5.0,<3.0a0
  - libffi >=3.4,<4.0a0
  - libsqlite >=3.43.0,<4.0a0
  - libzlib >=1.2.13,<2.0.0a0
  - openssl >=3.1.3,<4.0a0
  - tk >=8.6.13,<8.7.0a0
  - tzdata
  - ucrt >=10.0.20348.0
  - vc >=14.2,<15
  - vc14_runtime >=14.29.30139
  - xz >=5.2.6,<6.0a0
  constrains:
  - python_abi 3.12.* *_cp312
  license: Python-2.0
  purls: []
  size: 16140836
  timestamp: 1696321871976
- kind: conda
  name: python
  version: 3.12.0
  build: hab00c5b_0_cpython
  subdir: linux-64
  url: https://conda.anaconda.org/conda-forge/linux-64/python-3.12.0-hab00c5b_0_cpython.conda
  sha256: 5398ebae6a1ccbfd3f76361eac75f3ac071527a8072627c4bf9008c689034f48
  md5: 7f97faab5bebcc2580f4f299285323da
  depends:
  - bzip2 >=1.0.8,<2.0a0
  - ld_impl_linux-64 >=2.36.1
  - libexpat >=2.5.0,<3.0a0
  - libffi >=3.4,<4.0a0
  - libgcc-ng >=12
  - libnsl >=2.0.0,<2.1.0a0
  - libsqlite >=3.43.0,<4.0a0
  - libuuid >=2.38.1,<3.0a0
  - libzlib >=1.2.13,<2.0.0a0
  - ncurses >=6.4,<7.0a0
  - openssl >=3.1.3,<4.0a0
  - readline >=8.2,<9.0a0
  - tk >=8.6.13,<8.7.0a0
  - tzdata
  - xz >=5.2.6,<6.0a0
  constrains:
  - python_abi 3.12.* *_cp312
  license: Python-2.0
  purls: []
  size: 32123473
  timestamp: 1696324522323
- kind: conda
  name: python
  version: 3.12.5
  build: h2ad013b_0_cpython
  subdir: linux-64
  url: https://conda.anaconda.org/conda-forge/linux-64/python-3.12.5-h2ad013b_0_cpython.conda
  sha256: e2aad83838988725d4ffba4e9717b9328054fd18a668cff3377e0c50f109e8bd
  md5: 9c56c4df45f6571b13111d8df2448692
  depends:
  - __glibc >=2.17,<3.0.a0
  - bzip2 >=1.0.8,<2.0a0
  - ld_impl_linux-64 >=2.36.1
  - libexpat >=2.6.2,<3.0a0
  - libffi >=3.4,<4.0a0
  - libgcc-ng >=12
  - libnsl >=2.0.1,<2.1.0a0
  - libsqlite >=3.46.0,<4.0a0
  - libuuid >=2.38.1,<3.0a0
  - libxcrypt >=4.4.36
  - libzlib >=1.3.1,<2.0a0
  - ncurses >=6.5,<7.0a0
  - openssl >=3.3.1,<4.0a0
  - readline >=8.2,<9.0a0
  - tk >=8.6.13,<8.7.0a0
  - tzdata
  - xz >=5.2.6,<6.0a0
  constrains:
  - python_abi 3.12.* *_cp312
  license: Python-2.0
  size: 31663253
  timestamp: 1723143721353
- kind: conda
  name: python
  version: 3.12.5
  build: h889d299_0_cpython
  subdir: win-64
  url: https://conda.anaconda.org/conda-forge/win-64/python-3.12.5-h889d299_0_cpython.conda
  sha256: 4cef304eb8877fd3094c14b57097ccc1b817b4afbf2223dd45d2b61e44064740
  md5: db056d8b140ab2edd56a2f9bdb203dcd
  depends:
  - bzip2 >=1.0.8,<2.0a0
  - libexpat >=2.6.2,<3.0a0
  - libffi >=3.4,<4.0a0
  - libsqlite >=3.46.0,<4.0a0
  - libzlib >=1.3.1,<2.0a0
  - openssl >=3.3.1,<4.0a0
  - tk >=8.6.13,<8.7.0a0
  - tzdata
  - ucrt >=10.0.20348.0
  - vc >=14.2,<15
  - vc14_runtime >=14.29.30139
  - xz >=5.2.6,<6.0a0
  constrains:
  - python_abi 3.12.* *_cp312
  license: Python-2.0
  size: 15897752
  timestamp: 1723141830317
- kind: conda
  name: python-dateutil
  version: 2.9.0
  build: pyhd8ed1ab_0
  subdir: noarch
  noarch: python
  url: https://conda.anaconda.org/conda-forge/noarch/python-dateutil-2.9.0-pyhd8ed1ab_0.conda
  sha256: f3ceef02ac164a8d3a080d0d32f8e2ebe10dd29e3a685d240e38b3599e146320
  md5: 2cf4264fffb9e6eff6031c5b6884d61c
  depends:
  - python >=3.7
  - six >=1.5
  license: Apache-2.0
  license_family: APACHE
  purls:
  - pkg:pypi/python-dateutil?source=conda-forge-mapping
  size: 222742
  timestamp: 1709299922152
- kind: conda
  name: python-docx
  version: 1.1.2
  build: pyhd8ed1ab_0
  subdir: noarch
  noarch: python
  url: https://conda.anaconda.org/conda-forge/noarch/python-docx-1.1.2-pyhd8ed1ab_0.conda
  sha256: 3c2d09e887c168379e00f661c43f1fa334605cc1780b5e3d8f5d4e875fdb19d2
  md5: c83328f82f9fa6df49811bec2958a3c5
  depends:
  - lxml >=3.1.0
  - python >=3.7
  - typing_extensions >=4.9.0
  license: MIT
  license_family: MIT
  purls:
  - pkg:pypi/python-docx?source=conda-forge-mapping
  size: 172874
  timestamp: 1714608405583
- kind: conda
  name: python-dotenv
  version: 1.0.1
  build: pyhd8ed1ab_0
  subdir: noarch
  noarch: python
  url: https://conda.anaconda.org/conda-forge/noarch/python-dotenv-1.0.1-pyhd8ed1ab_0.conda
  sha256: 2d4c80364f03315d606a50eddd493dbacc078e21412c2462c0f781eec49b572c
  md5: c2997ea9360ac4e015658804a7a84f94
  depends:
  - python >=3.8
  license: BSD-3-Clause
  license_family: BSD
  purls:
  - pkg:pypi/python-dotenv?source=conda-forge-mapping
  size: 24278
  timestamp: 1706018281544
- kind: conda
  name: python-fastjsonschema
  version: 2.20.0
  build: pyhd8ed1ab_0
  subdir: noarch
  noarch: python
  url: https://conda.anaconda.org/conda-forge/noarch/python-fastjsonschema-2.20.0-pyhd8ed1ab_0.conda
  sha256: 7d8c931b89c9980434986b4deb22c2917b58d9936c3974139b9c10ae86fdfe60
  md5: b98d2018c01ce9980c03ee2850690fab
  depends:
  - python >=3.3
  license: BSD-3-Clause
  license_family: BSD
  purls:
  - pkg:pypi/fastjsonschema?source=conda-forge-mapping
  size: 226165
  timestamp: 1718477110630
- kind: conda
  name: python-gmsh
  version: 4.13.1
  build: py312_release_novtk__210
  build_number: 210
  subdir: noarch
  noarch: python
  url: https://repo.prefix.dev/code-aster/noarch/python-gmsh-4.13.1-py312_release_novtk__210.conda
  sha256: 14ae11356738f257ba86b61a8a700a187e3ac0a2377826293ce24422a5e96925
  depends:
  - gmsh >=4.13.1,<4.13.2.0a0
  - numpy
  - python
  license: GPL-2.0-or-later
  license_family: GPL
  purls: []
  size: 64736
  timestamp: 1723317498749
- kind: conda
  name: python-json-logger
  version: 2.0.7
  build: pyhd8ed1ab_0
  subdir: noarch
  noarch: python
  url: https://conda.anaconda.org/conda-forge/noarch/python-json-logger-2.0.7-pyhd8ed1ab_0.conda
  sha256: 4790787fe1f4e8da616edca4acf6a4f8ed4e7c6967aa31b920208fc8f95efcca
  md5: a61bf9ec79426938ff785eb69dbb1960
  depends:
  - python >=3.6
  license: BSD-2-Clause
  license_family: BSD
  purls:
  - pkg:pypi/python-json-logger?source=conda-forge-mapping
  size: 13383
  timestamp: 1677079727691
- kind: conda
  name: python-kaleido
  version: 0.1.0
  build: pyhd8ed1ab_0
  subdir: noarch
  noarch: python
  url: https://conda.anaconda.org/conda-forge/noarch/python-kaleido-0.1.0-pyhd8ed1ab_0.tar.bz2
  sha256: aa3836781ed19c128b2df048288fdd2cd411f03e2725d5a2ef58c5821dc8b93c
  md5: 4b3c672e53dee52306b556eb904f9d07
  depends:
  - kaleido-core 0.1.0.*
  - python >=3.5
  license: MIT
  license_family: MIT
  purls:
  - pkg:pypi/kaleido?source=conda-forge-mapping
  size: 13343
  timestamp: 1607210500402
- kind: conda
  name: python-tzdata
  version: '2024.1'
  build: pyhd8ed1ab_0
  subdir: noarch
  noarch: python
  url: https://conda.anaconda.org/conda-forge/noarch/python-tzdata-2024.1-pyhd8ed1ab_0.conda
  sha256: 9da9a849d53705dee450b83507df1ca8ffea5f83bd21a215202221f1c492f8ad
  md5: 98206ea9954216ee7540f0c773f2104d
  depends:
  - python >=3.6
  license: Apache-2.0
  license_family: APACHE
  purls:
  - pkg:pypi/tzdata?source=conda-forge-mapping
  size: 144024
  timestamp: 1707747742930
- kind: conda
  name: python_abi
  version: '3.12'
  build: 5_cp312
  build_number: 5
  subdir: linux-64
  url: https://conda.anaconda.org/conda-forge/linux-64/python_abi-3.12-5_cp312.conda
  sha256: d10e93d759931ffb6372b45d65ff34d95c6000c61a07e298d162a3bc2accebb0
  md5: 0424ae29b104430108f5218a66db7260
  constrains:
  - python 3.12.* *_cpython
  license: BSD-3-Clause
  license_family: BSD
  purls: []
  size: 6238
  timestamp: 1723823388266
- kind: conda
  name: python_abi
  version: '3.12'
  build: 5_cp312
  build_number: 5
  subdir: linux-64
  url: https://conda.anaconda.org/conda-forge/linux-64/python_abi-3.12-5_cp312.conda
  sha256: d10e93d759931ffb6372b45d65ff34d95c6000c61a07e298d162a3bc2accebb0
  md5: 0424ae29b104430108f5218a66db7260
  constrains:
  - python 3.12.* *_cpython
  license: BSD-3-Clause
  license_family: BSD
  size: 6238
  timestamp: 1723823388266
- kind: conda
  name: python_abi
  version: '3.12'
  build: 5_cp312
  build_number: 5
  subdir: win-64
  url: https://conda.anaconda.org/conda-forge/win-64/python_abi-3.12-5_cp312.conda
  sha256: 9486662af81a219e96d343449eff242f38d7c5128ced5ce5acf85857265058d6
  md5: e8681f534453af7afab4cd2bc1423eec
  constrains:
  - python 3.12.* *_cpython
  license: BSD-3-Clause
  license_family: BSD
  purls: []
  size: 6730
  timestamp: 1723823139725
- kind: conda
  name: python_abi
  version: '3.12'
  build: 5_cp312
  build_number: 5
  subdir: win-64
  url: https://conda.anaconda.org/conda-forge/win-64/python_abi-3.12-5_cp312.conda
  sha256: 9486662af81a219e96d343449eff242f38d7c5128ced5ce5acf85857265058d6
  md5: e8681f534453af7afab4cd2bc1423eec
  constrains:
  - python 3.12.* *_cpython
  license: BSD-3-Clause
  license_family: BSD
  size: 6730
  timestamp: 1723823139725
- kind: conda
  name: pythonocc-core
  version: 7.8.1
  build: novtk_h48c1080_100
  build_number: 100
  subdir: win-64
  url: https://conda.anaconda.org/conda-forge/win-64/pythonocc-core-7.8.1-novtk_h48c1080_100.conda
  sha256: 4e965b797b5a2d147bcfb699aa08efab529f4d4a4ff34dfa459695766378973e
  md5: 87e78778d8c63e49dca66843190dc0f2
  depends:
  - numpy >=1.26.4,<2.0a0
  - occt 7.8.1 *novtk*
  - occt >=7.8.1,<7.8.2.0a0
  - python >=3.12,<3.13.0a0
  - python_abi 3.12.* *_cp312
  - six
  - svgwrite
  - ucrt >=10.0.20348.0
  - vc >=14.2,<15
  - vc14_runtime >=14.29.30139
  constrains:
  - occt 7.8.1 *novtk*
  license: LGPL-3.0-or-later
  license_family: LGPL
  purls: []
  size: 36070659
  timestamp: 1716743645764
- kind: conda
  name: pythonocc-core
  version: 7.8.1
  build: novtk_he14a4f2_100
  build_number: 100
  subdir: linux-64
  url: https://conda.anaconda.org/conda-forge/linux-64/pythonocc-core-7.8.1-novtk_he14a4f2_100.conda
  sha256: 8d5a9f5b89b93b58032246dab996b319f133d5921919743d2ac40099c35f59df
  md5: f64d1fecbf772a14ea1c69644847929a
  depends:
  - libgcc-ng >=12
  - libstdcxx-ng >=12
  - numpy >=1.26.4,<2.0a0
  - occt 7.8.1 *novtk*
  - occt >=7.8.1,<7.8.2.0a0
  - python >=3.12,<3.13.0a0
  - python_abi 3.12.* *_cp312
  - six
  - svgwrite
  constrains:
  - occt 7.8.1 *novtk*
  license: LGPL-3.0-or-later
  license_family: LGPL
  purls: []
  size: 57060193
  timestamp: 1716741892094
- kind: conda
  name: pytz
  version: '2024.1'
  build: pyhd8ed1ab_0
  subdir: noarch
  noarch: python
  url: https://conda.anaconda.org/conda-forge/noarch/pytz-2024.1-pyhd8ed1ab_0.conda
  sha256: 1a7d6b233f7e6e3bbcbad054c8fd51e690a67b129a899a056a5e45dd9f00cb41
  md5: 3eeeeb9e4827ace8c0c1419c85d590ad
  depends:
  - python >=3.7
  license: MIT
  license_family: MIT
  purls:
  - pkg:pypi/pytz?source=conda-forge-mapping
  size: 188538
  timestamp: 1706886944988
- kind: conda
  name: pywin32
  version: '306'
  build: py312h53d5487_2
  build_number: 2
  subdir: win-64
  url: https://conda.anaconda.org/conda-forge/win-64/pywin32-306-py312h53d5487_2.conda
  sha256: d0ff1cd887b626a125f8323760736d8fab496bf2a400e825cce55361e7631264
  md5: f44c8f35c3f99eca30d6f5b68ddb0f42
  depends:
  - python >=3.12.0rc3,<3.13.0a0
  - python_abi 3.12.* *_cp312
  - ucrt >=10.0.20348.0
  - vc >=14.2,<15
  - vc14_runtime >=14.29.30139
  license: PSF-2.0
  license_family: PSF
  purls:
  - pkg:pypi/pywin32?source=conda-forge-mapping
  size: 6127499
  timestamp: 1695974557413
- kind: conda
  name: pywinpty
  version: 2.0.13
  build: py312h275cf98_1
  build_number: 1
  subdir: win-64
  url: https://conda.anaconda.org/conda-forge/win-64/pywinpty-2.0.13-py312h275cf98_1.conda
  sha256: a13cbe4c93ba756b36e85a5972b5902f89cc3a6cb09e8b65a542eb2e7426487a
  md5: 7e164d22d6403d92b73dcacdeb6a5ff0
  depends:
  - python >=3.12,<3.13.0a0
  - python_abi 3.12.* *_cp312
  - ucrt >=10.0.20348.0
  - vc >=14.2,<15
  - vc14_runtime >=14.29.30139
  - winpty
  license: MIT
  license_family: MIT
  purls:
  - pkg:pypi/pywinpty?source=conda-forge-mapping
  size: 212342
  timestamp: 1724951397416
- kind: conda
  name: pyyaml
  version: 6.0.2
  build: py312h41a817b_0
  subdir: linux-64
  url: https://conda.anaconda.org/conda-forge/linux-64/pyyaml-6.0.2-py312h41a817b_0.conda
  sha256: 06a139ccc9a1472489ca5df6f7c6f44e2eb9b1c2de1142f5beec3f430ca7ae3c
  md5: 1779c9cbd9006415ab7bb9e12747e9d1
  depends:
  - __glibc >=2.17,<3.0.a0
  - libgcc-ng >=12
  - python >=3.12,<3.13.0a0
  - python_abi 3.12.* *_cp312
  - yaml >=0.2.5,<0.3.0a0
  license: MIT
  license_family: MIT
  purls:
  - pkg:pypi/pyyaml?source=conda-forge-mapping
  size: 205734
  timestamp: 1723018377857
- kind: conda
  name: pyyaml
  version: 6.0.2
  build: py312h4389bb4_0
  subdir: win-64
  url: https://conda.anaconda.org/conda-forge/win-64/pyyaml-6.0.2-py312h4389bb4_0.conda
  sha256: 2413377ce0fd4eee66eaf5450d0200cd9124acfb9fc7932dcdc2f618bc8e840e
  md5: a64ca370389c8bfacf848f40654ffc04
  depends:
  - python >=3.12,<3.13.0a0
  - python_abi 3.12.* *_cp312
  - ucrt >=10.0.20348.0
  - vc >=14.2,<15
  - vc14_runtime >=14.29.30139
  - yaml >=0.2.5,<0.3.0a0
  license: MIT
  license_family: MIT
  purls:
  - pkg:pypi/pyyaml?source=conda-forge-mapping
  size: 181385
  timestamp: 1723018911152
- kind: conda
  name: pyzmq
  version: 26.2.0
  build: py312hbf22597_0
  subdir: linux-64
  url: https://conda.anaconda.org/conda-forge/linux-64/pyzmq-26.2.0-py312hbf22597_0.conda
  sha256: 906d28e08d889017cffb0847234381c51f19101d16b702f944675d2fa403c1ed
  md5: 14861767c6836065ee65b45a40be2ed1
  depends:
  - __glibc >=2.17,<3.0.a0
  - libgcc-ng >=13
  - libsodium >=1.0.18,<1.0.19.0a0
  - libstdcxx-ng >=13
  - python >=3.12,<3.13.0a0
  - python_abi 3.12.* *_cp312
  - zeromq >=4.3.5,<4.4.0a0
  license: BSD-3-Clause
  license_family: BSD
  purls:
  - pkg:pypi/pyzmq?source=conda-forge-mapping
  size: 378212
  timestamp: 1724399230672
- kind: conda
  name: pyzmq
  version: 26.2.0
  build: py312hd7027bb_0
  subdir: win-64
  url: https://conda.anaconda.org/conda-forge/win-64/pyzmq-26.2.0-py312hd7027bb_0.conda
  sha256: 2bcb247630c307cf0ba18ef9a901a9d0e04c6f17b9689c2d5ab5d2a434b9a616
  md5: 5399827ea564d1de42fa925d3c8cfb74
  depends:
  - libsodium >=1.0.18,<1.0.19.0a0
  - python >=3.12,<3.13.0a0
  - python_abi 3.12.* *_cp312
  - ucrt >=10.0.20348.0
  - vc >=14.2,<15
  - vc14_runtime >=14.29.30139
  - zeromq >=4.3.5,<4.3.6.0a0
  license: BSD-3-Clause
  license_family: BSD
  purls:
  - pkg:pypi/pyzmq?source=conda-forge-mapping
  size: 361147
  timestamp: 1724399780761
- kind: conda
  name: rapidjson
  version: 1.1.0.post20240409
  build: hac33072_1
  build_number: 1
  subdir: linux-64
  url: https://conda.anaconda.org/conda-forge/linux-64/rapidjson-1.1.0.post20240409-hac33072_1.conda
  sha256: 645e408a91d3c3bea6cbb24e0c208222eb45694978b48e0224424369271ca0ef
  md5: d6e98530772fc26c112640461110d127
  depends:
  - libgcc-ng >=12
  - libstdcxx-ng >=12
  license: MIT
  license_family: MIT
  purls: []
  size: 145404
  timestamp: 1715006973191
- kind: conda
  name: rapidjson
  version: 1.1.0.post20240409
  build: he0c23c2_1
  build_number: 1
  subdir: win-64
  url: https://conda.anaconda.org/conda-forge/win-64/rapidjson-1.1.0.post20240409-he0c23c2_1.conda
  sha256: 569ccbf264ed1fd40ee92f9909e54019c87f8cfbccd508c6bb1983b1d6f93d4b
  md5: b16fc1a64fe3ef08c3c886d372c64934
  depends:
  - ucrt >=10.0.20348.0
  - vc >=14.2,<15
  - vc14_runtime >=14.29.30139
  license: MIT
  license_family: MIT
  purls: []
  size: 145494
  timestamp: 1715007138921
- kind: conda
  name: readline
  version: '8.2'
  build: h8228510_1
  build_number: 1
  subdir: linux-64
  url: https://conda.anaconda.org/conda-forge/linux-64/readline-8.2-h8228510_1.conda
  sha256: 5435cf39d039387fbdc977b0a762357ea909a7694d9528ab40f005e9208744d7
  md5: 47d31b792659ce70f470b5c82fdfb7a4
  depends:
  - libgcc-ng >=12
  - ncurses >=6.3,<7.0a0
  license: GPL-3.0-only
  license_family: GPL
  purls: []
  size: 281456
  timestamp: 1679532220005
- kind: conda
  name: referencing
  version: 0.35.1
  build: pyhd8ed1ab_0
  subdir: noarch
  noarch: python
  url: https://conda.anaconda.org/conda-forge/noarch/referencing-0.35.1-pyhd8ed1ab_0.conda
  sha256: be8d6d9e86b1a3fef5424127ff81782f8ca63d3058980859609f6f1ecdd34cb3
  md5: 0fc8b52192a8898627c3efae1003e9f6
  depends:
  - attrs >=22.2.0
  - python >=3.8
  - rpds-py >=0.7.0
  license: MIT
  license_family: MIT
  purls:
  - pkg:pypi/referencing?source=conda-forge-mapping
  size: 42210
  timestamp: 1714619625532
- kind: conda
  name: requests
  version: 2.32.3
  build: pyhd8ed1ab_0
  subdir: noarch
  noarch: python
  url: https://conda.anaconda.org/conda-forge/noarch/requests-2.32.3-pyhd8ed1ab_0.conda
  sha256: 5845ffe82a6fa4d437a2eae1e32a1ad308d7ad349f61e337c0a890fe04c513cc
  md5: 5ede4753180c7a550a443c430dc8ab52
  depends:
  - certifi >=2017.4.17
  - charset-normalizer >=2,<4
  - idna >=2.5,<4
  - python >=3.8
  - urllib3 >=1.21.1,<3
  constrains:
  - chardet >=3.0.2,<6
  license: Apache-2.0
  license_family: APACHE
  purls:
  - pkg:pypi/requests?source=conda-forge-mapping
  size: 58810
  timestamp: 1717057174842
- kind: conda
  name: rfc3339-validator
  version: 0.1.4
  build: pyhd8ed1ab_0
  subdir: noarch
  noarch: python
  url: https://conda.anaconda.org/conda-forge/noarch/rfc3339-validator-0.1.4-pyhd8ed1ab_0.tar.bz2
  sha256: 7c7052b51de0b5c558f890bb11f8b5edbb9934a653d76be086b1182b9f54185d
  md5: fed45fc5ea0813240707998abe49f520
  depends:
  - python >=3.5
  - six
  license: MIT
  license_family: MIT
  purls:
  - pkg:pypi/rfc3339-validator?source=conda-forge-mapping
  size: 8064
  timestamp: 1638811838081
- kind: conda
  name: rfc3986-validator
  version: 0.1.1
  build: pyh9f0ad1d_0
  subdir: noarch
  noarch: python
  url: https://conda.anaconda.org/conda-forge/noarch/rfc3986-validator-0.1.1-pyh9f0ad1d_0.tar.bz2
  sha256: 2a5b495a1de0f60f24d8a74578ebc23b24aa53279b1ad583755f223097c41c37
  md5: 912a71cc01012ee38e6b90ddd561e36f
  depends:
  - python
  license: MIT
  license_family: MIT
  purls:
  - pkg:pypi/rfc3986-validator?source=conda-forge-mapping
  size: 7818
  timestamp: 1598024297745
- kind: conda
  name: rich
  version: 13.7.1
  build: pyhd8ed1ab_0
  subdir: noarch
  noarch: python
  url: https://conda.anaconda.org/conda-forge/noarch/rich-13.7.1-pyhd8ed1ab_0.conda
  sha256: 2b26d58aa59e46f933c3126367348651b0dab6e0bf88014e857415bb184a4667
  md5: ba445bf767ae6f0d959ff2b40c20912b
  depends:
  - markdown-it-py >=2.2.0
  - pygments >=2.13.0,<3.0.0
  - python >=3.7.0
  - typing_extensions >=4.0.0,<5.0.0
  license: MIT
  license_family: MIT
  purls:
  - pkg:pypi/rich?source=conda-forge-mapping
  size: 184347
  timestamp: 1709150578093
- kind: conda
  name: rpds-py
  version: 0.20.0
  build: py312h2615798_0
  subdir: win-64
  url: https://conda.anaconda.org/conda-forge/win-64/rpds-py-0.20.0-py312h2615798_0.conda
  sha256: b88622d69e0a1da6c9fb83a75c9e86c3efb41644fe96d24cd0c1f7d699484b52
  md5: a8ec26c7605929b408fa2c3ddd613fd2
  depends:
  - python >=3.12,<3.13.0a0
  - python_abi 3.12.* *_cp312
  - ucrt >=10.0.20348.0
  - vc >=14.2,<15
  - vc14_runtime >=14.29.30139
  license: MIT
  license_family: MIT
  purls:
  - pkg:pypi/rpds-py?source=conda-forge-mapping
  size: 209775
  timestamp: 1723040158005
- kind: conda
  name: rpds-py
  version: 0.20.0
  build: py312hf008fa9_0
  subdir: linux-64
  url: https://conda.anaconda.org/conda-forge/linux-64/rpds-py-0.20.0-py312hf008fa9_0.conda
  sha256: c1c797db876a3a642fd1293be3ce5428f2699cbc1e1f2f9152501e656b897c24
  md5: 0735929f1a2a89c62b91d07ef5a76645
  depends:
  - __glibc >=2.17,<3.0.a0
  - libgcc-ng >=12
  - python >=3.12,<3.13.0a0
  - python_abi 3.12.* *_cp312
  constrains:
  - __glibc >=2.17
  license: MIT
  license_family: MIT
  purls:
  - pkg:pypi/rpds-py?source=conda-forge-mapping
  size: 336290
  timestamp: 1723039277393
- kind: conda
  name: ruff
  version: 0.4.10
  build: py312h5715c7c_0
  subdir: linux-64
  url: https://conda.anaconda.org/conda-forge/linux-64/ruff-0.4.10-py312h5715c7c_0.conda
  sha256: d7f056febfb41a141f51e0ae7ea8ba28bc486a86556f378598280b97c5761d2d
  md5: 3d07021d1d84de1caf6dbc02e5aea12a
  depends:
  - libgcc-ng >=12
  - libstdcxx-ng >=12
  - python >=3.12,<3.13.0a0
  - python_abi 3.12.* *_cp312
  license: MIT
  license_family: MIT
  size: 6375100
  timestamp: 1718950300298
- kind: conda
  name: ruff
  version: 0.4.10
  build: py312h7a6832a_0
  subdir: win-64
  url: https://conda.anaconda.org/conda-forge/win-64/ruff-0.4.10-py312h7a6832a_0.conda
  sha256: fa69621a30c533349cc110bd1d2956189d92c11c15bc1a6520ed0a82b4f8f900
  md5: 858969a5841ede4dbeb9f929962cd606
  depends:
  - python >=3.12,<3.13.0a0
  - python_abi 3.12.* *_cp312
  - ucrt >=10.0.20348.0
  - vc >=14.2,<15
  - vc14_runtime >=14.29.30139
  license: MIT
  license_family: MIT
  size: 6273796
  timestamp: 1718951278593
- kind: conda
  name: scipy
  version: 1.14.1
  build: py312h1f4e10d_0
  subdir: win-64
  url: https://conda.anaconda.org/conda-forge/win-64/scipy-1.14.1-py312h1f4e10d_0.conda
  sha256: 8f70ded1b7b469d61f6f7a580c541538a0275e05a0ca2def60cb95555d06e7e3
  md5: 075ca2339855d696007b35110b83d958
  depends:
  - libblas >=3.9.0,<4.0a0
  - libcblas >=3.9.0,<4.0a0
  - liblapack >=3.9.0,<4.0a0
  - numpy <2.3
  - numpy >=1.19,<3
  - numpy >=1.23.5
  - python >=3.12,<3.13.0a0
  - python_abi 3.12.* *_cp312
  - ucrt >=10.0.20348.0
  - vc >=14.2,<15
  - vc14_runtime >=14.29.30139
  license: BSD-3-Clause
  license_family: BSD
  purls:
  - pkg:pypi/scipy?source=conda-forge-mapping
  size: 16013280
  timestamp: 1724329197087
- kind: conda
  name: scipy
  version: 1.14.1
  build: py312h7d485d2_0
  subdir: linux-64
  url: https://conda.anaconda.org/conda-forge/linux-64/scipy-1.14.1-py312h7d485d2_0.conda
  sha256: 79903e307183e08b19c7ef607672fd304ed4968b2a7530904147aa79536e70d1
  md5: 7418a22e73008356d9aba99d93dfeeee
  depends:
  - __glibc >=2.17,<3.0.a0
  - libblas >=3.9.0,<4.0a0
  - libcblas >=3.9.0,<4.0a0
  - libgcc-ng >=13
  - libgfortran-ng
  - libgfortran5 >=13.3.0
  - liblapack >=3.9.0,<4.0a0
  - libstdcxx-ng >=13
  - numpy <2.3
  - numpy >=1.19,<3
  - numpy >=1.23.5
  - python >=3.12,<3.13.0a0
  - python_abi 3.12.* *_cp312
  license: BSD-3-Clause
  license_family: BSD
  purls:
  - pkg:pypi/scipy?source=conda-forge-mapping
  size: 17700161
  timestamp: 1724328333870
- kind: conda
  name: scotch
  version: 7.0.4
  build: aster_nompi_release_he9e196c_302
  build_number: 302
  subdir: linux-64
  url: https://repo.prefix.dev/code-aster/linux-64/scotch-7.0.4-aster_nompi_release_he9e196c_302.conda
  sha256: 28b29b7fb63dcf3be09b1c7fda5851f8bef85ca61b6ba7c440ec9debae45674a
  depends:
  - libscotch 7.0.4 aster_nompi_release_h49d36e5_302
  arch: x86_64
  platform: linux
  license: CECILL-C
  purls: []
  size: 90580
  timestamp: 1723390382870
- kind: conda
  name: scotch
  version: 7.0.4
  build: aster_nompi_release_hfa1337c_302
  build_number: 302
  subdir: win-64
  url: https://repo.prefix.dev/code-aster/win-64/scotch-7.0.4-aster_nompi_release_hfa1337c_302.conda
  sha256: 1dfb9a8ffb51c4c60345698ee479e9b2af77c39943f65ec5c726a86969aca640
  depends:
  - libscotch 7.0.4 aster_nompi_release_h565e894_302
  arch: x86_64
  platform: win
  license: CECILL-C
  purls: []
  size: 345539
  timestamp: 1722510063897
- kind: conda
  name: send2trash
  version: 1.8.3
  build: pyh0d859eb_0
  subdir: noarch
  noarch: python
  url: https://conda.anaconda.org/conda-forge/noarch/send2trash-1.8.3-pyh0d859eb_0.conda
  sha256: c4401b071e86ddfa0ea4f34b85308db2516b6aeca50053535996864cfdee7b3f
  md5: 778594b20097b5a948c59e50ae42482a
  depends:
  - __linux
  - python >=3.7
  license: BSD-3-Clause
  license_family: BSD
  purls:
  - pkg:pypi/send2trash?source=conda-forge-mapping
  size: 22868
  timestamp: 1712585140895
- kind: conda
  name: send2trash
  version: 1.8.3
  build: pyh5737063_0
  subdir: noarch
  noarch: python
  url: https://conda.anaconda.org/conda-forge/noarch/send2trash-1.8.3-pyh5737063_0.conda
  sha256: d8aa230501a33250af2deee03006a2579f0335e7240a9c7286834788dcdcfaa8
  md5: 5a86a21050ca3831ec7f77fb302f1132
  depends:
  - __win
  - python >=3.7
  - pywin32
  license: BSD-3-Clause
  license_family: BSD
  purls:
  - pkg:pypi/send2trash?source=conda-forge-mapping
  size: 23319
  timestamp: 1712585816346
- kind: conda
  name: setuptools
  version: 72.2.0
  build: pyhd8ed1ab_0
  subdir: noarch
  noarch: python
  url: https://conda.anaconda.org/conda-forge/noarch/setuptools-72.2.0-pyhd8ed1ab_0.conda
  sha256: 0252f6570de8ff29d489958fc7826677a518061b1aa5e1828a427eec8a7928a4
  md5: 1462aa8b243aad09ef5d0841c745eb89
  depends:
  - python >=3.8
  license: MIT
  license_family: MIT
  purls:
<<<<<<< HEAD
  - pkg:pypi/setuptools?source=conda-forge-mapping
=======
  - pkg:pypi/setuptools?source=hash-mapping
>>>>>>> 6f6dca42
  size: 1459799
  timestamp: 1724163617860
- kind: conda
  name: setuptools
  version: 72.2.0
  build: pyhd8ed1ab_0
  subdir: noarch
  noarch: python
  url: https://conda.anaconda.org/conda-forge/noarch/setuptools-72.2.0-pyhd8ed1ab_0.conda
  sha256: 0252f6570de8ff29d489958fc7826677a518061b1aa5e1828a427eec8a7928a4
  md5: 1462aa8b243aad09ef5d0841c745eb89
  depends:
  - python >=3.8
  license: MIT
  license_family: MIT
  size: 1459799
  timestamp: 1724163617860
- kind: conda
  name: shellingham
  version: 1.5.4
  build: pyhd8ed1ab_0
  subdir: noarch
  noarch: python
  url: https://conda.anaconda.org/conda-forge/noarch/shellingham-1.5.4-pyhd8ed1ab_0.conda
  sha256: 3c49a0a101c41b7cf6ac05a1872d7a1f91f1b6d02eecb4a36b605a19517862bb
  md5: d08db09a552699ee9e7eec56b4eb3899
  depends:
  - python >=3.7
  license: MIT
  license_family: MIT
  purls:
  - pkg:pypi/shellingham?source=conda-forge-mapping
  size: 14568
  timestamp: 1698144516278
- kind: conda
  name: six
  version: 1.16.0
  build: pyh6c4a22f_0
  subdir: noarch
  noarch: python
  url: https://conda.anaconda.org/conda-forge/noarch/six-1.16.0-pyh6c4a22f_0.tar.bz2
  sha256: a85c38227b446f42c5b90d9b642f2c0567880c15d72492d8da074a59c8f91dd6
  md5: e5f25f8dbc060e9a8d912e432202afc2
  depends:
  - python
  license: MIT
  license_family: MIT
  purls:
  - pkg:pypi/six?source=conda-forge-mapping
  size: 14259
  timestamp: 1620240338595
- kind: conda
  name: snappy
  version: 1.2.1
  build: h23299a8_0
  subdir: win-64
  url: https://conda.anaconda.org/conda-forge/win-64/snappy-1.2.1-h23299a8_0.conda
  sha256: 5b9450f619aabcfbf3d284a272964250b2e1971ab0f7a7ef9143dda0ecc537b8
  md5: 7635a408509e20dcfc7653ca305ad799
  depends:
  - ucrt >=10.0.20348.0
  - vc >=14.2,<15
  - vc14_runtime >=14.29.30139
  license: BSD-3-Clause
  license_family: BSD
  purls: []
  size: 59350
  timestamp: 1720004197144
- kind: conda
  name: snappy
  version: 1.2.1
  build: ha2e4443_0
  subdir: linux-64
  url: https://conda.anaconda.org/conda-forge/linux-64/snappy-1.2.1-ha2e4443_0.conda
  sha256: dc7c8e0e8c3e8702aae81c52d940bfaabe756953ee51b1f1757e891bab62cf7f
  md5: 6b7dcc7349efd123d493d2dbe85a045f
  depends:
  - libgcc-ng >=12
  - libstdcxx-ng >=12
  license: BSD-3-Clause
  license_family: BSD
  purls: []
  size: 42465
  timestamp: 1720003704360
- kind: conda
  name: sniffio
  version: 1.3.1
  build: pyhd8ed1ab_0
  subdir: noarch
  noarch: python
  url: https://conda.anaconda.org/conda-forge/noarch/sniffio-1.3.1-pyhd8ed1ab_0.conda
  sha256: bc12100b2d8836b93c55068b463190505b8064d0fc7d025e89f20ebf22fe6c2b
  md5: 490730480d76cf9c8f8f2849719c6e2b
  depends:
  - python >=3.7
  license: Apache-2.0
  license_family: Apache
  purls:
  - pkg:pypi/sniffio?source=conda-forge-mapping
  size: 15064
  timestamp: 1708953086199
- kind: conda
  name: snowballstemmer
  version: 2.2.0
  build: pyhd8ed1ab_0
  subdir: noarch
  noarch: python
  url: https://conda.anaconda.org/conda-forge/noarch/snowballstemmer-2.2.0-pyhd8ed1ab_0.tar.bz2
  sha256: a0fd916633252d99efb6223b1050202841fa8d2d53dacca564b0ed77249d3228
  md5: 4d22a9315e78c6827f806065957d566e
  depends:
  - python >=2
  license: BSD-3-Clause
  license_family: BSD
  purls:
  - pkg:pypi/snowballstemmer?source=conda-forge-mapping
  size: 58824
  timestamp: 1637143137377
- kind: conda
  name: soupsieve
  version: '2.5'
  build: pyhd8ed1ab_1
  build_number: 1
  subdir: noarch
  noarch: python
  url: https://conda.anaconda.org/conda-forge/noarch/soupsieve-2.5-pyhd8ed1ab_1.conda
  sha256: 54ae221033db8fbcd4998ccb07f3c3828b4d77e73b0c72b18c1d6a507059059c
  md5: 3f144b2c34f8cb5a9abd9ed23a39c561
  depends:
  - python >=3.8
  license: MIT
  license_family: MIT
  purls:
  - pkg:pypi/soupsieve?source=conda-forge-mapping
  size: 36754
  timestamp: 1693929424267
- kind: conda
  name: sphinx
  version: 7.4.7
  build: pyhd8ed1ab_0
  subdir: noarch
  noarch: python
  url: https://conda.anaconda.org/conda-forge/noarch/sphinx-7.4.7-pyhd8ed1ab_0.conda
  sha256: 0de25d561b20dd06982df45a2c3cef490e45b0d4bae8d2c290030721bdadecd6
  md5: c568e260463da2528ecfd7c5a0b41bbd
  depends:
  - alabaster >=0.7.14,<0.8.dev0
  - babel >=2.13
  - colorama >=0.4.6
  - docutils >=0.20,<0.22
  - imagesize >=1.3
  - importlib-metadata >=6.0
  - jinja2 >=3.1
  - packaging >=23.0
  - pygments >=2.17
  - python >=3.9
  - requests >=2.30.0
  - snowballstemmer >=2.2
  - sphinxcontrib-applehelp
  - sphinxcontrib-devhelp
  - sphinxcontrib-htmlhelp >=2.0.0
  - sphinxcontrib-jsmath
  - sphinxcontrib-qthelp
  - sphinxcontrib-serializinghtml >=1.1.9
  - tomli >=2.0
  license: BSD-2-Clause
  license_family: BSD
  purls:
  - pkg:pypi/sphinx?source=conda-forge-mapping
  size: 1358660
  timestamp: 1721487658869
- kind: conda
  name: sphinx-basic-ng
  version: 1.0.0b2
  build: pyhd8ed1ab_1
  build_number: 1
  subdir: noarch
  noarch: python
  url: https://conda.anaconda.org/conda-forge/noarch/sphinx-basic-ng-1.0.0b2-pyhd8ed1ab_1.conda
  sha256: 3c7a6a8bb6c9921741ef940cd61ff1694beac3c95ca7e9ad4b0ea32e2f6ac2fa
  md5: a631f5c7b7f5045448f966ad71aa2881
  depends:
  - python >=3.7
  - sphinx >=4.0,<8.0
  license: MIT
  license_family: MIT
  purls:
  - pkg:pypi/sphinx-basic-ng?source=conda-forge-mapping
  size: 20316
  timestamp: 1690475062890
- kind: conda
  name: sphinxcontrib-applehelp
  version: 2.0.0
  build: pyhd8ed1ab_0
  subdir: noarch
  noarch: python
  url: https://conda.anaconda.org/conda-forge/noarch/sphinxcontrib-applehelp-2.0.0-pyhd8ed1ab_0.conda
  sha256: 8ac476358cf26098e3a360b2a9037bd809243f72934c103953e25f4fda4b9f31
  md5: 9075bd8c033f0257122300db914e49c9
  depends:
  - python >=3.9
  - sphinx >=5
  license: BSD-2-Clause
  license_family: BSD
  purls:
  - pkg:pypi/sphinxcontrib-applehelp?source=conda-forge-mapping
  size: 29617
  timestamp: 1722244567894
- kind: conda
  name: sphinxcontrib-devhelp
  version: 2.0.0
  build: pyhd8ed1ab_0
  subdir: noarch
  noarch: python
  url: https://conda.anaconda.org/conda-forge/noarch/sphinxcontrib-devhelp-2.0.0-pyhd8ed1ab_0.conda
  sha256: 6790efe55f168816dfc9c14235054d5156e5150d28546c5baf2ff4973eff8f6b
  md5: b3bcc38c471ebb738854f52a36059b48
  depends:
  - python >=3.9
  - sphinx >=5
  license: BSD-2-Clause
  license_family: BSD
  purls:
  - pkg:pypi/sphinxcontrib-devhelp?source=conda-forge-mapping
  size: 24138
  timestamp: 1722245127289
- kind: conda
  name: sphinxcontrib-htmlhelp
  version: 2.1.0
  build: pyhd8ed1ab_0
  subdir: noarch
  noarch: python
  url: https://conda.anaconda.org/conda-forge/noarch/sphinxcontrib-htmlhelp-2.1.0-pyhd8ed1ab_0.conda
  sha256: 55e14b77ed786ab6ff752b8d75f8448536f385ed250f432bd408d2eff5ea4a9e
  md5: e25640d692c02e8acfff0372f547e940
  depends:
  - python >=3.9
  - sphinx >=5
  license: BSD-2-Clause
  license_family: BSD
  purls:
  - pkg:pypi/sphinxcontrib-htmlhelp?source=conda-forge-mapping
  size: 32798
  timestamp: 1722248429933
- kind: conda
  name: sphinxcontrib-jsmath
  version: 1.0.1
  build: pyhd8ed1ab_0
  subdir: noarch
  noarch: python
  url: https://conda.anaconda.org/conda-forge/noarch/sphinxcontrib-jsmath-1.0.1-pyhd8ed1ab_0.conda
  sha256: d4337d83b8edba688547766fc80f1ac86d6ec86ceeeda93f376acc04079c5ce2
  md5: da1d979339e2714c30a8e806a33ec087
  depends:
  - python >=3.5
  license: BSD-2-Clause
  license_family: BSD
  purls:
  - pkg:pypi/sphinxcontrib-jsmath?source=conda-forge-mapping
  size: 10431
  timestamp: 1691604844204
- kind: conda
  name: sphinxcontrib-qthelp
  version: 2.0.0
  build: pyhd8ed1ab_0
  subdir: noarch
  noarch: python
  url: https://conda.anaconda.org/conda-forge/noarch/sphinxcontrib-qthelp-2.0.0-pyhd8ed1ab_0.conda
  sha256: 7ae639b729844de2ec74dbaf1acccc14843868a82fa46cd2ceb735bc8266af5b
  md5: d6e5ea5fe00164ac6c2dcc5d76a42192
  depends:
  - python >=3.9
  - sphinx >=5
  license: BSD-2-Clause
  license_family: BSD
  purls:
  - pkg:pypi/sphinxcontrib-qthelp?source=conda-forge-mapping
  size: 26794
  timestamp: 1722245959953
- kind: conda
  name: sphinxcontrib-serializinghtml
  version: 1.1.10
  build: pyhd8ed1ab_0
  subdir: noarch
  noarch: python
  url: https://conda.anaconda.org/conda-forge/noarch/sphinxcontrib-serializinghtml-1.1.10-pyhd8ed1ab_0.conda
  sha256: bf80e4c0ff97d5e8e5f6db0831ba60007e820a3a438e8f1afd868aa516d67d6f
  md5: e507335cb4ca9cff4c3d0fa9cdab255e
  depends:
  - python >=3.9
  - sphinx >=5
  license: BSD-2-Clause
  license_family: BSD
  purls:
  - pkg:pypi/sphinxcontrib-serializinghtml?source=conda-forge-mapping
  size: 28776
  timestamp: 1705118378942
- kind: conda
  name: sqlite
  version: 3.46.0
  build: h6d4b2fc_0
  subdir: linux-64
  url: https://conda.anaconda.org/conda-forge/linux-64/sqlite-3.46.0-h6d4b2fc_0.conda
  sha256: e849d576e52bf3e6fc5786f89b7d76978f2e2438587826c95570324cb572e52b
  md5: 77ea8dff5cf8550cc8f5629a6af56323
  depends:
  - libgcc-ng >=12
  - libsqlite 3.46.0 hde9e2c9_0
  - libzlib >=1.2.13,<2.0a0
  - ncurses >=6.5,<7.0a0
  - readline >=8.2,<9.0a0
  license: Unlicense
  purls: []
  size: 860352
  timestamp: 1718050658212
- kind: conda
  name: stack_data
  version: 0.6.2
  build: pyhd8ed1ab_0
  subdir: noarch
  noarch: python
  url: https://conda.anaconda.org/conda-forge/noarch/stack_data-0.6.2-pyhd8ed1ab_0.conda
  sha256: a58433e75229bec39f3be50c02efbe9b7083e53a1f31d8ee247564f370191eec
  md5: e7df0fdd404616638df5ece6e69ba7af
  depends:
  - asttokens
  - executing
  - pure_eval
  - python >=3.5
  license: MIT
  license_family: MIT
  purls:
  - pkg:pypi/stack-data?source=conda-forge-mapping
  size: 26205
  timestamp: 1669632203115
- kind: conda
  name: svgwrite
  version: 1.4.3
  build: pyhd8ed1ab_0
  subdir: noarch
  noarch: python
  url: https://conda.anaconda.org/conda-forge/noarch/svgwrite-1.4.3-pyhd8ed1ab_0.tar.bz2
  sha256: 98d9caf9a2adad9c26a4b16c7f3889a7b404debc23109bb991e6988bb08b36ed
  md5: 9d1eb6e4bf36cf72e0662ed9246f4e1b
  depends:
  - pyparsing >=2.0.1
  - python >=3.6
  license: MIT
  license_family: MIT
  purls:
  - pkg:pypi/svgwrite?source=conda-forge-mapping
  size: 52798
  timestamp: 1657874193142
- kind: conda
  name: tabulate
  version: 0.9.0
  build: pyhd8ed1ab_1
  build_number: 1
  subdir: noarch
  noarch: python
  url: https://conda.anaconda.org/conda-forge/noarch/tabulate-0.9.0-pyhd8ed1ab_1.tar.bz2
  sha256: f6e4a0dd24ba060a4af69ca79d32361a6678e61d78c73eb5e357909b025b4620
  md5: 4759805cce2d914c38472f70bf4d8bcb
  depends:
  - python >=3.7
  license: MIT
  license_family: MIT
  purls:
  - pkg:pypi/tabulate?source=conda-forge-mapping
  size: 35912
  timestamp: 1665138565317
- kind: conda
  name: tbb
  version: 2021.12.0
  build: hc790b64_4
  build_number: 4
  subdir: win-64
  url: https://conda.anaconda.org/conda-forge/win-64/tbb-2021.12.0-hc790b64_4.conda
  sha256: d23e589311be6aeacbfb8371bd65d8637c5acc83a149baccc57d2621644fe158
  md5: bce92c19a6cb64b47866b7271363f747
  depends:
  - libhwloc >=2.11.1,<2.11.2.0a0
  - ucrt >=10.0.20348.0
  - vc >=14.2,<15
  - vc14_runtime >=14.29.30139
  license: Apache-2.0
  license_family: APACHE
  purls: []
  size: 161921
  timestamp: 1724906383699
- kind: conda
  name: tenacity
  version: 9.0.0
  build: pyhd8ed1ab_0
  subdir: noarch
  noarch: python
  url: https://conda.anaconda.org/conda-forge/noarch/tenacity-9.0.0-pyhd8ed1ab_0.conda
  sha256: 0d33171e1d303b57867f0cfcffb8a35031700acb3c52b1862064d8f4e1085538
  md5: 42af51ad3b654ece73572628ad2882ae
  depends:
  - python >=3.8
  license: Apache-2.0
  license_family: APACHE
  purls:
  - pkg:pypi/tenacity?source=conda-forge-mapping
  size: 24683
  timestamp: 1722278974784
- kind: conda
  name: terminado
  version: 0.18.1
  build: pyh0d859eb_0
  subdir: noarch
  noarch: python
  url: https://conda.anaconda.org/conda-forge/noarch/terminado-0.18.1-pyh0d859eb_0.conda
  sha256: b300557c0382478cf661ddb520263508e4b3b5871b471410450ef2846e8c352c
  md5: efba281bbdae5f6b0a1d53c6d4a97c93
  depends:
  - __linux
  - ptyprocess
  - python >=3.8
  - tornado >=6.1.0
  license: BSD-2-Clause
  license_family: BSD
  purls:
  - pkg:pypi/terminado?source=conda-forge-mapping
  size: 22452
  timestamp: 1710262728753
- kind: conda
  name: terminado
  version: 0.18.1
  build: pyh5737063_0
  subdir: noarch
  noarch: python
  url: https://conda.anaconda.org/conda-forge/noarch/terminado-0.18.1-pyh5737063_0.conda
  sha256: 8cb078291fd7882904e3de594d299c8de16dd3af7405787fce6919a385cfc238
  md5: 4abd500577430a942a995fd0d09b76a2
  depends:
  - __win
  - python >=3.8
  - pywinpty >=1.1.0
  - tornado >=6.1.0
  license: BSD-2-Clause
  license_family: BSD
  purls:
  - pkg:pypi/terminado?source=conda-forge-mapping
  size: 22883
  timestamp: 1710262943966
- kind: conda
  name: tinycss2
  version: 1.3.0
  build: pyhd8ed1ab_0
  subdir: noarch
  noarch: python
  url: https://conda.anaconda.org/conda-forge/noarch/tinycss2-1.3.0-pyhd8ed1ab_0.conda
  sha256: bc55e5899e66805589c02061e315bfc23ae6cc2f2811f5cc13fb189a5ed9d90f
  md5: 8662629d9a05f9cff364e31ca106c1ac
  depends:
  - python >=3.5
  - webencodings >=0.4
  license: BSD-3-Clause
  license_family: BSD
  purls:
  - pkg:pypi/tinycss2?source=conda-forge-mapping
  size: 25405
  timestamp: 1713975078735
- kind: conda
  name: tk
  version: 8.6.13
  build: h5226925_1
  build_number: 1
  subdir: win-64
  url: https://conda.anaconda.org/conda-forge/win-64/tk-8.6.13-h5226925_1.conda
  sha256: 2c4e914f521ccb2718946645108c9bd3fc3216ba69aea20c2c3cedbd8db32bb1
  md5: fc048363eb8f03cd1737600a5d08aafe
  depends:
  - ucrt >=10.0.20348.0
  - vc >=14.2,<15
  - vc14_runtime >=14.29.30139
  license: TCL
  license_family: BSD
  purls: []
  size: 3503410
  timestamp: 1699202577803
- kind: conda
  name: tk
  version: 8.6.13
  build: noxft_h4845f30_101
  build_number: 101
  subdir: linux-64
  url: https://conda.anaconda.org/conda-forge/linux-64/tk-8.6.13-noxft_h4845f30_101.conda
  sha256: e0569c9caa68bf476bead1bed3d79650bb080b532c64a4af7d8ca286c08dea4e
  md5: d453b98d9c83e71da0741bb0ff4d76bc
  depends:
  - libgcc-ng >=12
  - libzlib >=1.2.13,<2.0.0a0
  license: TCL
  license_family: BSD
  purls: []
  size: 3318875
  timestamp: 1699202167581
- kind: conda
  name: tomli
  version: 2.0.1
  build: pyhd8ed1ab_0
  subdir: noarch
  noarch: python
  url: https://conda.anaconda.org/conda-forge/noarch/tomli-2.0.1-pyhd8ed1ab_0.tar.bz2
  sha256: 4cd48aba7cd026d17e86886af48d0d2ebc67ed36f87f6534f4b67138f5a5a58f
  md5: 5844808ffab9ebdb694585b50ba02a96
  depends:
  - python >=3.7
  license: MIT
  license_family: MIT
  purls:
  - pkg:pypi/tomli?source=conda-forge-mapping
  size: 15940
  timestamp: 1644342331069
- kind: conda
  name: tornado
  version: 6.4.1
  build: py312h4389bb4_1
  build_number: 1
  subdir: win-64
  url: https://conda.anaconda.org/conda-forge/win-64/tornado-6.4.1-py312h4389bb4_1.conda
  sha256: 79a4155e4700aa188d6de36ed65b2923527864ad775bb156ed0a4067619e8ee0
  md5: e278437965b2420d567ba11b579668bc
  depends:
  - python >=3.12,<3.13.0a0
  - python_abi 3.12.* *_cp312
  - ucrt >=10.0.20348.0
  - vc >=14.2,<15
  - vc14_runtime >=14.29.30139
  license: Apache-2.0
  license_family: Apache
  purls:
  - pkg:pypi/tornado?source=conda-forge-mapping
  size: 841567
  timestamp: 1724956763418
- kind: conda
  name: tornado
  version: 6.4.1
  build: py312h66e93f0_1
  build_number: 1
  subdir: linux-64
  url: https://conda.anaconda.org/conda-forge/linux-64/tornado-6.4.1-py312h66e93f0_1.conda
  sha256: c0c9cc7834e8f43702956afaa5af7b0639c4835c285108a43e6b91687ce53ab8
  md5: af648b62462794649066366af4ecd5b0
  depends:
  - __glibc >=2.17,<3.0.a0
  - libgcc >=13
  - python >=3.12,<3.13.0a0
  - python_abi 3.12.* *_cp312
  license: Apache-2.0
  license_family: Apache
  purls:
  - pkg:pypi/tornado?source=conda-forge-mapping
  size: 837665
  timestamp: 1724956252424
- kind: conda
  name: traitlets
  version: 5.14.3
  build: pyhd8ed1ab_0
  subdir: noarch
  noarch: python
  url: https://conda.anaconda.org/conda-forge/noarch/traitlets-5.14.3-pyhd8ed1ab_0.conda
  sha256: 8a64fa0f19022828513667c2c7176cfd125001f3f4b9bc00d33732e627dd2592
  md5: 3df84416a021220d8b5700c613af2dc5
  depends:
  - python >=3.8
  license: BSD-3-Clause
  license_family: BSD
  purls:
  - pkg:pypi/traitlets?source=conda-forge-mapping
  size: 110187
  timestamp: 1713535244513
- kind: conda
  name: trimesh
  version: 4.4.8
  build: pyhd8ed1ab_0
  subdir: noarch
  noarch: python
  url: https://conda.anaconda.org/conda-forge/noarch/trimesh-4.4.8-pyhd8ed1ab_0.conda
  sha256: bc4b1b5ed0bde02a9f9d8cdeceb549f951e1655e148e134f056be5ed44ef740d
  md5: 92e6e677020ff482ded5e9445a4b91d9
  depends:
  - numpy
  - python >=2.7
  constrains:
  - lxml
  - pyglet
  - scipy
  - colorlog
  - setuptools
  - rtree
  - mapbox_earcut
  - networkx
  - psutil
  - shapely
  - msgpack-python
  - xxhash
  - svg.path
  - requests
  - meshio
  - sympy
  - scikit-image
  - jsonschema
  - chardet
  - pycollada
  - pillow
  license: MIT
  purls:
  - pkg:pypi/trimesh?source=conda-forge-mapping
  size: 563658
  timestamp: 1725098678838
- kind: conda
  name: typer
  version: 0.12.5
  build: pyhd8ed1ab_0
  subdir: noarch
  noarch: python
  url: https://conda.anaconda.org/conda-forge/noarch/typer-0.12.5-pyhd8ed1ab_0.conda
  sha256: da9ff9e27c5fa8268c2d5898335485a897d9496eef3b5b446cd9387a89d168de
  md5: be70216cc1a5fe502c849676baabf498
  depends:
  - python >=3.7
  - typer-slim-standard 0.12.5 hd8ed1ab_0
  license: MIT
  license_family: MIT
  purls:
  - pkg:pypi/typer?source=conda-forge-mapping
  size: 53350
  timestamp: 1724613663049
- kind: conda
  name: typer-slim
  version: 0.12.5
  build: pyhd8ed1ab_0
  subdir: noarch
  noarch: python
  url: https://conda.anaconda.org/conda-forge/noarch/typer-slim-0.12.5-pyhd8ed1ab_0.conda
  sha256: 7be1876627495047f3f07c52c93ddc2ae2017b93affe58110a5474e5ebcb2662
  md5: a46aa56c0ca7cc2bd38baffc2686f0a6
  depends:
  - click >=8.0.0
  - python >=3.7
  - typing_extensions >=3.7.4.3
  constrains:
  - rich >=10.11.0
  - typer >=0.12.5,<0.12.6.0a0
  - shellingham >=1.3.0
  license: MIT
  license_family: MIT
  purls:
  - pkg:pypi/typer-slim?source=conda-forge-mapping
  size: 45641
  timestamp: 1724613646022
- kind: conda
  name: typer-slim-standard
  version: 0.12.5
  build: hd8ed1ab_0
  subdir: noarch
  noarch: generic
  url: https://conda.anaconda.org/conda-forge/noarch/typer-slim-standard-0.12.5-hd8ed1ab_0.conda
  sha256: bb298b116159ec1085f6b29eaeb982006651a0997eda08de8b70cfb6177297f3
  md5: 2dc1ee4046de0692077e9aa9ba351d36
  depends:
  - rich
  - shellingham
  - typer-slim 0.12.5 pyhd8ed1ab_0
  license: MIT
  license_family: MIT
  purls: []
  size: 46817
  timestamp: 1724613648907
- kind: conda
  name: types-python-dateutil
  version: 2.9.0.20240821
  build: pyhd8ed1ab_0
  subdir: noarch
  noarch: python
  url: https://conda.anaconda.org/conda-forge/noarch/types-python-dateutil-2.9.0.20240821-pyhd8ed1ab_0.conda
  sha256: 26b5939438e31ffc9ea5c56aaea5799804186887bd0d8d639d8fad1898f07bdd
  md5: a0637bb6a2428c10448807b9d87f082c
  depends:
  - python >=3.6
  license: Apache-2.0 AND MIT
  purls:
  - pkg:pypi/types-python-dateutil?source=conda-forge-mapping
  size: 21636
  timestamp: 1724221199053
- kind: conda
  name: typing-extensions
  version: 4.12.2
  build: hd8ed1ab_0
  subdir: noarch
  noarch: python
  url: https://conda.anaconda.org/conda-forge/noarch/typing-extensions-4.12.2-hd8ed1ab_0.conda
  sha256: d3b9a8ed6da7c9f9553c5fd8a4fca9c3e0ab712fa5f497859f82337d67533b73
  md5: 52d648bd608f5737b123f510bb5514b5
  depends:
  - typing_extensions 4.12.2 pyha770c72_0
  license: PSF-2.0
  license_family: PSF
  purls: []
  size: 10097
  timestamp: 1717802659025
- kind: conda
  name: typing_extensions
  version: 4.12.2
  build: pyha770c72_0
  subdir: noarch
  noarch: python
  url: https://conda.anaconda.org/conda-forge/noarch/typing_extensions-4.12.2-pyha770c72_0.conda
  sha256: 0fce54f8ec3e59f5ef3bb7641863be4e1bf1279623e5af3d3fa726e8f7628ddb
  md5: ebe6952715e1d5eb567eeebf25250fa7
  depends:
  - python >=3.8
  license: PSF-2.0
  license_family: PSF
  purls:
  - pkg:pypi/typing-extensions?source=conda-forge-mapping
  size: 39888
  timestamp: 1717802653893
- kind: conda
  name: typing_utils
  version: 0.1.0
  build: pyhd8ed1ab_0
  subdir: noarch
  noarch: python
  url: https://conda.anaconda.org/conda-forge/noarch/typing_utils-0.1.0-pyhd8ed1ab_0.tar.bz2
  sha256: 9e3758b620397f56fb709f796969de436d63b7117897159619b87938e1f78739
  md5: eb67e3cace64c66233e2d35949e20f92
  depends:
  - python >=3.6.1
  license: Apache-2.0
  license_family: APACHE
  purls:
  - pkg:pypi/typing-utils?source=conda-forge-mapping
  size: 13829
  timestamp: 1622899345711
- kind: conda
  name: tzdata
  version: 2024a
  build: h8827d51_1
  build_number: 1
  subdir: noarch
  noarch: generic
  url: https://conda.anaconda.org/conda-forge/noarch/tzdata-2024a-h8827d51_1.conda
  sha256: 7d21c95f61319dba9209ca17d1935e6128af4235a67ee4e57a00908a1450081e
  md5: 8bfdead4e0fff0383ae4c9c50d0531bd
  license: LicenseRef-Public-Domain
  purls: []
  size: 124164
  timestamp: 1724736371498
- kind: conda
  name: ucrt
  version: 10.0.22621.0
  build: h57928b3_0
  subdir: win-64
  url: https://conda.anaconda.org/conda-forge/win-64/ucrt-10.0.22621.0-h57928b3_0.tar.bz2
  sha256: f29cdaf8712008f6b419b8b1a403923b00ab2504bfe0fb2ba8eb60e72d4f14c6
  md5: 72608f6cd3e5898229c3ea16deb1ac43
  constrains:
  - vs2015_runtime >=14.29.30037
  license: LicenseRef-Proprietary
  license_family: PROPRIETARY
  purls: []
  size: 1283972
  timestamp: 1666630199266
- kind: conda
  name: uharfbuzz
  version: 0.39.5
  build: py312h68727a3_0
  subdir: linux-64
  url: https://conda.anaconda.org/conda-forge/linux-64/uharfbuzz-0.39.5-py312h68727a3_0.conda
  sha256: 6d22c2d702e3d2c40c11a385f0530f66fc01d78ac9d4a28e6d9f402306760400
  md5: 6d6ad36699b4f28a64928f23ce838742
  depends:
  - __glibc >=2.17,<3.0.a0
  - libgcc-ng >=13
  - libstdcxx-ng >=13
  - python >=3.12,<3.13.0a0
  - python_abi 3.12.* *_cp312
  license: Apache-2.0
  license_family: APACHE
  purls:
  - pkg:pypi/uharfbuzz?source=conda-forge-mapping
  size: 1170622
  timestamp: 1724513693614
- kind: conda
  name: uharfbuzz
  version: 0.39.5
  build: py312hd5eb7cc_0
  subdir: win-64
  url: https://conda.anaconda.org/conda-forge/win-64/uharfbuzz-0.39.5-py312hd5eb7cc_0.conda
  sha256: 256549ba9d8d7d9bc70d791ccbcdcbc5481651cc9ab0a8bc37d8555428d63323
  md5: 629caa9599f77670b91703b34761fbb0
  depends:
  - python >=3.12,<3.13.0a0
  - python_abi 3.12.* *_cp312
  - ucrt >=10.0.20348.0
  - vc >=14.2,<15
  - vc14_runtime >=14.29.30139
  license: Apache-2.0
  license_family: APACHE
  purls:
  - pkg:pypi/uharfbuzz?source=conda-forge-mapping
  size: 948866
  timestamp: 1724514032044
- kind: conda
  name: uri-template
  version: 1.3.0
  build: pyhd8ed1ab_0
  subdir: noarch
  noarch: python
  url: https://conda.anaconda.org/conda-forge/noarch/uri-template-1.3.0-pyhd8ed1ab_0.conda
  sha256: b76904b53721dc88a46352324c79d2b077c2f74a9f7208ad2c4249892669ae94
  md5: 0944dc65cb4a9b5b68522c3bb585d41c
  depends:
  - python >=3.7
  license: MIT
  license_family: MIT
  purls:
  - pkg:pypi/uri-template?source=conda-forge-mapping
  size: 23999
  timestamp: 1688655976471
- kind: conda
  name: urllib3
  version: 2.2.2
  build: pyhd8ed1ab_1
  build_number: 1
  subdir: noarch
  noarch: python
  url: https://conda.anaconda.org/conda-forge/noarch/urllib3-2.2.2-pyhd8ed1ab_1.conda
  sha256: 00c47c602c03137e7396f904eccede8cc64cc6bad63ce1fc355125df8882a748
  md5: e804c43f58255e977093a2298e442bb8
  depends:
  - brotli-python >=1.0.9
  - h2 >=4,<5
  - pysocks >=1.5.6,<2.0,!=1.5.7
  - python >=3.8
  - zstandard >=0.18.0
  license: MIT
  license_family: MIT
  purls:
  - pkg:pypi/urllib3?source=conda-forge-mapping
  size: 95048
  timestamp: 1719391384778
- kind: conda
  name: vc
  version: '14.3'
  build: h8a93ad2_20
  build_number: 20
  subdir: win-64
  url: https://conda.anaconda.org/conda-forge/win-64/vc-14.3-h8a93ad2_20.conda
  sha256: 23ac5feb15a9adf3ab2b8c4dcd63650f8b7ae860c5ceb073e49cf71d203eddef
  md5: 8558f367e1d7700554f7cdb823c46faf
  depends:
  - vc14_runtime >=14.40.33810
  track_features:
  - vc14
  license: BSD-3-Clause
  license_family: BSD
  purls: []
  size: 17391
  timestamp: 1717709040616
- kind: conda
  name: vc14_runtime
  version: 14.40.33810
  build: hcc2c482_20
  build_number: 20
  subdir: win-64
  url: https://conda.anaconda.org/conda-forge/win-64/vc14_runtime-14.40.33810-hcc2c482_20.conda
  sha256: bba8daa6f78b26b48fb7e1377eb52160e25495710bf53146c5f405bd50565982
  md5: ad33c7cd933d69b9dee0f48317cdf137
  depends:
  - ucrt >=10.0.20348.0
  constrains:
  - vs2015_runtime 14.40.33810.* *_20
  license: LicenseRef-ProprietaryMicrosoft
  license_family: Proprietary
  purls: []
  size: 751028
  timestamp: 1724712684919
- kind: conda
  name: vs2015_runtime
  version: 14.40.33810
  build: h3bf8584_20
  build_number: 20
  subdir: win-64
  url: https://conda.anaconda.org/conda-forge/win-64/vs2015_runtime-14.40.33810-h3bf8584_20.conda
  sha256: 0c2803f7a788c51f28235a7228dc2ab3f107b4b16ab0845a3e595c8c51e50a7a
  md5: c21f1b4a3a30bbc3ef35a50957578e0e
  depends:
  - vc14_runtime >=14.40.33810
  license: BSD-3-Clause
  license_family: BSD
  purls: []
  size: 17395
  timestamp: 1717709043353
- kind: conda
  name: watchdog
  version: 5.0.0
  build: py312h2e8e312_0
  subdir: win-64
  url: https://conda.anaconda.org/conda-forge/win-64/watchdog-5.0.0-py312h2e8e312_0.conda
  sha256: 677ff46198184c8da8069332b151ed83e3bf16e54038eb027f4cb2de72c2f12d
  md5: 4bfab89adec5fcda7b271d6b394095ff
  depends:
  - python >=3.12,<3.13.0a0
  - python_abi 3.12.* *_cp312
  - pyyaml >=3.10
  license: Apache-2.0
  license_family: APACHE
  purls:
  - pkg:pypi/watchdog?source=conda-forge-mapping
  size: 165868
  timestamp: 1724848475849
- kind: conda
  name: watchdog
  version: 5.0.0
  build: py312h7900ff3_0
  subdir: linux-64
  url: https://conda.anaconda.org/conda-forge/linux-64/watchdog-5.0.0-py312h7900ff3_0.conda
  sha256: df0556f043955b453d98ded9ecee27ca137f3e7afaaf14a96af7b90898c2225b
  md5: 1e97701028778dda20df61d48cf26ddb
  depends:
  - python >=3.12,<3.13.0a0
  - python_abi 3.12.* *_cp312
  - pyyaml >=3.10
  license: Apache-2.0
  license_family: APACHE
  purls:
  - pkg:pypi/watchdog?source=conda-forge-mapping
  size: 141123
  timestamp: 1724848235402
- kind: conda
  name: wayland
  version: 1.23.1
  build: h3e06ad9_0
  subdir: linux-64
  url: https://conda.anaconda.org/conda-forge/linux-64/wayland-1.23.1-h3e06ad9_0.conda
  sha256: 0884b2023a32d2620192cf2e2fc6784b8d1e31cf9f137e49e00802d4daf7d1c1
  md5: 0a732427643ae5e0486a727927791da1
  depends:
  - __glibc >=2.17,<3.0.a0
  - libexpat >=2.6.2,<3.0a0
  - libffi >=3.4,<4.0a0
  - libgcc-ng >=13
  - libstdcxx-ng >=13
  license: MIT
  license_family: MIT
  purls: []
  size: 321561
  timestamp: 1724530461598
- kind: conda
  name: wcwidth
  version: 0.2.13
  build: pyhd8ed1ab_0
  subdir: noarch
  noarch: python
  url: https://conda.anaconda.org/conda-forge/noarch/wcwidth-0.2.13-pyhd8ed1ab_0.conda
  sha256: b6cd2fee7e728e620ec736d8dfee29c6c9e2adbd4e695a31f1d8f834a83e57e3
  md5: 68f0738df502a14213624b288c60c9ad
  depends:
  - python >=3.8
  license: MIT
  license_family: MIT
  purls:
  - pkg:pypi/wcwidth?source=conda-forge-mapping
  size: 32709
  timestamp: 1704731373922
- kind: conda
  name: webcolors
  version: 24.8.0
  build: pyhd8ed1ab_0
  subdir: noarch
  noarch: python
  url: https://conda.anaconda.org/conda-forge/noarch/webcolors-24.8.0-pyhd8ed1ab_0.conda
  sha256: ec71f97c332a7d328ae038990b8090cbfa772f82845b5d2233defd167b7cc5ac
  md5: eb48b812eb4fbb9ff238a6651fdbbcae
  depends:
  - python >=3.5
  license: BSD-3-Clause
  license_family: BSD
  purls:
  - pkg:pypi/webcolors?source=conda-forge-mapping
  size: 18378
  timestamp: 1723294800217
- kind: conda
  name: webencodings
  version: 0.5.1
  build: pyhd8ed1ab_2
  build_number: 2
  subdir: noarch
  noarch: python
  url: https://conda.anaconda.org/conda-forge/noarch/webencodings-0.5.1-pyhd8ed1ab_2.conda
  sha256: 2adf9bd5482802837bc8814cbe28d7b2a4cbd2e2c52e381329eaa283b3ed1944
  md5: daf5160ff9cde3a468556965329085b9
  depends:
  - python >=2.6
  license: BSD-3-Clause
  license_family: BSD
  purls:
  - pkg:pypi/webencodings?source=conda-forge-mapping
  size: 15600
  timestamp: 1694681458271
- kind: conda
  name: websocket-client
  version: 1.8.0
  build: pyhd8ed1ab_0
  subdir: noarch
  noarch: python
  url: https://conda.anaconda.org/conda-forge/noarch/websocket-client-1.8.0-pyhd8ed1ab_0.conda
  sha256: 44a5e3b97feef24cd719f7851cca9af9799dc9c17d3e0298d5856baab2d682f5
  md5: f372c576b8774922da83cda2b12f9d29
  depends:
  - python >=3.8
  license: Apache-2.0
  license_family: APACHE
  purls:
  - pkg:pypi/websocket-client?source=conda-forge-mapping
  size: 47066
  timestamp: 1713923494501
- kind: conda
  name: websockets
  version: 13.0.1
  build: py312h4389bb4_0
  subdir: win-64
  url: https://conda.anaconda.org/conda-forge/win-64/websockets-13.0.1-py312h4389bb4_0.conda
  sha256: 5359e6c87191857f5988964fe073c103b1b19e0cf8cef88b784aae81e948d3ee
  md5: abebfd94864e1787702c85206c2d14fd
  depends:
  - python >=3.12,<3.13.0a0
  - python_abi 3.12.* *_cp312
  - ucrt >=10.0.20348.0
  - vc >=14.2,<15
  - vc14_runtime >=14.29.30139
  license: BSD-3-Clause
  license_family: BSD
  purls:
  - pkg:pypi/websockets?source=conda-forge-mapping
  size: 233537
  timestamp: 1724914109127
- kind: conda
  name: websockets
  version: 13.0.1
  build: py312h66e93f0_0
  subdir: linux-64
  url: https://conda.anaconda.org/conda-forge/linux-64/websockets-13.0.1-py312h66e93f0_0.conda
  sha256: 9ec28abf85a2bb2d52499a30a930fc2909862bc6c8b3f8db5a331b3d7ad5a095
  md5: 9d753b0764d38beb3f175553a3ae28ed
  depends:
  - __glibc >=2.17,<3.0.a0
  - libgcc >=13
  - python >=3.12,<3.13.0a0
  - python_abi 3.12.* *_cp312
  license: BSD-3-Clause
  license_family: BSD
  purls:
  - pkg:pypi/websockets?source=conda-forge-mapping
  size: 230858
  timestamp: 1724913738573
- kind: conda
  name: wgpu-native
  version: 0.19.4.1
  build: h2b8f863_0
  subdir: linux-64
  url: https://conda.anaconda.org/conda-forge/linux-64/wgpu-native-0.19.4.1-h2b8f863_0.conda
  sha256: c807ad0826ba4a8d15cdd749a6a39a5aa4b99c16bca4ff2ab36ddd9fc3779376
  md5: 2126511d6bb82c15c0db63d068d2b5a1
  depends:
  - __glibc >=2.17,<3.0.a0
  - libgcc-ng >=12
  - libstdcxx-ng >=12
  license: MIT OR Apache-2.0
  purls: []
  size: 2806974
  timestamp: 1713444053355
- kind: conda
  name: wgpu-native
  version: 0.19.4.1
  build: h7ea99a0_0
  subdir: win-64
  url: https://conda.anaconda.org/conda-forge/win-64/wgpu-native-0.19.4.1-h7ea99a0_0.conda
  sha256: e0c4f40bc66941de7473b8ceab39ffb63807d68ccda20e66ee931713fe3a0a4c
  md5: 86b262b63b2849424bd7967b5ad9eb2e
  depends:
  - ucrt >=10.0.20348.0
  - vc >=14.2,<15
  - vc14_runtime >=14.29.30139
  license: MIT OR Apache-2.0
  purls: []
  size: 9583056
  timestamp: 1713445172266
- kind: conda
  name: wgpu-py
  version: 0.16.0
  build: pyh7428d3b_0
  subdir: noarch
  noarch: python
  url: https://conda.anaconda.org/conda-forge/noarch/wgpu-py-0.16.0-pyh7428d3b_0.conda
  sha256: 11b95c27aa5ae1fdbf4c0aee1b856e021177a34139395c671cdd51fca11cdc9d
  md5: e3caa7f6c4a3f1bda6b95a9f88f12fbb
  depends:
  - __win
  - cffi >=1.15.0
  - python >=3.8
  - wgpu-native 0.19.4.1.*
  license: BSD-2-Clause
  license_family: BSD
  purls:
  - pkg:pypi/wgpu?source=conda-forge-mapping
  size: 112628
  timestamp: 1718290695359
- kind: conda
  name: wgpu-py
  version: 0.16.0
  build: pyha804496_0
  subdir: noarch
  noarch: python
  url: https://conda.anaconda.org/conda-forge/noarch/wgpu-py-0.16.0-pyha804496_0.conda
  sha256: ddf5d99f18ca3f16f2b8e432d3b1bc27ccfc09058abeb89e939ba5ea8a928484
  md5: fb5ae3a64f53ecf369b57098b17912d6
  depends:
  - __linux
  - cffi >=1.15.0
  - python >=3.8
  - wgpu-native 0.19.4.1.*
  license: BSD-2-Clause
  license_family: BSD
  purls:
  - pkg:pypi/wgpu?source=conda-forge-mapping
  size: 112370
  timestamp: 1718290495176
- kind: conda
  name: widgetsnbextension
  version: 4.0.13
  build: pyhd8ed1ab_0
  subdir: noarch
  noarch: python
  url: https://conda.anaconda.org/conda-forge/noarch/widgetsnbextension-4.0.13-pyhd8ed1ab_0.conda
  sha256: d155adc10f8c96f76d4468dbe37b33b4334dadf5cd4a95841aa009ca9bced5fa
  md5: 6372cd99502721bd7499f8d16b56268d
  depends:
  - python >=3.7
  license: BSD-3-Clause
  license_family: BSD
  purls:
  - pkg:pypi/widgetsnbextension?source=conda-forge-mapping
  size: 898656
  timestamp: 1724331433259
- kind: conda
  name: win_inet_pton
  version: 1.1.0
  build: pyhd8ed1ab_6
  build_number: 6
  subdir: noarch
  noarch: python
  url: https://conda.anaconda.org/conda-forge/noarch/win_inet_pton-1.1.0-pyhd8ed1ab_6.tar.bz2
  sha256: a11ae693a0645bf6c7b8a47bac030be9c0967d0b1924537b9ff7458e832c0511
  md5: 30878ecc4bd36e8deeea1e3c151b2e0b
  depends:
  - __win
  - python >=3.6
  license: PUBLIC-DOMAIN
  purls:
  - pkg:pypi/win-inet-pton?source=conda-forge-mapping
  size: 8191
  timestamp: 1667051294134
- kind: conda
  name: winpty
  version: 0.4.3
  build: '4'
  build_number: 4
  subdir: win-64
  url: https://conda.anaconda.org/conda-forge/win-64/winpty-0.4.3-4.tar.bz2
  sha256: 9df10c5b607dd30e05ba08cbd940009305c75db242476f4e845ea06008b0a283
  md5: 1cee351bf20b830d991dbe0bc8cd7dfe
  arch: x86_64
  platform: win
  license: MIT
  license_family: MIT
  purls: []
  size: 1176306
- kind: conda
  name: xkeyboard-config
  version: '2.42'
  build: h4ab18f5_0
  subdir: linux-64
  url: https://conda.anaconda.org/conda-forge/linux-64/xkeyboard-config-2.42-h4ab18f5_0.conda
  sha256: 240caab7d9d85154ef373ecbac3ff9fb424add2029dbb124e949c6cbab2996dd
  md5: b193af204da1bfb8c13882d131a14bd2
  depends:
  - libgcc-ng >=12
  - xorg-libx11 >=1.8.9,<2.0a0
  license: MIT
  license_family: MIT
  purls: []
  size: 388998
  timestamp: 1717817668629
- kind: conda
  name: xorg-fixesproto
  version: '5.0'
  build: h7f98852_1002
  build_number: 1002
  subdir: linux-64
  url: https://conda.anaconda.org/conda-forge/linux-64/xorg-fixesproto-5.0-h7f98852_1002.tar.bz2
  sha256: 5d2af1b40f82128221bace9466565eca87c97726bb80bbfcd03871813f3e1876
  md5: 65ad6e1eb4aed2b0611855aff05e04f6
  depends:
  - libgcc-ng >=9.3.0
  - xorg-xextproto
  license: MIT
  license_family: MIT
  purls: []
  size: 9122
  timestamp: 1617479697350
- kind: conda
  name: xorg-fixesproto
  version: '5.0'
  build: hcd874cb_1002
  build_number: 1002
  subdir: win-64
  url: https://conda.anaconda.org/conda-forge/win-64/xorg-fixesproto-5.0-hcd874cb_1002.tar.bz2
  sha256: 6be2ef984ad26b5f1d03ab67ed5e136316c35c2201c17a66a8730fc8411bcc55
  md5: 148f09dc4251d118d803878eb3b0570a
  depends:
  - m2w64-gcc-libs
  - xorg-xextproto
  license: MIT
  license_family: MIT
  purls: []
  size: 9910
  timestamp: 1617480107415
- kind: conda
  name: xorg-kbproto
  version: 1.0.7
  build: h7f98852_1002
  build_number: 1002
  subdir: linux-64
  url: https://conda.anaconda.org/conda-forge/linux-64/xorg-kbproto-1.0.7-h7f98852_1002.tar.bz2
  sha256: e90b0a6a5d41776f11add74aa030f789faf4efd3875c31964d6f9cfa63a10dd1
  md5: 4b230e8381279d76131116660f5a241a
  depends:
  - libgcc-ng >=9.3.0
  license: MIT
  license_family: MIT
  purls: []
  size: 27338
  timestamp: 1610027759842
- kind: conda
  name: xorg-kbproto
  version: 1.0.7
  build: hcd874cb_1002
  build_number: 1002
  subdir: win-64
  url: https://conda.anaconda.org/conda-forge/win-64/xorg-kbproto-1.0.7-hcd874cb_1002.tar.bz2
  sha256: 5b16e1ca1ecc0d2907f236bc4d8e6ecfd8417db013c862a01afb7f9d78e48c09
  md5: 8d11c1dac4756ca57e78c1bfe173bba4
  depends:
  - m2w64-gcc-libs
  license: MIT
  license_family: MIT
  purls: []
  size: 28166
  timestamp: 1610028297505
- kind: conda
  name: xorg-libice
  version: 1.1.1
  build: hcd874cb_0
  subdir: win-64
  url: https://conda.anaconda.org/conda-forge/win-64/xorg-libice-1.1.1-hcd874cb_0.conda
  sha256: 353e07e311eb10e934f03e0123d0f05d9b3770a70b0c3993e6d11cf74d85689f
  md5: 5271e3af4791170e2c55d02818366916
  depends:
  - m2w64-gcc-libs
  - m2w64-gcc-libs-core
  - xorg-libx11 >=1.8.4,<2.0a0
  license: MIT
  license_family: MIT
  purls: []
  size: 158086
  timestamp: 1685308072189
- kind: conda
  name: xorg-libice
  version: 1.1.1
  build: hd590300_0
  subdir: linux-64
  url: https://conda.anaconda.org/conda-forge/linux-64/xorg-libice-1.1.1-hd590300_0.conda
  sha256: 5aa9b3682285bb2bf1a8adc064cb63aff76ef9178769740d855abb42b0d24236
  md5: b462a33c0be1421532f28bfe8f4a7514
  depends:
  - libgcc-ng >=12
  license: MIT
  license_family: MIT
  purls: []
  size: 58469
  timestamp: 1685307573114
- kind: conda
  name: xorg-libsm
  version: 1.2.4
  build: h7391055_0
  subdir: linux-64
  url: https://conda.anaconda.org/conda-forge/linux-64/xorg-libsm-1.2.4-h7391055_0.conda
  sha256: 089ad5f0453c604e18985480218a84b27009e9e6de9a0fa5f4a20b8778ede1f1
  md5: 93ee23f12bc2e684548181256edd2cf6
  depends:
  - libgcc-ng >=12
  - libuuid >=2.38.1,<3.0a0
  - xorg-libice >=1.1.1,<2.0a0
  license: MIT
  license_family: MIT
  purls: []
  size: 27433
  timestamp: 1685453649160
- kind: conda
  name: xorg-libsm
  version: 1.2.4
  build: hcd874cb_0
  subdir: win-64
  url: https://conda.anaconda.org/conda-forge/win-64/xorg-libsm-1.2.4-hcd874cb_0.conda
  sha256: 3a8cc151142c379d3ec3ec4420395d3a273873d3a45a94cd3038d143f5a519e8
  md5: 25926681339df15918243d9a7cec25a1
  depends:
  - m2w64-gcc-libs
  - m2w64-gcc-libs-core
  - xorg-libice >=1.1.1,<2.0a0
  license: MIT
  license_family: MIT
  purls: []
  size: 86397
  timestamp: 1685454296879
- kind: conda
  name: xorg-libx11
  version: 1.8.9
  build: h0076a8d_1
  build_number: 1
  subdir: win-64
  url: https://conda.anaconda.org/conda-forge/win-64/xorg-libx11-1.8.9-h0076a8d_1.conda
  sha256: c378304044321e74c6acd483674f404864a229ab2a8841bf9515bc1a30783e99
  md5: 0296a4de2235cad9ad3112134f8e4519
  depends:
  - libxcb >=1.16,<1.17.0a0
  - m2w64-gcc-libs
  - m2w64-gcc-libs-core
  - xorg-kbproto
  - xorg-xextproto >=7.3.0,<8.0a0
  - xorg-xproto
  license: MIT
  license_family: MIT
  purls: []
  size: 814589
  timestamp: 1718847832308
- kind: conda
  name: xorg-libx11
  version: 1.8.9
  build: hb711507_1
  build_number: 1
  subdir: linux-64
  url: https://conda.anaconda.org/conda-forge/linux-64/xorg-libx11-1.8.9-hb711507_1.conda
  sha256: 66eabe62b66c1597c4a755dcd3f4ce2c78adaf7b32e25dfee45504d67d7735c1
  md5: 4a6d410296d7e39f00bacdee7df046e9
  depends:
  - libgcc-ng >=12
  - libxcb >=1.16,<1.17.0a0
  - xorg-kbproto
  - xorg-xextproto >=7.3.0,<8.0a0
  - xorg-xproto
  license: MIT
  license_family: MIT
  purls: []
  size: 832198
  timestamp: 1718846846409
- kind: conda
  name: xorg-libxau
  version: 1.0.11
  build: hcd874cb_0
  subdir: win-64
  url: https://conda.anaconda.org/conda-forge/win-64/xorg-libxau-1.0.11-hcd874cb_0.conda
  sha256: 8c5b976e3b36001bdefdb41fb70415f9c07eff631f1f0155f3225a7649320e77
  md5: c46ba8712093cb0114404ae8a7582e1a
  depends:
  - m2w64-gcc-libs
  - m2w64-gcc-libs-core
  license: MIT
  license_family: MIT
  purls: []
  size: 51297
  timestamp: 1684638355740
- kind: conda
  name: xorg-libxau
  version: 1.0.11
  build: hd590300_0
  subdir: linux-64
  url: https://conda.anaconda.org/conda-forge/linux-64/xorg-libxau-1.0.11-hd590300_0.conda
  sha256: 309751371d525ce50af7c87811b435c176915239fc9e132b99a25d5e1703f2d4
  md5: 2c80dc38fface310c9bd81b17037fee5
  depends:
  - libgcc-ng >=12
  license: MIT
  license_family: MIT
  purls: []
  size: 14468
  timestamp: 1684637984591
- kind: conda
  name: xorg-libxdmcp
  version: 1.1.3
  build: h7f98852_0
  subdir: linux-64
  url: https://conda.anaconda.org/conda-forge/linux-64/xorg-libxdmcp-1.1.3-h7f98852_0.tar.bz2
  sha256: 4df7c5ee11b8686d3453e7f3f4aa20ceef441262b49860733066c52cfd0e4a77
  md5: be93aabceefa2fac576e971aef407908
  depends:
  - libgcc-ng >=9.3.0
  license: MIT
  license_family: MIT
  purls: []
  size: 19126
  timestamp: 1610071769228
- kind: conda
  name: xorg-libxdmcp
  version: 1.1.3
  build: hcd874cb_0
  subdir: win-64
  url: https://conda.anaconda.org/conda-forge/win-64/xorg-libxdmcp-1.1.3-hcd874cb_0.tar.bz2
  sha256: f51205d33c07d744ec177243e5d9b874002910c731954f2c8da82459be462b93
  md5: 46878ebb6b9cbd8afcf8088d7ef00ece
  depends:
  - m2w64-gcc-libs
  license: MIT
  license_family: MIT
  purls: []
  size: 67908
  timestamp: 1610072296570
- kind: conda
  name: xorg-libxext
  version: 1.3.4
  build: h0b41bf4_2
  build_number: 2
  subdir: linux-64
  url: https://conda.anaconda.org/conda-forge/linux-64/xorg-libxext-1.3.4-h0b41bf4_2.conda
  sha256: 73e5cfbdff41ef8a844441f884412aa5a585a0f0632ec901da035a03e1fe1249
  md5: 82b6df12252e6f32402b96dacc656fec
  depends:
  - libgcc-ng >=12
  - xorg-libx11 >=1.7.2,<2.0a0
  - xorg-xextproto
  license: MIT
  license_family: MIT
  purls: []
  size: 50143
  timestamp: 1677036907815
- kind: conda
  name: xorg-libxext
  version: 1.3.4
  build: hcd874cb_2
  build_number: 2
  subdir: win-64
  url: https://conda.anaconda.org/conda-forge/win-64/xorg-libxext-1.3.4-hcd874cb_2.conda
  sha256: 829320f05866ea1cc51924828427f215f4d0db093e748a662e3bb68b764785a4
  md5: 2aa695ac3c56193fd8d526e3b511e021
  depends:
  - m2w64-gcc-libs
  - xorg-libx11 >=1.7.2,<2.0a0
  - xorg-xextproto
  license: MIT
  license_family: MIT
  purls: []
  size: 221821
  timestamp: 1677038179908
- kind: conda
  name: xorg-libxfixes
  version: 5.0.3
  build: h7f98852_1004
  build_number: 1004
  subdir: linux-64
  url: https://conda.anaconda.org/conda-forge/linux-64/xorg-libxfixes-5.0.3-h7f98852_1004.tar.bz2
  sha256: 1e426a1abb774ef1dcf741945ed5c42ad12ea2dc7aeed7682d293879c3e1e4c3
  md5: e9a21aa4d5e3e5f1aed71e8cefd46b6a
  depends:
  - libgcc-ng >=9.3.0
  - xorg-fixesproto
  - xorg-libx11 >=1.7.0,<2.0a0
  license: MIT
  license_family: MIT
  purls: []
  size: 18145
  timestamp: 1617717802636
- kind: conda
  name: xorg-libxfixes
  version: 5.0.3
  build: hcd874cb_1004
  build_number: 1004
  subdir: win-64
  url: https://conda.anaconda.org/conda-forge/win-64/xorg-libxfixes-5.0.3-hcd874cb_1004.tar.bz2
  sha256: 4e6962989a4e422561cc3153aae27de9ed4a0efb314765f88986ffe0d24b4f36
  md5: 5a918f49233ba0206d86062a14fa8724
  depends:
  - m2w64-gcc-libs
  - xorg-fixesproto
  - xorg-libx11 >=1.7.0,<2.0a0
  license: MIT
  license_family: MIT
  purls: []
  size: 109879
  timestamp: 1617718538793
- kind: conda
  name: xorg-libxinerama
  version: 1.1.5
  build: h27087fc_0
  subdir: linux-64
  url: https://conda.anaconda.org/conda-forge/linux-64/xorg-libxinerama-1.1.5-h27087fc_0.tar.bz2
  sha256: 0dc50f019ab9871bd9a8be0b00a1e0fa98172ef9c775a13e2dac2924844bb75e
  md5: 2e1c65825c586444df23784f68bef90e
  depends:
  - libgcc-ng >=12
  - libstdcxx-ng >=12
  - xorg-libxext
  license: MIT
  license_family: MIT
  purls: []
  size: 13350
  timestamp: 1667399989190
- kind: conda
  name: xorg-libxmu
  version: 1.1.3
  build: h4ab18f5_1
  build_number: 1
  subdir: linux-64
  url: https://conda.anaconda.org/conda-forge/linux-64/xorg-libxmu-1.1.3-h4ab18f5_1.conda
  sha256: a34986d71949ba714b27080c8ebb4932857f6e2ebd6383fbb1639415b30f4fd0
  md5: 4d6c9925cdcda27e9d022e40eb3eac05
  depends:
  - libgcc-ng >=12
  - xorg-libx11 >=1.8.9,<2.0a0
  - xorg-libxext 1.3.*
  - xorg-libxext >=1.3.4,<2.0a0
  - xorg-libxt >=1.3.0,<2.0a0
  license: MIT
  license_family: MIT
  purls: []
  size: 89113
  timestamp: 1714742286287
- kind: conda
  name: xorg-libxrender
  version: 0.9.11
  build: hcd874cb_0
  subdir: win-64
  url: https://conda.anaconda.org/conda-forge/win-64/xorg-libxrender-0.9.11-hcd874cb_0.conda
  sha256: a6b87abbf9898021d3dbb831d4ad1cb470635bb920b3632fd389d99e2a50a652
  md5: c961f8e9aa1039e1b656b2f1792f05d8
  depends:
  - m2w64-gcc-libs
  - m2w64-gcc-libs-core
  - xorg-libx11 >=1.8.6,<2.0a0
  - xorg-renderproto
  license: MIT
  license_family: MIT
  purls: []
  size: 152274
  timestamp: 1688301251907
- kind: conda
  name: xorg-libxrender
  version: 0.9.11
  build: hd590300_0
  subdir: linux-64
  url: https://conda.anaconda.org/conda-forge/linux-64/xorg-libxrender-0.9.11-hd590300_0.conda
  sha256: 26da4d1911473c965c32ce2b4ff7572349719eaacb88a066db8d968a4132c3f7
  md5: ed67c36f215b310412b2af935bf3e530
  depends:
  - libgcc-ng >=12
  - xorg-libx11 >=1.8.6,<2.0a0
  - xorg-renderproto
  license: MIT
  license_family: MIT
  purls: []
  size: 37770
  timestamp: 1688300707994
- kind: conda
  name: xorg-libxt
  version: 1.3.0
  build: hd590300_1
  build_number: 1
  subdir: linux-64
  url: https://conda.anaconda.org/conda-forge/linux-64/xorg-libxt-1.3.0-hd590300_1.conda
  sha256: e7648d1efe2e858c4bc63ccf4a637c841dc971b37ded85a01be97a5e240fecfa
  md5: ae92aab42726eb29d16488924f7312cb
  depends:
  - libgcc-ng >=12
  - xorg-kbproto
  - xorg-libice >=1.1.1,<2.0a0
  - xorg-libsm >=1.2.4,<2.0a0
  - xorg-libx11 >=1.8.6,<2.0a0
  - xorg-xproto
  license: MIT
  license_family: MIT
  purls: []
  size: 379256
  timestamp: 1690288540492
- kind: conda
  name: xorg-renderproto
  version: 0.11.1
  build: h7f98852_1002
  build_number: 1002
  subdir: linux-64
  url: https://conda.anaconda.org/conda-forge/linux-64/xorg-renderproto-0.11.1-h7f98852_1002.tar.bz2
  sha256: 38942930f233d1898594dd9edf4b0c0786f3dbc12065a0c308634c37fd936034
  md5: 06feff3d2634e3097ce2fe681474b534
  depends:
  - libgcc-ng >=9.3.0
  license: MIT
  license_family: MIT
  purls: []
  size: 9621
  timestamp: 1614866326326
- kind: conda
  name: xorg-renderproto
  version: 0.11.1
  build: hcd874cb_1002
  build_number: 1002
  subdir: win-64
  url: https://conda.anaconda.org/conda-forge/win-64/xorg-renderproto-0.11.1-hcd874cb_1002.tar.bz2
  sha256: 96b3fea823f1d55af85cf137b414905724442db0471a2225fbf2d668dce9730d
  md5: d5dc44d9c5a98b56111d9492333b71e6
  depends:
  - m2w64-gcc-libs
  license: MIT
  license_family: MIT
  purls: []
  size: 10352
  timestamp: 1614866857633
- kind: conda
  name: xorg-xextproto
  version: 7.3.0
  build: h0b41bf4_1003
  build_number: 1003
  subdir: linux-64
  url: https://conda.anaconda.org/conda-forge/linux-64/xorg-xextproto-7.3.0-h0b41bf4_1003.conda
  sha256: b8dda3b560e8a7830fe23be1c58cc41f407b2e20ae2f3b6901eb5842ba62b743
  md5: bce9f945da8ad2ae9b1d7165a64d0f87
  depends:
  - libgcc-ng >=12
  license: MIT
  license_family: MIT
  purls: []
  size: 30270
  timestamp: 1677036833037
- kind: conda
  name: xorg-xextproto
  version: 7.3.0
  build: hcd874cb_1003
  build_number: 1003
  subdir: win-64
  url: https://conda.anaconda.org/conda-forge/win-64/xorg-xextproto-7.3.0-hcd874cb_1003.conda
  sha256: 04c0a08fd34fa33406c20f729e8f9cc40e8fd898072b952a5c14280fcf26f2e6
  md5: 6e6c2639620e436bddb7c040cd4f3adb
  depends:
  - m2w64-gcc-libs
  license: MIT
  license_family: MIT
  purls: []
  size: 31034
  timestamp: 1677037259999
- kind: conda
  name: xorg-xproto
  version: 7.0.31
  build: h7f98852_1007
  build_number: 1007
  subdir: linux-64
  url: https://conda.anaconda.org/conda-forge/linux-64/xorg-xproto-7.0.31-h7f98852_1007.tar.bz2
  sha256: f197bb742a17c78234c24605ad1fe2d88b1d25f332b75d73e5ba8cf8fbc2a10d
  md5: b4a4381d54784606820704f7b5f05a15
  depends:
  - libgcc-ng >=9.3.0
  license: MIT
  license_family: MIT
  purls: []
  size: 74922
  timestamp: 1607291557628
- kind: conda
  name: xorg-xproto
  version: 7.0.31
  build: hcd874cb_1007
  build_number: 1007
  subdir: win-64
  url: https://conda.anaconda.org/conda-forge/win-64/xorg-xproto-7.0.31-hcd874cb_1007.tar.bz2
  sha256: b84cacba8479fa14199c9255fb62e005cacc619e90198c53b1653973709ec331
  md5: 88f3c65d2ad13826a9e0b162063be023
  depends:
  - m2w64-gcc-libs
  license: MIT
  license_family: MIT
  purls: []
  size: 75708
  timestamp: 1607292254607
- kind: conda
  name: xz
  version: 5.2.6
  build: h166bdaf_0
  subdir: linux-64
  url: https://conda.anaconda.org/conda-forge/linux-64/xz-5.2.6-h166bdaf_0.tar.bz2
  sha256: 03a6d28ded42af8a347345f82f3eebdd6807a08526d47899a42d62d319609162
  md5: 2161070d867d1b1204ea749c8eec4ef0
  depends:
  - libgcc-ng >=12
  license: LGPL-2.1 and GPL-2.0
  purls: []
  size: 418368
  timestamp: 1660346797927
- kind: conda
  name: xz
  version: 5.2.6
  build: h8d14728_0
  subdir: win-64
  url: https://conda.anaconda.org/conda-forge/win-64/xz-5.2.6-h8d14728_0.tar.bz2
  sha256: 54d9778f75a02723784dc63aff4126ff6e6749ba21d11a6d03c1f4775f269fe0
  md5: 515d77642eaa3639413c6b1bc3f94219
  depends:
  - vc >=14.1,<15
  - vs2015_runtime >=14.16.27033
  license: LGPL-2.1 and GPL-2.0
  purls: []
  size: 217804
  timestamp: 1660346976440
- kind: conda
  name: yaml
  version: 0.2.5
  build: h7f98852_2
  build_number: 2
  subdir: linux-64
  url: https://conda.anaconda.org/conda-forge/linux-64/yaml-0.2.5-h7f98852_2.tar.bz2
  sha256: a4e34c710eeb26945bdbdaba82d3d74f60a78f54a874ec10d373811a5d217535
  md5: 4cb3ad778ec2d5a7acbdf254eb1c42ae
  depends:
  - libgcc-ng >=9.4.0
  license: MIT
  license_family: MIT
  purls: []
  size: 89141
  timestamp: 1641346969816
- kind: conda
  name: yaml
  version: 0.2.5
  build: h8ffe710_2
  build_number: 2
  subdir: win-64
  url: https://conda.anaconda.org/conda-forge/win-64/yaml-0.2.5-h8ffe710_2.tar.bz2
  sha256: 4e2246383003acbad9682c7c63178e2e715ad0eb84f03a8df1fbfba455dfedc5
  md5: adbfb9f45d1004a26763652246a33764
  depends:
  - vc >=14.1,<15.0a0
  - vs2015_runtime >=14.16.27012
  license: MIT
  license_family: MIT
  purls: []
  size: 63274
  timestamp: 1641347623319
- kind: conda
  name: zeromq
  version: 4.3.5
  build: h75354e8_4
  build_number: 4
  subdir: linux-64
  url: https://conda.anaconda.org/conda-forge/linux-64/zeromq-4.3.5-h75354e8_4.conda
  sha256: bc9aaee39e7be107d7daff237435dfd8f791aca460a98583a36a263615205262
  md5: 03cc8d9838ad9dd0060ab532e81ccb21
  depends:
  - krb5 >=1.21.2,<1.22.0a0
  - libgcc-ng >=12
  - libsodium >=1.0.18,<1.0.19.0a0
  - libstdcxx-ng >=12
  license: MPL-2.0
  license_family: MOZILLA
  purls: []
  size: 353229
  timestamp: 1715607188837
- kind: conda
  name: zeromq
  version: 4.3.5
  build: he1f189c_4
  build_number: 4
  subdir: win-64
  url: https://conda.anaconda.org/conda-forge/win-64/zeromq-4.3.5-he1f189c_4.conda
  sha256: 0f375034a88659f764ce837f324698a883da227fcb517561ffaf6a89474211b4
  md5: b755eb545c2728b9a53729f02e627834
  depends:
  - krb5 >=1.21.2,<1.22.0a0
  - libsodium >=1.0.18,<1.0.19.0a0
  - ucrt >=10.0.20348.0
  - vc >=14.2,<15
  - vc14_runtime >=14.29.30139
  license: MPL-2.0
  license_family: MOZILLA
  purls: []
  size: 2707065
  timestamp: 1715607874610
- kind: conda
  name: zipp
  version: 3.20.1
  build: pyhd8ed1ab_0
  subdir: noarch
  noarch: python
  url: https://conda.anaconda.org/conda-forge/noarch/zipp-3.20.1-pyhd8ed1ab_0.conda
  sha256: 30762bd25b6fc8714d5520a223ccf20ad4a6792dc439c54b59bf44b60bf51e72
  md5: 74a4befb4b38897e19a107693e49da20
  depends:
  - python >=3.8
  license: MIT
  license_family: MIT
  purls:
  - pkg:pypi/zipp?source=conda-forge-mapping
  size: 21110
  timestamp: 1724731063145
- kind: conda
  name: zlib
  version: 1.3.1
  build: h2466b09_1
  build_number: 1
  subdir: win-64
  url: https://conda.anaconda.org/conda-forge/win-64/zlib-1.3.1-h2466b09_1.conda
  sha256: 76409556e6c7cb91991cd94d7fc853c9272c2872bd7e3573ff35eb33d6fca5be
  md5: f8e0a35bf6df768ad87ed7bbbc36ab04
  depends:
  - libzlib 1.3.1 h2466b09_1
  - ucrt >=10.0.20348.0
  - vc >=14.2,<15
  - vc14_runtime >=14.29.30139
  license: Zlib
  license_family: Other
  purls: []
  size: 108081
  timestamp: 1716874767420
- kind: conda
  name: zlib
  version: 1.3.1
  build: h4ab18f5_1
  build_number: 1
  subdir: linux-64
  url: https://conda.anaconda.org/conda-forge/linux-64/zlib-1.3.1-h4ab18f5_1.conda
  sha256: cee16ab07a11303de721915f0a269e8c7a54a5c834aa52f74b1cc3a59000ade8
  md5: 9653f1bf3766164d0e65fa723cabbc54
  depends:
  - libgcc-ng >=12
  - libzlib 1.3.1 h4ab18f5_1
  license: Zlib
  license_family: Other
  purls: []
  size: 93004
  timestamp: 1716874213487
- kind: conda
  name: zlib
  version: 1.3.1
  build: h4ab18f5_1
  build_number: 1
  subdir: linux-64
  url: https://conda.anaconda.org/conda-forge/linux-64/zlib-1.3.1-h4ab18f5_1.conda
  sha256: cee16ab07a11303de721915f0a269e8c7a54a5c834aa52f74b1cc3a59000ade8
  md5: 9653f1bf3766164d0e65fa723cabbc54
  depends:
  - libgcc-ng >=12
  - libzlib 1.3.1 h4ab18f5_1
  license: Zlib
  license_family: Other
  size: 93004
  timestamp: 1716874213487
- kind: conda
  name: zstandard
  version: 0.23.0
  build: py312h3483029_0
  subdir: linux-64
  url: https://conda.anaconda.org/conda-forge/linux-64/zstandard-0.23.0-py312h3483029_0.conda
  sha256: 7e1e105ea7eab2af591faebf743ff2493f53c313079e316419577925e4492b03
  md5: eab52e88c858d87cf5a069f79d10bb50
  depends:
  - __glibc >=2.17,<3.0.a0
  - cffi >=1.11
  - libgcc-ng >=12
  - python >=3.12,<3.13.0a0
  - python_abi 3.12.* *_cp312
  - zstd >=1.5.6,<1.5.7.0a0
  - zstd >=1.5.6,<1.6.0a0
  license: BSD-3-Clause
  license_family: BSD
  purls:
  - pkg:pypi/zstandard?source=conda-forge-mapping
  size: 416708
  timestamp: 1721044154409
- kind: conda
  name: zstandard
  version: 0.23.0
  build: py312h7606c53_0
  subdir: win-64
  url: https://conda.anaconda.org/conda-forge/win-64/zstandard-0.23.0-py312h7606c53_0.conda
  sha256: 907edf473419a5aff6151900d09bb3f2b2c2ede8964f20ae87cb6fae04d0cbb7
  md5: c405924e081cb476495ffe72c88e92c2
  depends:
  - cffi >=1.11
  - python >=3.12,<3.13.0a0
  - python_abi 3.12.* *_cp312
  - ucrt >=10.0.20348.0
  - vc >=14.2,<15
  - vc14_runtime >=14.29.30139
  - zstd >=1.5.6,<1.5.7.0a0
  - zstd >=1.5.6,<1.6.0a0
  license: BSD-3-Clause
  license_family: BSD
  purls:
  - pkg:pypi/zstandard?source=conda-forge-mapping
  size: 320649
  timestamp: 1721044547910
- kind: conda
  name: zstd
  version: 1.5.6
  build: h0ea2cb4_0
  subdir: win-64
  url: https://conda.anaconda.org/conda-forge/win-64/zstd-1.5.6-h0ea2cb4_0.conda
  sha256: 768e30dc513568491818fb068ee867c57c514b553915536da09e5d10b4ebf3c3
  md5: 9a17230f95733c04dc40a2b1e5491d74
  depends:
  - libzlib >=1.2.13,<2.0.0a0
  - ucrt >=10.0.20348.0
  - vc >=14.2,<15
  - vc14_runtime >=14.29.30139
  license: BSD-3-Clause
  license_family: BSD
  purls: []
  size: 349143
  timestamp: 1714723445995
- kind: conda
  name: zstd
  version: 1.5.6
  build: ha6fb4c9_0
  subdir: linux-64
  url: https://conda.anaconda.org/conda-forge/linux-64/zstd-1.5.6-ha6fb4c9_0.conda
  sha256: c558b9cc01d9c1444031bd1ce4b9cff86f9085765f17627a6cd85fc623c8a02b
  md5: 4d056880988120e29d75bfff282e0f45
  depends:
  - libgcc-ng >=12
  - libstdcxx-ng >=12
  - libzlib >=1.2.13,<2.0.0a0
  license: BSD-3-Clause
  license_family: BSD
  purls: []
  size: 554846
  timestamp: 1714722996770<|MERGE_RESOLUTION|>--- conflicted
+++ resolved
@@ -1899,16 +1899,6 @@
   purls: []
   size: 23621
   timestamp: 1650670423406
-<<<<<<< HEAD
-- kind: pypi
-  name: ada-py
-  version: 0.2.16
-  path: .
-  sha256: d3bf44e384529e011fb8cc0eaa3091d7bac5c4135b30398f9d7d03e977b75b63
-  requires_python: '>=3.10'
-  editable: true
-=======
->>>>>>> 6f6dca42
 - kind: conda
   name: ada-py
   version: 0.2.16
@@ -2855,22 +2845,7 @@
   license: BSD-3-Clause
   license_family: BSD
   purls:
-  - pkg:pypi/colorama?source=conda-forge-mapping
-  size: 25170
-  timestamp: 1666700778190
-- kind: conda
-  name: colorama
-  version: 0.4.6
-  build: pyhd8ed1ab_0
-  subdir: noarch
-  noarch: python
-  url: https://conda.anaconda.org/conda-forge/noarch/colorama-0.4.6-pyhd8ed1ab_0.tar.bz2
-  sha256: 2c1b2e9755ce3102bca8d69e8f26e4f087ece73f50418186aee7c74bef8e1698
-  md5: 3faab06a954c2a04039983f2c4a50d99
-  depends:
-  - python >=3.7
-  license: BSD-3-Clause
-  license_family: BSD
+  - pkg:pypi/colorama?source=hash-mapping
   size: 25170
   timestamp: 1666700778190
 - kind: conda
@@ -6195,7 +6170,6 @@
   size: 3892781
   timestamp: 1724801863728
 - kind: conda
-<<<<<<< HEAD
   name: libstdcxx-ng
   version: 14.1.0
   build: h4852527_1
@@ -6212,8 +6186,6 @@
   size: 52219
   timestamp: 1724801897766
 - kind: conda
-=======
->>>>>>> 6f6dca42
   name: libstdcxx-ng
   version: 14.1.0
   build: h4852527_1
@@ -6226,25 +6198,6 @@
   - libstdcxx 14.1.0 hc0a3c3a_1
   license: GPL-3.0-only WITH GCC-exception-3.1
   license_family: GPL
-<<<<<<< HEAD
-=======
-  purls: []
-  size: 52219
-  timestamp: 1724801897766
-- kind: conda
-  name: libstdcxx-ng
-  version: 14.1.0
-  build: h4852527_1
-  build_number: 1
-  subdir: linux-64
-  url: https://conda.anaconda.org/conda-forge/linux-64/libstdcxx-ng-14.1.0-h4852527_1.conda
-  sha256: a2dc44f97290740cc187bfe94ce543e6eb3c2ea8964d99f189a1d8c97b419b8c
-  md5: bd2598399a70bb86d8218e95548d735e
-  depends:
-  - libstdcxx 14.1.0 hc0a3c3a_1
-  license: GPL-3.0-only WITH GCC-exception-3.1
-  license_family: GPL
->>>>>>> 6f6dca42
   size: 52219
   timestamp: 1724801897766
 - kind: conda
@@ -7791,11 +7744,7 @@
   license: Apache-2.0
   license_family: APACHE
   purls:
-<<<<<<< HEAD
-  - pkg:pypi/packaging?source=conda-forge-mapping
-=======
   - pkg:pypi/packaging?source=hash-mapping
->>>>>>> 6f6dca42
   size: 50290
   timestamp: 1718189540074
 - kind: conda
@@ -8206,11 +8155,7 @@
   license: MIT
   license_family: MIT
   purls:
-<<<<<<< HEAD
-  - pkg:pypi/platformdirs?source=conda-forge-mapping
-=======
   - pkg:pypi/platformdirs?source=hash-mapping
->>>>>>> 6f6dca42
   size: 20572
   timestamp: 1715777739019
 - kind: conda
@@ -9545,11 +9490,7 @@
   license: MIT
   license_family: MIT
   purls:
-<<<<<<< HEAD
-  - pkg:pypi/setuptools?source=conda-forge-mapping
-=======
   - pkg:pypi/setuptools?source=hash-mapping
->>>>>>> 6f6dca42
   size: 1459799
   timestamp: 1724163617860
 - kind: conda
