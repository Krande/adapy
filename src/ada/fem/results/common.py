--- conflicted
+++ resolved
@@ -97,17 +97,13 @@
 
             for elem in nodes_copy:
                 elem_shape = ElemShape(el_type, elem)
-<<<<<<< HEAD
                 if elem_shape.type in (MassTypes.MASS,):
                     continue
-                edges += elem_shape.edges
-=======
                 try:
                     edges += elem_shape.edges
                 except IndexError as e:
                     logging.error(e)
                     continue
->>>>>>> bcc309c6
                 if isinstance(elem_shape.type, shape_def.LineShapes):
                     continue
                 faces += elem_shape.get_faces()
