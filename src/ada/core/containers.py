--- conflicted
+++ resolved
@@ -943,22 +943,8 @@
                     logging.debug(f'Replaced new node with node id "{nearest_node.id}" found within point tolerances')
                     return nearest_node
 
-<<<<<<< HEAD
-            insert_node(node, index)
-        else:
-            insert_node(node, index)
-
+        insert_node(node, index)
         return node
-=======
-        if (index != len(self._nodes)) and (self._nodes[index] == node) and allow_coincident is False:
-            old_node = self._nodes[index]
-            vlen = vector_length(old_node.p - node.p)
-            if vlen < point_tol:
-                logging.debug(f'Replaced new node with node id "{self._nodes[index].id}" found within point tolerances')
-                return self._nodes[index]
-
-        insert_node(node, index)
-        return None
 
     def remove(self, nodes):
         """
@@ -1009,5 +995,4 @@
 
     def _sort(self):
         self._nodes = sorted(self._nodes, key=attrgetter("x", "y", "z"))
-        self._idmap = {n.id: n for n in sorted(self._nodes, key=attrgetter("id"))}
->>>>>>> a3cebd6a
+        self._idmap = {n.id: n for n in sorted(self._nodes, key=attrgetter("id"))}